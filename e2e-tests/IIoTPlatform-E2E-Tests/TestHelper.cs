// ------------------------------------------------------------
//  Copyright (c) Microsoft Corporation.  All rights reserved.
//  Licensed under the MIT License (MIT). See License.txt in the repo root for license information.
// ------------------------------------------------------------

namespace IIoTPlatform_E2E_Tests {
    using Newtonsoft.Json;
    using Renci.SshNet;
    using RestSharp;
    using RestSharp.Authenticators;
    using System;
    using System.Collections.Generic;
    using System.Dynamic;
    using System.IO;
    using System.Linq;
    using System.Net;
    using System.Net.Http;
    using System.Net.Sockets;
    using System.Text;
    using System.Text.RegularExpressions;
    using System.Threading;
    using System.Threading.Tasks;
    using Newtonsoft.Json.Converters;
    using TestExtensions;
    using TestModels;
    using Xunit;
    using Xunit.Abstractions;
    using Microsoft.Azure.Devices;
    using Microsoft.Azure.IIoT.Hub.Models;
    using Microsoft.Azure.IIoT.OpcUa.Api.Publisher.Models;
    using IIoTPlatform_E2E_Tests.TestEventProcessor;

    internal static partial class TestHelper {

        /// <summary>
        /// Request OAuth token using Http basic authentication from environment variables
        /// </summary>
        /// <param name="context">Shared Context for E2E testing Industrial IoT Platform</param>
        /// <param name="ct">Cancellation token</param>
        /// <returns>Return content of request token or empty string</returns>
        public static async Task<string> GetTokenAsync(
            IIoTPlatformTestContext context,
            CancellationToken ct = default
        ) {
            return await GetTokenAsync(
                context.IIoTPlatformConfigHubConfig.AuthTenant,
                context.IIoTPlatformConfigHubConfig.AuthClientId,
                context.IIoTPlatformConfigHubConfig.AuthClientSecret,
                context.IIoTPlatformConfigHubConfig.ApplicationName,
                ct
            );
        }

        /// <summary>
        /// Request OAuth token using Http basic authentication
        /// </summary>
        /// <param name="tenantId">Tenant ID</param>
        /// <param name="clientId">User name for HTTP basic authentication</param>
        /// <param name="clientSecret">Password for HTTP basic authentication</param>
        /// <param name="applicationName">Name of deployed Industrial IoT</param>
        /// <param name="ct">Cancellation token</param>
        /// <returns>Return content of request token or empty string</returns>
        public static async Task<string> GetTokenAsync(
            string tenantId,
            string clientId,
            string clientSecret,
            string applicationName,
            CancellationToken ct = default
        ) {
            Assert.True(!string.IsNullOrWhiteSpace(tenantId), "tenantId is null");
            Assert.True(!string.IsNullOrWhiteSpace(clientId), "clientId is null");
            Assert.True(!string.IsNullOrWhiteSpace(clientSecret), "clientSecret is null");
            Assert.True(!string.IsNullOrWhiteSpace(applicationName), "applicationName is null");

            var client = new RestClient($"https://login.microsoftonline.com/{tenantId}/oauth2/v2.0/token") {
                Authenticator = new HttpBasicAuthenticator(clientId, clientSecret),
            };

            var request = new RestRequest("", Method.Post) {
                Timeout = TestConstants.DefaultTimeoutInMilliseconds,
            };
            request.AddHeader("Content-Type", "application/x-www-form-urlencoded");
            request.AddParameter("grant_type", "client_credentials");
            request.AddParameter("scope", $"api://{tenantId}/{applicationName}-service/.default");

            var response = await client.ExecuteAsync(request, ct);
            Assert.True(response.IsSuccessful, $"Request OAuth2.0 failed, Status {response.StatusCode}, ErrorMessage: {response.ErrorMessage}");
            dynamic json = JsonConvert.DeserializeObject(response.Content);
            Assert.NotNull(json);
            Assert.NotEmpty(json);
            return $"{json.token_type} {json.access_token}";
        }

        /// <summary>
        /// Get urls of the simulated test opc servers
        /// </summary>
        /// <param name="context">Shared Context for E2E testing Industrial IoT Platform</param>
        /// <returns>List of server urls</returns>
        public static List<string> GetSimulatedOpcServerUrls(
            IIoTPlatformTestContext context) {
            return context.OpcPlcConfig.Urls.Split(TestConstants.SimulationUrlsSeparator).Select(ip => $"opc.tcp://{ip}:50000").ToList();
        }

        /// <summary>
        /// Read PublishedNodes json from OPC-PLC and provide the data to the tests
        /// </summary>
        /// <param name="context">Shared Context for E2E testing Industrial IoT Platform</param>
        /// <param name="ct">Cancellation token</param>
        /// <returns>Dictionary with URL of PLC-PLC as key and Content of Published Nodes files as value</returns>
        public static async Task<IDictionary<string, PublishedNodesEntryModel>> GetSimulatedPublishedNodesConfigurationAsync(
            IIoTPlatformTestContext context,
            CancellationToken ct = default
        ) {
            var result = new Dictionary<string, PublishedNodesEntryModel>();

            var opcPlcList = context.OpcPlcConfig.Urls;
            context.OutputHelper?.WriteLine($"SimulatedOpcPlcUrls {opcPlcList}");
            var ipAddressList = opcPlcList.Split(TestConstants.SimulationUrlsSeparator);

            foreach (var ipAddress in ipAddressList.Where(s => !string.IsNullOrWhiteSpace(s))) {
                try {
                    using (var client = new HttpClient()) {
                        var ub = new UriBuilder { Host = ipAddress };
                        var baseAddress = ub.Uri;

                        client.BaseAddress = baseAddress;
                        client.Timeout = TimeSpan.FromMilliseconds(TestConstants.DefaultTimeoutInMilliseconds);

                        using (var response = await client.GetAsync(TestConstants.OpcSimulation.PublishedNodesFile, ct)) {
                            Assert.NotNull(response);
                            Assert.True(response.IsSuccessStatusCode, $"http GET request to load pn.json failed, Status {response.StatusCode}");
                            var json = await response.Content.ReadAsStringAsync(ct);
                            Assert.NotEmpty(json);
                            var entryModels = JsonConvert.DeserializeObject<PublishedNodesEntryModel[]>(json);

                            Assert.NotNull(entryModels);
                            Assert.NotEmpty(entryModels);
                            Assert.NotNull(entryModels[0].OpcNodes);
                            Assert.NotEmpty(entryModels[0].OpcNodes);

                            // Set endpoint url correctly when it's not specified in pn.json ie. replace fqdn with the ip address
                            string fqdn = Regex.Match(entryModels[0].EndpointUrl, @"opc.tcp:\/\/([^\}]+):").Groups[1].Value;
                            entryModels[0].EndpointUrl = entryModels[0].EndpointUrl.Replace(fqdn, ipAddress);

                            result.Add(ipAddress, entryModels[0]);
                        }
                    }
                }
                catch (Exception e) {
                    context.OutputHelper?.WriteLine("Error occurred while downloading Message: {0} skipped: {1}", e.Message, ipAddress);
                    continue;
                }
            }
            return result;
        }

        /// <summary>
        /// Update Device Twin tag
        /// </summary>
        /// <param name="patch">Name of deployed Industrial IoT</param>
        /// <param name="context">Shared Context for E2E testing Industrial IoT Platform</param>
        /// <param name="ct">Cancellation token</param>
        public static async Task UpdateTagAsync(
            string patch,
            IIoTPlatformTestContext context,
            CancellationToken ct = default
        ) {
            var registryManager = context.RegistryHelper.RegistryManager;
            var twin = await registryManager.GetTwinAsync(context.DeviceConfig.DeviceId, ct);
            await registryManager.UpdateTwinAsync(twin.DeviceId, patch, twin.ETag, ct);
        }

        /// <summary>
        /// Call rest API
        /// </summary>
        /// <param name="context">Shared Context for E2E testing Industrial IoT Platform</param>
        /// <param name="method">REST method (Get, Post, Delete...)</param>
        /// <param name="route">Route for the url</param>
        /// <param name="body">Body for the request</param>
        /// <param name="queryParameters">Additional query parameters</param>
        /// /// <param name="ct">Cancellation token</param>
        public static RestResponse CallRestApi(
            IIoTPlatformTestContext context,
            Method method,
            string route,
            object body = null,
            Dictionary<string, string> queryParameters = null,
            CancellationToken ct = default
        ) {
            var accessToken = GetTokenAsync(context, ct).GetAwaiter().GetResult();

            var request = new RestRequest(route, method) {
                Timeout = TestConstants.DefaultTimeoutInMilliseconds,
            };
            request.AddHeader(TestConstants.HttpHeaderNames.Authorization, accessToken);

            if (body != null) {
                request.AddJsonBody(body);
            }

            if (queryParameters != null) {
                foreach (var param in queryParameters) {
                    request.AddQueryParameter(param.Key, param.Value);
                }
            }

            var restClient = new RestClient(context.IIoTPlatformConfigHubConfig.BaseUrl);
            var response = restClient.ExecuteAsync(request, ct).GetAwaiter().GetResult();
            return response;
        }

        /// <summary>
        /// transfer the content of published_nodes.json file into the OPC Publisher edge module
        /// </summary>
        /// <param name="entries">Entries for published_nodes.json</param>
        /// <param name="context">Shared Context for E2E testing Industrial IoT Platform</param>
        /// <param name="ct">Cancellation token</param>
        public static async Task PublishNodesAsync(
            IIoTPlatformTestContext context,
            string publishedNodesFullPath,
            IEnumerable<PublishedNodesEntryModel> entries
        ) {
            context.OutputHelper?.WriteLine("Write published_nodes.json to IoT Edge");
            context.OutputHelper?.WriteLine(JsonConvert.SerializeObject(entries));
            CreateFolderOnEdgeVM(TestConstants.PublishedNodesFolder, context);
            using var scpClient = CreateScpClientAndConnect(context);
            var json = JsonConvert.SerializeObject(entries, Formatting.Indented);
            await using var stream = new MemoryStream(Encoding.UTF8.GetBytes(json));

            scpClient.Upload(stream, publishedNodesFullPath);

            if (context.IoTEdgeConfig.NestedEdgeFlag == "Enable") {
                using var sshCient = CreateSshClientAndConnect(context);
                foreach (var edge in context.IoTEdgeConfig.NestedEdgeSshConnections) {
                    if (edge != string.Empty) {
                        // Copy file to the edge vm
                        var command = $"scp -oStrictHostKeyChecking=no {publishedNodesFullPath} {edge}:{TestConstants.PublishedNodesFilename}";
                        sshCient.RunCommand(command);

                        // Move file to the target folder with sudo permissions
                        command = $"ssh -oStrictHostKeyChecking=no {edge} 'sudo mv {TestConstants.PublishedNodesFilename} {publishedNodesFullPath}'";
                        sshCient.RunCommand(command);
                    }
                }
            }
        }

        /// <summary>
        /// Clean published nodes JSON files for both legacy (2.5) and current (2.8) versions.
        /// </summary>
        /// <param name="context"></param>
        /// <returns></returns>
        public static async Task CleanPublishedNodesJsonFilesAsync(IIoTPlatformTestContext context) {
            // Make sure directories exist.
            using (var sshCient = CreateSshClientAndConnect(context)) {
                sshCient.RunCommand($"[ ! -d { TestConstants.PublishedNodesFolder} ]" +
                    $" && sudo mkdir -m 777 -p {TestConstants.PublishedNodesFolder}");
                sshCient.RunCommand($"[ ! -d { TestConstants.PublishedNodesFolderLegacy} ]" +
                    $" && sudo mkdir -m 777 -p {TestConstants.PublishedNodesFolderLegacy}");
            }

            await PublishNodesAsync(
                context,
                TestConstants.PublishedNodesFullName,
                Array.Empty<PublishedNodesEntryModel>()
            ).ConfigureAwait(false);

            await PublishNodesAsync(
                context,
                TestConstants.PublishedNodesFullNameLegacy,
                Array.Empty<PublishedNodesEntryModel>()
            ).ConfigureAwait(false);
        }

        /// <summary>
        /// Sets the unmanaged-Tag to "true" to enable Standalone-Mode
        /// </summary>
        /// <param name="context">Shared Context for E2E testing Industrial IoT Platform</param>
        /// <param name="ct">Cancellation token</param>
        /// <returns></returns>
        public static async Task SwitchToStandaloneModeAsync(
            IIoTPlatformTestContext context,
            CancellationToken ct = default
        ) {
            var patch =
                @"{
                    tags: {
                        unmanaged: true
                    }
                }";

            await UpdateTagAsync(patch, context, ct);
        }

        /// <summary>
        /// Sets the unmanaged-Tag to "true" to enable Orchestrated-Mode
        /// </summary>
        /// <param name="context">Shared Context for E2E testing Industrial IoT Platform</param>
        /// <param name="ct">Cancellation token</param>
        /// <returns></returns>
        public static async Task SwitchToOrchestratedModeAsync(
            IIoTPlatformTestContext context,
            CancellationToken ct = default
        ) {
            var patch =
                @"{
                    tags: {
                        unmanaged: null
                    }
                }";

            await UpdateTagAsync(patch, context, ct);

            DeleteFileOnEdgeVM(TestConstants.PublishedNodesFullName, context);
        }

        /// <summary>
        /// Create a new SshClient based on SshConfig and directly connects to host
        /// </summary>
        /// <param name="context">Shared Context for E2E testing Industrial IoT Platform</param>
        /// <returns>Instance of SshClient, that need to be disposed</returns>
        private static SshClient CreateSshClientAndConnect(IIoTPlatformTestContext context) {
            var privateKeyFile = GetPrivateSshKey(context);
            try {
                var client = new SshClient(
                    context.SshConfig.Host,
                    context.SshConfig.Username,
                    privateKeyFile);

                var connectAttempt = 0;
                while (true) {
                    try {
                        client.Connect();
                        return client;
                    }
                    catch (SocketException) when (++connectAttempt < 5) {
                        Thread.Sleep(1000);
                    }
                }
            }
            catch (Exception ex) {
                context.OutputHelper?.WriteLine("Failed to open ssh connection to host {0} with username {1} ({2})",
                    context.SshConfig.Host,
                    context.SshConfig.Username, ex.Message);
                throw;
            }
        }

        /// <summary>
        /// Create a new ScpClient based on SshConfig and directly connects to host
        /// </summary>
        /// <param name="context">Shared Context for E2E testing Industrial IoT Platform</param>
        /// <returns>Instance of SshClient, that need to be disposed</returns>
        private static ScpClient CreateScpClientAndConnect(IIoTPlatformTestContext context) {
            var privateKeyFile = GetPrivateSshKey(context);
            try {
                var client = new ScpClient(
                    context.SshConfig.Host,
                    context.SshConfig.Username,
                    privateKeyFile);

                var connectAttempt = 0;
                while (true) {
                    try {
                        client.Connect();
                        return client;
                    }
                    catch (SocketException) when (++connectAttempt < 5) {
                        Thread.Sleep(1000);
                    }
                }
            }
            catch (Exception ex) {
                context.OutputHelper?.WriteLine("Failed to open scp connection to host {0} with username {1} ({2})",
                    context.SshConfig.Host,
                    context.SshConfig.Username, ex.Message);
                throw;
            }
        }

        /// <summary>
        /// Gets the private SSH key from the configuration to connect to the Edge VM
        /// </summary>
        /// <param name="context">Shared Context for E2E testing Industrial IoT Platform</param>
        /// <returns></returns>
        private static PrivateKeyFile GetPrivateSshKey(IIoTPlatformTestContext context)
        {
            var buffer = Encoding.Default.GetBytes(context.SshConfig.PrivateKey);
            var privateKeyStream = new MemoryStream(buffer);

            var privateKeyFile = new PrivateKeyFile(privateKeyStream);
            return privateKeyFile;
        }

        /// <summary>
        /// Delete a file on the Edge VM
        /// </summary>
        /// <param name="fileName">Filename of the file to delete</param>
        /// <param name="context">Shared Context for E2E testing Industrial IoT Platform</param>
        public static void DeleteFileOnEdgeVM(string fileName, IIoTPlatformTestContext context) {
            var isSuccessful = false;
            using var client = CreateSshClientAndConnect(context);

            var terminal = client.RunCommand("rm " + fileName);

            if (string.IsNullOrEmpty(terminal.Error) || terminal.Error.ToLowerInvariant().Contains("no such file")) {
                isSuccessful = true;
            }
            Assert.True(isSuccessful, "Delete file was not successful");

            if (context.IoTEdgeConfig.NestedEdgeFlag == "Enable") {
                using var sshCient = CreateSshClientAndConnect(context);
                foreach (var edge in context.IoTEdgeConfig.NestedEdgeSshConnections) {
                    if (edge != string.Empty) {
                        var command = $"ssh -oStrictHostKeyChecking=no {edge} 'sudo rm {fileName}'";
                        sshCient.RunCommand(command);
                    }
                }
            }
        }

        /// <summary>
        /// Create a folder on Edge VM (if not exists)
        /// </summary>
        /// <param name="folderPath">Name of the folder to create.</param>
        /// <param name="context">Shared Context for E2E testing Industrial IoT Platform</param>
        private static void CreateFolderOnEdgeVM(string folderPath, IIoTPlatformTestContext context) {
            Assert.True(!string.IsNullOrWhiteSpace(folderPath), "folder does not exist");

            var isSuccessful = false;
            using var client = CreateSshClientAndConnect(context);

            var terminal = client.RunCommand("sudo mkdir " + folderPath + ";" + "cd " + folderPath + "; " + "sudo chmod 777 " + folderPath);

            if (string.IsNullOrEmpty(terminal.Error) || terminal.Error.Contains("File exists")) {
                isSuccessful = true;
            }

            Assert.True(isSuccessful, "Folder creation was not successful");
        }

        /// <summary>
        /// Starts monitoring the incoming messages of the IoT Hub and checks for missing values.
        /// </summary>
        /// <param name="context">Shared Context for E2E testing Industrial IoT Platform</param>
        /// <param name="expectedValuesChangesPerTimestamp">The expected number of value changes per timestamp</param>
        /// <param name="expectedIntervalOfValueChanges">The expected time difference between values changes in milliseconds</param>
        /// <param name="expectedMaximalDuration">The time difference between OPC UA Server fires event until Changes Received in IoT Hub in milliseconds </param>
        /// <param name="ct">Cancellation token</param>
        /// <returns></returns>
        public static async Task StartMonitoringIncomingMessagesAsync(
            IIoTPlatformTestContext context,
            int expectedValuesChangesPerTimestamp,
            int expectedIntervalOfValueChanges,
            int expectedMaximalDuration,
            CancellationToken ct = default
        ) {
            var runtimeUrl = context.TestEventProcessorConfig.TestEventProcessorBaseUrl.TrimEnd('/') + "/Runtime";

            var client = new RestClient(runtimeUrl) {
                Authenticator = new HttpBasicAuthenticator(context.TestEventProcessorConfig.TestEventProcessorUsername,
                    context.TestEventProcessorConfig.TestEventProcessorPassword),
            };

            var body = new {
                CommandType = CommandEnum.Start,
                Configuration = new {
                    IoTHubEventHubEndpointConnectionString = context.IoTHubConfig.IoTHubEventHubConnectionString,
                    StorageConnectionString = context.IoTHubConfig.CheckpointStorageConnectionString,
                    ExpectedValueChangesPerTimestamp = expectedValuesChangesPerTimestamp,
                    ExpectedIntervalOfValueChanges = expectedIntervalOfValueChanges,
                    ThresholdValue = expectedIntervalOfValueChanges > 0
                        ? expectedIntervalOfValueChanges / 10
                        : 100,
                    ExpectedMaximalDuration = expectedMaximalDuration,
                }
            };

            var request = new RestRequest("", Method.Put) {
                Timeout = TestConstants.DefaultTimeoutInMilliseconds,
            };
            request.AddJsonBody(body);

            var response = await client.ExecuteAsync(request, ct);
            Assert.True(response.IsSuccessful, $"Response status code, Status {response.StatusCode}, ErrorMessage: {response.ErrorMessage}");
            context.OutputHelper?.WriteLine("Monitoring events started!");

            dynamic json = JsonConvert.DeserializeObject(response.Content);
            Assert.NotNull(json);
        }

        /// <summary>
        /// Stops the monitoring of incoming event to an IoT Hub and returns success/failure.
        /// </summary>
        /// <param name="context">Shared Context for E2E testing Industrial IoT Platform</param>
        /// <param name="ct">Cancellation token</param>
        /// <returns></returns>
        public static async Task<StopResult> StopMonitoringIncomingMessagesAsync(
            IIoTPlatformTestContext context,
            CancellationToken ct = default
        ) {
            // TODO Merge with Start-Method to avoid code duplication
            var runtimeUrl = context.TestEventProcessorConfig.TestEventProcessorBaseUrl.TrimEnd('/') + "/Runtime";

            var client = new RestClient(runtimeUrl) {
                Authenticator = new HttpBasicAuthenticator(context.TestEventProcessorConfig.TestEventProcessorUsername,
                    context.TestEventProcessorConfig.TestEventProcessorPassword),
            };

            var body = new {
                CommandType = CommandEnum.Stop,
            };

            var request = new RestRequest("", Method.Put) {
                Timeout = TestConstants.DefaultTimeoutInMilliseconds,
            };
            request.AddJsonBody(body);

            var response = await client.ExecuteAsync(request, ct);
            context.OutputHelper?.WriteLine("Monitoring events stopped!");

            var result = JsonConvert.DeserializeObject<StopResult>(response.Content);
            Assert.NotNull(result);

            return result;
        }

        /// <summary>
        /// Wait for all API services of IIoT platform to be healthy.
        /// </summary>
        /// <param name="context"> Shared Context for E2E testing Industrial IoT Platform </param>
        /// <param name="ct"> Cancellation token </param>
        /// <returns></returns>
        public static async Task WaitForServicesAsync(
            IIoTPlatformTestContext context,
            CancellationToken ct = default
        ) {
            const string healthyState = "Healthy";

            var healthRoutes = new string[] {
                TestConstants.APIRoutes.RegistryHealth,
                TestConstants.APIRoutes.PublisherHealth,
                TestConstants.APIRoutes.TwinHealth,
                TestConstants.APIRoutes.JobOrchestratorHealth
            };

            try {
                var client = new RestClient(context.IIoTPlatformConfigHubConfig.BaseUrl);

                while (true) {
                    ct.ThrowIfCancellationRequested();

                    var tasks = new List<Task<RestResponse>>();

                    foreach (var healthRoute in healthRoutes) {
                        var request = new RestRequest(healthRoute, Method.Get) {
                            Timeout = TestConstants.DefaultTimeoutInMilliseconds,
                        };

                        tasks.Add(client.ExecuteAsync(request, ct));
                    }

                    await Task.WhenAll(tasks.ToArray());

                    var healthyServices = tasks
                        .Where(task => task.Result.StatusCode == HttpStatusCode.OK)
                        .Count(task => task.Result.Content == healthyState);

                    if (healthyServices == healthRoutes.Length) {
                        context.OutputHelper?.WriteLine("All API microservices of IIoT platform " +
                            "are running and in healthy state.");
                        return;
                    }

                    await Task.Delay(TestConstants.DefaultDelayMilliseconds, ct);
                }
            }
            catch (OperationCanceledException) {}
            catch (Exception e) {
                context.OutputHelper?.WriteLine("Error: not all API microservices of IIoT " +
                    $"platform are in healthy state ({e.Message}).");
                throw;
            }
        }

        /// <summary>
        /// Determines if two strings can be considered the representation of the same URL
        /// </summary>
        /// <param name="url1">URL to compare</param>
        /// <param name="url2">URL to compare to</param>
        public static bool IsUrlStringsEqual(string url1, string url2) =>
            string.Equals(url1?.TrimEnd('/'), url2?.TrimEnd('/'), StringComparison.OrdinalIgnoreCase);

        /// <summary>
        /// Determines if an ExpandoObject has a property
        /// </summary>
        /// <param name="expandoObject">ExpandoObject to exemine</param>
        /// <param name="propertyName">Name of the property</param>
        public static bool HasProperty(object expandoObject, string propertyName) {
            if (!(expandoObject is IDictionary<string, object> dictionary)) {
                throw new InvalidOperationException("Object is not an ExpandoObject");
            }
            return dictionary.ContainsKey(propertyName);
        }

        /// <summary>
        /// Create a single node model with opcplc node
        /// </summary>
        /// <param name="IIoTMultipleNodesTestContext">context</param>
        /// <param name="CancellationTokenSource">cancellation token</param>
        public static async Task<PublishedNodesEntryModel> CreateSingleNodeModelAsync(IIoTMultipleNodesTestContext context, CancellationToken ct, DataChangeTriggerType? dataChangeTrigger = null) {
            IDictionary<string, PublishedNodesEntryModel> simulatedPublishedNodesConfiguration =
                new Dictionary<string, PublishedNodesEntryModel>(0);

            // With the nested edge test servers don't have public IP addresses and cannot be accessed in this way
            if (context.IoTEdgeConfig.NestedEdgeFlag != "Enable") {
                simulatedPublishedNodesConfiguration =
                    await GetSimulatedPublishedNodesConfigurationAsync(context, ct);
            }

            PublishedNodesEntryModel model;
            if (simulatedPublishedNodesConfiguration.Count > 0) {
                model = simulatedPublishedNodesConfiguration[simulatedPublishedNodesConfiguration.Keys.First()];
            }
            else {
                var opcPlcIp = context.OpcPlcConfig.Urls.Split(TestConstants.SimulationUrlsSeparator)[0];
                model = new PublishedNodesEntryModel {
                    EndpointUrl = $"opc.tcp://{opcPlcIp}:50000",
                    UseSecurity = false,
                    OpcNodes = new OpcUaNodesModel[] {
                        new OpcUaNodesModel {
                            Id = "ns=2;s=SlowUInt1",
                            OpcPublishingInterval = 10000,
                        }
                    }
                };
            }

            // We want to take one of the slow nodes that updates each 10 seconds.
            // To make sure that we will not have missing values because of timing issues,
            // we will set publishing and sampling intervals to a lower value than the publishing
            // interval of the simulated OPC PLC. This will eliminate false-positives.
            model.OpcNodes = model.OpcNodes
                .Where(node => !node.Id.Contains("bad", StringComparison.OrdinalIgnoreCase))
                .Where(opcNode => opcNode.Id.Contains("SlowUInt"))
                .Take(1).Select(opcNode => {
                    var opcPlcPublishingInterval = opcNode.OpcPublishingInterval;
                    opcNode.OpcPublishingInterval = opcPlcPublishingInterval / 2;
                    opcNode.OpcSamplingInterval = opcPlcPublishingInterval / 4;
                    opcNode.QueueSize = 4;
                    opcNode.DataChangeTrigger = dataChangeTrigger == null ? null : dataChangeTrigger.ToString();
                    return opcNode;
                })
                .ToArray();

            return model;
        }

        /// <summary>
        /// Create a multiple nodes model with opcplc nodes
        /// </summary>
        /// <param name="IIoTMultipleNodesTestContext">context</param>
        /// <param name="CancellationTokenSource">cancellation token</param>
        public static async Task<PublishedNodesEntryModel> CreateMultipleNodesModelAsync(
            IIoTMultipleNodesTestContext context,
            CancellationToken ct,
            int endpointIndex = 2,
            int numberOfNodes = 250) {

            await context.LoadSimulatedPublishedNodes(ct);

            PublishedNodesEntryModel nodesToPublish;
            if (context.SimulatedPublishedNodes.Count > 1) {
                var testPlc = context.SimulatedPublishedNodes.Skip(endpointIndex).First().Value;
                nodesToPublish = context.GetEntryModelWithoutNodes(testPlc);

                // We want to take several slow and fast nodes.
                // To make sure that we will not have missing values because of timing issues,
                // we will set publishing and sampling intervals to a lower value than the publishing
                // interval of the simulated OPC PLC. This will eliminate false-positives.
                nodesToPublish.OpcNodes = testPlc.OpcNodes
                    .Where(node => !node.Id.Contains("bad", StringComparison.OrdinalIgnoreCase))
                    .Where(node => node.Id.Contains("slow", StringComparison.OrdinalIgnoreCase)
                        || node.Id.Contains("fast", StringComparison.OrdinalIgnoreCase))
                    .Take(numberOfNodes)
                    .Select(opcNode => {
                        var opcPlcPublishingInterval = opcNode.OpcPublishingInterval;
                        opcNode.OpcPublishingInterval = opcPlcPublishingInterval / 2;
                        opcNode.OpcSamplingInterval = opcPlcPublishingInterval / 4;
                        opcNode.QueueSize = 4;
                        return opcNode;
                    })
                    .ToArray();

                context.ConsumedOpcUaNodes.AddOrUpdate(testPlc.EndpointUrl, nodesToPublish);
            }
            else {
                var opcPlcIp = context.OpcPlcConfig.Urls.Split(TestConstants.SimulationUrlsSeparator)[endpointIndex];
                nodesToPublish = new PublishedNodesEntryModel {
                    EndpointUrl = $"opc.tcp://{opcPlcIp}:50000",
                    UseSecurity = false
                };

                var nodes = new List<OpcUaNodesModel>();
                for (int i = 0; i < numberOfNodes; i++) {
                    nodes.Add(new OpcUaNodesModel {
                        Id = $"ns=2;s=SlowUInt{i + 1}",
                        OpcPublishingInterval = 10000 / 2,
                        OpcSamplingInterval = 10000 / 4,
                        QueueSize = 4,
                    });
                }

                nodesToPublish.OpcNodes = nodes.ToArray();
                context.ConsumedOpcUaNodes.Add(opcPlcIp, nodesToPublish);
            }

            return nodesToPublish;
        }


        /// <summary>
        /// Initialize DeviceServiceClient from IoT Hub connection string.
        /// </summary>
        /// <param name="iotHubConnectionString"></param>
        /// <param name="transportType"></param>
        public static ServiceClient DeviceServiceClient(
            string iotHubConnectionString,
            Microsoft.Azure.Devices.TransportType transportType = Microsoft.Azure.Devices.TransportType.Amqp_WebSocket_Only
        ) {
            ServiceClient iotHubClient;

            if (string.IsNullOrWhiteSpace(iotHubConnectionString)) {
                throw new ArgumentNullException(nameof(iotHubConnectionString));
            }

            return iotHubClient = ServiceClient.CreateFromConnectionString(
                iotHubConnectionString,
                transportType
            );
        }

        /// <summary>
        /// Gets endpoints from registry
        /// </summary>
        /// <param name="context">Shared Context for E2E testing Industrial IoT Platform</param>
        /// <param name="ct">Cancellation token</param>
        private static async Task<dynamic> GetEndpointsInternalAsync(IIoTPlatformTestContext context, CancellationToken ct) {
            var accessToken = await GetTokenAsync(context, ct).ConfigureAwait(false);
            var client = new RestClient(context.IIoTPlatformConfigHubConfig.BaseUrl);

            var request = new RestRequest(TestConstants.APIRoutes.RegistryEndpoints, Method.Get) {
                Timeout = TestConstants.DefaultTimeoutInMilliseconds,
            };
            request.AddHeader(TestConstants.HttpHeaderNames.Authorization, accessToken);

            var response = await client.ExecuteAsync(request, ct).ConfigureAwait(false);
            Assert.NotNull(response);
            Assert.True(response.IsSuccessful, $"GET /registry/v2/endpoints failed ({response.StatusCode}, {response.ErrorMessage})!");
            return JsonConvert.DeserializeObject<ExpandoObject>(response.Content, new ExpandoObjectConverter());
        }

        /// <summary>
        /// Gets applications from registry
        /// </summary>
        /// <param name="context">Shared Context for E2E testing Industrial IoT Platform</param>
        /// <param name="ct">Cancellation token</param>
        private static async Task<dynamic> GetApplicationsInternalAsync(IIoTPlatformTestContext context, CancellationToken ct) {
            var accessToken = await GetTokenAsync(context, ct).ConfigureAwait(false);
            var client = new RestClient(context.IIoTPlatformConfigHubConfig.BaseUrl);

            var request = new RestRequest(TestConstants.APIRoutes.RegistryApplications, Method.Get) {
                Timeout = TestConstants.DefaultTimeoutInMilliseconds,
            };
            request.AddHeader(TestConstants.HttpHeaderNames.Authorization, accessToken);

            var response = await client.ExecuteAsync(request, ct).ConfigureAwait(false);
            Assert.NotNull(response);
            Assert.True(response.IsSuccessful, $"GET /registry/v2/applications failed ({response.StatusCode}, {response.ErrorMessage})!");

            return JsonConvert.DeserializeObject<ExpandoObject>(response.Content, new ExpandoObjectConverter());
        }

        /// <summary>
        /// Prints the exception message and stacktrace for exception (and all inner exceptions) in test output
        /// </summary>
        /// <param name="e">Exception to be printed</param>
        /// <param name="outputHelper">XUnit Test OutputHelper instance or null (no print in this case)</param>
        private static void PrettyPrintException(Exception e, ITestOutputHelper outputHelper) {

            var exception = e;
            while (exception != null) {
                outputHelper.WriteLine(exception.Message);
                outputHelper.WriteLine(exception.StackTrace);
                outputHelper.WriteLine("");
                exception = exception.InnerException;
            }
        }

        /// <summary>
        /// Call a direct method
        /// </summary>
        /// <param name="serviceClient">Device service client</param>
        /// <param name="deviceId">Device Id</param>
        /// <param name="moduleId">Module Id</param>
        /// <param name="parameters">Method parameter </param>
        /// <param name="context">Shared Context for E2E testing Industrial IoT Platform</param>
        /// <param name="ct">Cancellation token</param>
        public static async Task<MethodResultModel> CallMethodAsync(ServiceClient serviceClient, string deviceId, string moduleId,
            MethodParameterModel parameters, IIoTPlatformTestContext context, CancellationToken ct) {
            var attempt = 0;
            while (true) {
                try {
                    var methodInfo = new CloudToDeviceMethod(parameters.Name);
                    methodInfo.SetPayloadJson(parameters.JsonPayload);
                    var result = await (string.IsNullOrEmpty(moduleId) ?
                         serviceClient.InvokeDeviceMethodAsync(deviceId, methodInfo, ct) :
                         serviceClient.InvokeDeviceMethodAsync(deviceId, moduleId, methodInfo, ct));
                    context.OutputHelper.WriteLine($"Called method {parameters.Name}.");
                    return new MethodResultModel {
                        JsonPayload = result.GetPayloadAsJson(),
                        Status = result.Status
                    };
                }
                catch (Exception e) {
<<<<<<< HEAD
                    context.OutputHelper.WriteLine($"Failed to call method {parameters.Name} with {parameters.JsonPayload}");
                    if (e.Message.Contains("The operation failed because the requested device isn't online") && ++attempt < 10) {
                        // Try again twice after waiting
=======
                    context.OutputHelper.WriteLine($"Method call {parameters.Name} failed.");
                    if (e.Message.Contains("The operation failed because the requested device isn't online") && ++attempt < 60) {
>>>>>>> f8bd13ac
                        context.OutputHelper.WriteLine("Device is not online, trying again to call device after delay...");
                        await Task.Delay(TestConstants.DefaultDelayMilliseconds, ct).ConfigureAwait(false);
                        continue;
                    }
                    PrettyPrintException(e, context.OutputHelper);
                    throw;
                }
            }
        }
    }
}<|MERGE_RESOLUTION|>--- conflicted
+++ resolved
@@ -823,14 +823,8 @@
                     };
                 }
                 catch (Exception e) {
-<<<<<<< HEAD
                     context.OutputHelper.WriteLine($"Failed to call method {parameters.Name} with {parameters.JsonPayload}");
-                    if (e.Message.Contains("The operation failed because the requested device isn't online") && ++attempt < 10) {
-                        // Try again twice after waiting
-=======
-                    context.OutputHelper.WriteLine($"Method call {parameters.Name} failed.");
                     if (e.Message.Contains("The operation failed because the requested device isn't online") && ++attempt < 60) {
->>>>>>> f8bd13ac
                         context.OutputHelper.WriteLine("Device is not online, trying again to call device after delay...");
                         await Task.Delay(TestConstants.DefaultDelayMilliseconds, ct).ConfigureAwait(false);
                         continue;
