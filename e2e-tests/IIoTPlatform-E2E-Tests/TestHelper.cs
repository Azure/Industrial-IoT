﻿// ------------------------------------------------------------
//  Copyright (c) Microsoft Corporation.  All rights reserved.
//  Licensed under the MIT License (MIT). See License.txt in the repo root for license information.
// ------------------------------------------------------------

namespace IIoTPlatform_E2E_Tests {
    using System;
    using System.Collections.Generic;
    using System.Linq;
    using System.Net.Http;
    using System.Threading.Tasks;
    using Newtonsoft.Json;
    using RestSharp;
    using RestSharp.Authenticators;
    using TestModels;
    using Xunit;
    using Microsoft.Azure.Devices;
    using System.Threading.Tasks;
    using System.IO;
    using Renci.SshNet;

    internal static class TestHelper {
        
        /// <summary>
        /// Read the base URL of Industrial IoT Platform from environment variables
        /// </summary>
        /// <returns></returns>
        public static string GetBaseUrl() {
            var baseUrl = Environment.GetEnvironmentVariable(TestConstants.EnvironmentVariablesNames.PCS_SERVICE_URL);
            Assert.True(!string.IsNullOrWhiteSpace(baseUrl), "baseUrl is null");
            return baseUrl;
        }

        /// <summary>
        /// Request OAuth token using Http basic authentication from environment variables
        /// </summary>
        /// <returns>Return content of request token or empty string</returns>
        public static string GetToken() {
            return GetToken(
                Environment.GetEnvironmentVariable(TestConstants.EnvironmentVariablesNames.PCS_AUTH_TENANT),
                Environment.GetEnvironmentVariable(TestConstants.EnvironmentVariablesNames.PCS_AUTH_CLIENT_APPID),
                Environment.GetEnvironmentVariable(TestConstants.EnvironmentVariablesNames.PCS_AUTH_CLIENT_SECRET),
                Environment.GetEnvironmentVariable(TestConstants.EnvironmentVariablesNames.ApplicationName)
            );
        }

        /// <summary>
        /// Request OAuth token using Http basic authentication
        /// </summary>
        /// <param name="tenantId"></param>
        /// <param name="clientId">User name for HTTP basic authentication</param>
        /// <param name="clientSecret">Password for HTTP basic authentication</param>
        /// <param name="applicationName">Name of deployed Industrial IoT</param>
        /// <returns>Return content of request token or empty string</returns>
        public static string GetToken(string tenantId, string clientId, string clientSecret, string applicationName) {
            
            Assert.True(!string.IsNullOrWhiteSpace(tenantId), "tenantId is null");
            Assert.True(!string.IsNullOrWhiteSpace(clientId), "clientId is null");
            Assert.True(!string.IsNullOrWhiteSpace(clientSecret), "clientSecret is null");
            Assert.True(!string.IsNullOrWhiteSpace(applicationName), "applicationName is null");

            var client = new RestClient($"https://login.microsoftonline.com/{tenantId}/oauth2/v2.0/token") {
                Timeout = 30000, 
                Authenticator = new HttpBasicAuthenticator(clientId, clientSecret)
            };

            var request = new RestRequest(Method.POST);
            request.AddHeader("Content-Type", "application/x-www-form-urlencoded");
            request.AddParameter("grant_type", "client_credentials");
            request.AddParameter("scope", $"https://{tenantId}/{applicationName}-service/.default");
            
            var response = client.Execute(request);
            Assert.True(response.IsSuccessful, $"Request OAuth2.0 failed, Status {response.StatusCode}, ErrorMessage: {response.ErrorMessage}");
            dynamic json = JsonConvert.DeserializeObject(response.Content);
            return $"{json.token_type} {json.access_token}";
        }

        /// <summary>
<<<<<<< HEAD
        /// Switch to publisher standalone mode
        /// </summary>
        public static void SwitchToStandaloneMode() {
            var connectionString = Environment.GetEnvironmentVariable("PCS_IOTHUB_CONNSTRING");
            Assert.True(!string.IsNullOrWhiteSpace(connectionString), "connection string is null");
           
            _registryManager = RegistryManager.CreateFromConnectionString(connectionString);
            var patch =
                @"{
                    tags: {
                        unmanaged: null
                    }
                }";

            UpdateTagAsync(patch).Wait();
        }

        /// <summary>
        /// Switch to publisher orchestrated mode
        /// </summary>
        /// /// <param name="destinationFilePath">Path of the PublishedNodesFile.json file to be deleted</param>
        public static void SwitchToOrchestratedMode(string destinationFilePath) {
            var connectionString = Environment.GetEnvironmentVariable("PCS_IOTHUB_CONNSTRING");
            Assert.True(!string.IsNullOrWhiteSpace(connectionString), "connection string is null");

            _registryManager = RegistryManager.CreateFromConnectionString(connectionString);
            var patch =
               @"{
                    tags: {
                        unmanaged: true
                    }
                }";

            DeletePublishedNodesFile(destinationFilePath);
            UpdateTagAsync(patch).Wait();
        }

        /// <summary>
        /// Switch to publisher orchestrated mode
        /// </summary>       
        /// <param name="deviceId">Password for HTTP basic authentication</param>
        /// <param name="patch">Name of deployed Industrial IoT</param
        private static async Task UpdateTagAsync(string patch) {
            var deviceId = Environment.GetEnvironmentVariable("IOT_EDGE_DEVICE_ID");
        
            Assert.True(!string.IsNullOrWhiteSpace(deviceId), "deviceId string is null");

            var twin = await _registryManager.GetTwinAsync(deviceId);
            await _registryManager.UpdateTwinAsync(twin.DeviceId, patch, twin.ETag);
        }

        /// <summary>
        /// transfer the content of published_nodes.json file into the OPC Publisher edge module
        /// </summary>       
        /// <param name="sourceFilePath">Source file path</param>
        /// <param name="destinationFilePath">Destination file path</param
        public static void LoadPublishedNodesFile(string sourceFilePath, string destinationFilePath) {
            var username = Environment.GetEnvironmentVariable("PCS_SIMULATION_USER");
            var password = Environment.GetEnvironmentVariable("PCS_SIMULATION_PASSWORD");
            var host = Environment.GetEnvironmentVariable("IOT_EDGE_DEVICE_DNS_NAME");
           
            Assert.True(!string.IsNullOrWhiteSpace(username), "username string is null");
            Assert.True(!string.IsNullOrWhiteSpace(password), "password string is null");
            Assert.True(!string.IsNullOrWhiteSpace(host), "host string is null");

            using (ScpClient client = new ScpClient(host, username, password)) {
                client.Connect();

                if (string.IsNullOrEmpty(sourceFilePath)) {
                    DeletePublishedNodesFile(destinationFilePath);
                }
                using (Stream localFile = File.OpenRead(sourceFilePath)) {
                    client.Upload(localFile, destinationFilePath);
                }
                client.Disconnect();
            }
        }

        /// <summary>
        /// Delete published_nodes.json file into the OPC Publisher edge module
        /// </summary>       
        /// <param name="sourceFilePath">Source file path</param>
        /// <param name="destinationFilePath">Destination file path</param
        public static bool DeletePublishedNodesFile(string destinationFilePath) {
            var username = Environment.GetEnvironmentVariable("PCS_SIMULATION_USER");
            var password = Environment.GetEnvironmentVariable("PCS_SIMULATION_PASSWORD");
            var host = Environment.GetEnvironmentVariable("IOT_EDGE_DEVICE_DNS_NAME");
            
            Assert.True(!string.IsNullOrWhiteSpace(username), "username string is null");
            Assert.True(!string.IsNullOrWhiteSpace(password), "password string is null");
            Assert.True(!string.IsNullOrWhiteSpace(host), "host string is null");

            var isSuccessful = false;
            using (SshClient client = new SshClient(host, username, password)) {
                client.Connect();
                var terminal = client.RunCommand("rm " + destinationFilePath);
                if (string.IsNullOrEmpty(terminal.Error)) {
                    isSuccessful = true;
                }
                client.Disconnect();
            }
            return isSuccessful;
        }

        private static RegistryManager _registryManager;
=======
        /// Read PublishedNodes json from OPC-PLC and provide the data to the tests
        /// </summary>
        /// <returns>Dictionary with URL of PLC-PLC as key and Content of Published Nodes files as value</returns>
        public static async Task<IDictionary<string, PublishedNodesEntryModel>> GetSimulatedOpcUaNodes() {
            var result = new Dictionary<string, PublishedNodesEntryModel>();

            var plcUrls = Environment.GetEnvironmentVariable(TestConstants.EnvironmentVariablesNames.PLC_SIMULATION_URLS);
            Assert.NotNull(plcUrls);
            
            var listOfUrls = plcUrls.Split(TestConstants.SimulationUrlsSeparator);
            
            foreach (var url in listOfUrls.Where(s => !string.IsNullOrWhiteSpace(s))) {
                using (var client = new HttpClient()) {
                    var ub = new UriBuilder {Host = url};
                    var baseAddress = ub.Uri;

                    client.BaseAddress = baseAddress;

                    using (var response = await client.GetAsync(TestConstants.OpcSimulation.PublishedNodesFile)) {
                        Assert.NotNull(response);
                        var json = await response.Content.ReadAsStringAsync();
                        Assert.NotEmpty(json);
                        var entryModels = JsonConvert.DeserializeObject<PublishedNodesEntryModel[]>(json);
                        
                        Assert.NotNull(entryModels);
                        Assert.NotEmpty(entryModels);
                        Assert.NotNull(entryModels[0].OpcNodes);
                        Assert.NotEmpty(entryModels[0].OpcNodes);
                        
                        result.Add(url, entryModels[0]);
                    }
                }
            }
            
            return result;
        }
>>>>>>> 5c57c717
    }
}<|MERGE_RESOLUTION|>--- conflicted
+++ resolved
@@ -14,13 +14,9 @@
     using RestSharp.Authenticators;
     using TestModels;
     using Xunit;
-    using Microsoft.Azure.Devices;
-    using System.Threading.Tasks;
-    using System.IO;
-    using Renci.SshNet;
 
     internal static class TestHelper {
-        
+
         /// <summary>
         /// Read the base URL of Industrial IoT Platform from environment variables
         /// </summary>
@@ -76,113 +72,6 @@
         }
 
         /// <summary>
-<<<<<<< HEAD
-        /// Switch to publisher standalone mode
-        /// </summary>
-        public static void SwitchToStandaloneMode() {
-            var connectionString = Environment.GetEnvironmentVariable("PCS_IOTHUB_CONNSTRING");
-            Assert.True(!string.IsNullOrWhiteSpace(connectionString), "connection string is null");
-           
-            _registryManager = RegistryManager.CreateFromConnectionString(connectionString);
-            var patch =
-                @"{
-                    tags: {
-                        unmanaged: null
-                    }
-                }";
-
-            UpdateTagAsync(patch).Wait();
-        }
-
-        /// <summary>
-        /// Switch to publisher orchestrated mode
-        /// </summary>
-        /// /// <param name="destinationFilePath">Path of the PublishedNodesFile.json file to be deleted</param>
-        public static void SwitchToOrchestratedMode(string destinationFilePath) {
-            var connectionString = Environment.GetEnvironmentVariable("PCS_IOTHUB_CONNSTRING");
-            Assert.True(!string.IsNullOrWhiteSpace(connectionString), "connection string is null");
-
-            _registryManager = RegistryManager.CreateFromConnectionString(connectionString);
-            var patch =
-               @"{
-                    tags: {
-                        unmanaged: true
-                    }
-                }";
-
-            DeletePublishedNodesFile(destinationFilePath);
-            UpdateTagAsync(patch).Wait();
-        }
-
-        /// <summary>
-        /// Switch to publisher orchestrated mode
-        /// </summary>       
-        /// <param name="deviceId">Password for HTTP basic authentication</param>
-        /// <param name="patch">Name of deployed Industrial IoT</param
-        private static async Task UpdateTagAsync(string patch) {
-            var deviceId = Environment.GetEnvironmentVariable("IOT_EDGE_DEVICE_ID");
-        
-            Assert.True(!string.IsNullOrWhiteSpace(deviceId), "deviceId string is null");
-
-            var twin = await _registryManager.GetTwinAsync(deviceId);
-            await _registryManager.UpdateTwinAsync(twin.DeviceId, patch, twin.ETag);
-        }
-
-        /// <summary>
-        /// transfer the content of published_nodes.json file into the OPC Publisher edge module
-        /// </summary>       
-        /// <param name="sourceFilePath">Source file path</param>
-        /// <param name="destinationFilePath">Destination file path</param
-        public static void LoadPublishedNodesFile(string sourceFilePath, string destinationFilePath) {
-            var username = Environment.GetEnvironmentVariable("PCS_SIMULATION_USER");
-            var password = Environment.GetEnvironmentVariable("PCS_SIMULATION_PASSWORD");
-            var host = Environment.GetEnvironmentVariable("IOT_EDGE_DEVICE_DNS_NAME");
-           
-            Assert.True(!string.IsNullOrWhiteSpace(username), "username string is null");
-            Assert.True(!string.IsNullOrWhiteSpace(password), "password string is null");
-            Assert.True(!string.IsNullOrWhiteSpace(host), "host string is null");
-
-            using (ScpClient client = new ScpClient(host, username, password)) {
-                client.Connect();
-
-                if (string.IsNullOrEmpty(sourceFilePath)) {
-                    DeletePublishedNodesFile(destinationFilePath);
-                }
-                using (Stream localFile = File.OpenRead(sourceFilePath)) {
-                    client.Upload(localFile, destinationFilePath);
-                }
-                client.Disconnect();
-            }
-        }
-
-        /// <summary>
-        /// Delete published_nodes.json file into the OPC Publisher edge module
-        /// </summary>       
-        /// <param name="sourceFilePath">Source file path</param>
-        /// <param name="destinationFilePath">Destination file path</param
-        public static bool DeletePublishedNodesFile(string destinationFilePath) {
-            var username = Environment.GetEnvironmentVariable("PCS_SIMULATION_USER");
-            var password = Environment.GetEnvironmentVariable("PCS_SIMULATION_PASSWORD");
-            var host = Environment.GetEnvironmentVariable("IOT_EDGE_DEVICE_DNS_NAME");
-            
-            Assert.True(!string.IsNullOrWhiteSpace(username), "username string is null");
-            Assert.True(!string.IsNullOrWhiteSpace(password), "password string is null");
-            Assert.True(!string.IsNullOrWhiteSpace(host), "host string is null");
-
-            var isSuccessful = false;
-            using (SshClient client = new SshClient(host, username, password)) {
-                client.Connect();
-                var terminal = client.RunCommand("rm " + destinationFilePath);
-                if (string.IsNullOrEmpty(terminal.Error)) {
-                    isSuccessful = true;
-                }
-                client.Disconnect();
-            }
-            return isSuccessful;
-        }
-
-        private static RegistryManager _registryManager;
-=======
         /// Read PublishedNodes json from OPC-PLC and provide the data to the tests
         /// </summary>
         /// <returns>Dictionary with URL of PLC-PLC as key and Content of Published Nodes files as value</returns>
@@ -219,6 +108,5 @@
             
             return result;
         }
->>>>>>> 5c57c717
     }
 }