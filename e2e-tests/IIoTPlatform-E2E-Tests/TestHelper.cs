--- conflicted
+++ resolved
@@ -27,11 +27,7 @@
     using Microsoft.Azure.Devices;
     using Microsoft.Azure.IIoT.Hub.Models;
     using Microsoft.Azure.IIoT.OpcUa.Api.Publisher;
-<<<<<<< HEAD
     using IIoTPlatform_E2E_Tests.TestEventProcessor;
-=======
-    using Renci.SshNet.Common;
->>>>>>> 4e541f4b
 
     internal static partial class TestHelper {
 
