--- conflicted
+++ resolved
@@ -71,15 +71,14 @@
             public const string RegistryApplications = "/registry/v2/applications";
 
             /// <summary>
-<<<<<<< HEAD
             /// Route to applications within registry with application ID
             /// </summary>
             public const string RegistryApplicationsWithApplicationIdFormat = "/registry/v2/applications/{0}";
-=======
+
+            /// <summary>
             /// Route for discovery within registry
             /// </summary>
             public const string RegistryDiscover = "/registry/v2/applications/discover";
->>>>>>> dcd7a4a5
 
             /// <summary>
             /// Route to endpoints within registry
