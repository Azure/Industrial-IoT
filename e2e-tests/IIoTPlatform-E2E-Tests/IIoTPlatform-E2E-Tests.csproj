--- conflicted
+++ resolved
@@ -23,13 +23,8 @@
     <PackageReference Include="Microsoft.Azure.Devices" Version="1.37.0" />
     <PackageReference Include="Microsoft.Extensions.Configuration.EnvironmentVariables" Version="3.1.24" />
     <PackageReference Include="RestSharp" Version="107.2.1" />
-<<<<<<< HEAD
-    <PackageReference Include="SSH.NET" Version="2020.0.1" />
+    <PackageReference Include="SSH.NET" Version="2020.0.2" />
     <PackageReference Include="System.Linq.Async" Version="5.0.0" />
-=======
-    <PackageReference Include="Serilog" Version="2.10.0" />
-    <PackageReference Include="SSH.NET" Version="2020.0.2" />
->>>>>>> c55d3e79
     <PackageReference Include="xunit" Version="2.4.1" />
     <PackageReference Include="xunit.runner.visualstudio" Version="2.4.3">
       <IncludeAssets>runtime; build; native; contentfiles; analyzers; buildtransitive</IncludeAssets>
