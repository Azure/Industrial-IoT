--- conflicted
+++ resolved
@@ -14,22 +14,6 @@
   </ItemGroup>
 
   <ItemGroup>
-<<<<<<< HEAD
-    <PackageReference Include="Azure.Identity" Version="1.4.0" />
-    <PackageReference Include="Azure.Messaging.EventHubs" Version="5.6.2" />
-    <PackageReference Include="FluentAssertions" Version="5.10.3" />
-    <PackageReference Include="Microsoft.Azure.Devices" Version="1.37.0" />
-    <PackageReference Include="Microsoft.Azure.Management.Fluent" Version="1.37.1" />
-    <PackageReference Include="Microsoft.NET.Test.Sdk" Version="17.0.0" />
-    <PackageReference Include="Microsoft.Extensions.Configuration.Binder" Version="3.1.24" />
-    <PackageReference Include="Microsoft.Extensions.Configuration.EnvironmentVariables" Version="3.1.24" />
-    <PackageReference Include="RestSharp" Version="107.2.1" />
-    <PackageReference Include="Serilog" Version="2.12.0" />
-    <PackageReference Include="SSH.NET" Version="2020.0.2" />
-    <PackageReference Include="System.Linq.Async" Version="5.0.0" />
-    <PackageReference Include="xunit" Version="2.4.1" />
-    <PackageReference Include="xunit.runner.visualstudio" Version="2.4.3">
-=======
     <PackageReference Include="Autofac" Version="6.4.0" />
     <PackageReference Include="Microsoft.NET.Test.Sdk" Version="17.3.2" />
     <PackageReference Include="Microsoft.Azure.Devices" Version="1.38.1" />
@@ -39,7 +23,6 @@
     <PackageReference Include="SSH.NET" Version="2020.0.2" />
     <PackageReference Include="xunit" Version="2.4.2" />
     <PackageReference Include="xunit.runner.visualstudio" Version="2.4.5">
->>>>>>> 941eb860
       <IncludeAssets>runtime; build; native; contentfiles; analyzers; buildtransitive</IncludeAssets>
       <PrivateAssets>all</PrivateAssets>
     </PackageReference>
@@ -62,7 +45,7 @@
       <CopyToOutputDirectory>Always</CopyToOutputDirectory>
     </None>
     <None Update="xunit.runner.json">
-      <CopyToOutputDirectory>Always</CopyToOutputDirectory>
+      <CopyToOutputDirectory>PreserveNewest</CopyToOutputDirectory>
     </None>
   </ItemGroup>
 
