﻿<Project Sdk="Microsoft.NET.Sdk">

  <PropertyGroup>
    <TargetFramework>netcoreapp3.1</TargetFramework>
    <RootNamespace>IIoTPlatform_E2E_Tests</RootNamespace>

    <IsPackable>false</IsPackable>
  </PropertyGroup>

  <ItemGroup>
    <PackageReference Include="Microsoft.Azure.Devices" Version="1.28.1" />
    <PackageReference Include="Microsoft.NET.Test.Sdk" Version="16.7.1" />
    <PackageReference Include="Microsoft.Azure.Devices" Version="1.28.1" />
    <PackageReference Include="Microsoft.Extensions.Configuration.Binder" Version="3.1.9" />
    <PackageReference Include="Microsoft.Extensions.Configuration.EnvironmentVariables" Version="3.1.9" />
    <PackageReference Include="RestSharp" Version="106.11.7" />
    <PackageReference Include="SSH.NET" Version="2020.0.0-beta1" />
    <PackageReference Include="xunit" Version="2.4.1" />
    <PackageReference Include="xunit.runner.visualstudio" Version="2.4.3">
      <IncludeAssets>runtime; build; native; contentfiles; analyzers; buildtransitive</IncludeAssets>
      <PrivateAssets>all</PrivateAssets>
    </PackageReference>
    <PackageReference Include="coverlet.collector" Version="1.3.0">
      <IncludeAssets>runtime; build; native; contentfiles; analyzers; buildtransitive</IncludeAssets>
      <PrivateAssets>all</PrivateAssets>
    </PackageReference>
  </ItemGroup>

  <ItemGroup>
<<<<<<< HEAD
    <ProjectReference Include="..\..\common\src\Microsoft.Azure.IIoT.Core\src\Microsoft.Azure.IIoT.Core.csproj" />
=======
    <None Update="Properties\launchSettings.json">
      <CopyToOutputDirectory>Always</CopyToOutputDirectory>
    </None>
>>>>>>> 0f1ac0b0
  </ItemGroup>

</Project><|MERGE_RESOLUTION|>--- conflicted
+++ resolved
@@ -27,13 +27,9 @@
   </ItemGroup>
 
   <ItemGroup>
-<<<<<<< HEAD
-    <ProjectReference Include="..\..\common\src\Microsoft.Azure.IIoT.Core\src\Microsoft.Azure.IIoT.Core.csproj" />
-=======
     <None Update="Properties\launchSettings.json">
       <CopyToOutputDirectory>Always</CopyToOutputDirectory>
     </None>
->>>>>>> 0f1ac0b0
   </ItemGroup>
 
 </Project>