--- conflicted
+++ resolved
@@ -32,14 +32,7 @@
 
         /// <inheritdoc />
         protected override IDictionary<string, IDictionary<string, object>> CreateDeploymentModules() {
-<<<<<<< HEAD
             var version = "1.1";
-=======
-            var server = string.IsNullOrEmpty(_context.ContainerRegistryConfig.ContainerRegistryServer) ?
-                TestConstants.MicrosoftContainerRegistry : _context.ContainerRegistryConfig.ContainerRegistryServer;
-            var version = _context.IoTEdgeConfig.EdgeVersion;
-
->>>>>>> 2ac8085b
             return JsonConvert.DeserializeObject<IDictionary<string, IDictionary<string, object>>>(@"
             {
                 ""$edgeAgent"": {
