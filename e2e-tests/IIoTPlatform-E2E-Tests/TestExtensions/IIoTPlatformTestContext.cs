﻿// ------------------------------------------------------------
//  Copyright (c) Microsoft Corporation.  All rights reserved.
//  Licensed under the MIT License (MIT). See License.txt in the repo root for license information.
// ------------------------------------------------------------

#nullable enable
namespace IIoTPlatform_E2E_Tests.TestExtensions {
    using Microsoft.Azure.Devices;

    /// <summary>
    /// Context to pass data between test cases
    /// </summary>
    public class IIoTPlatformTestContext {

        /// <summary>
        /// Save the identifier of OPC server endpoints
        /// </summary>
<<<<<<< HEAD
        public string OpcUaEndpointId { get; set; }

        /// <summary>
        /// IoT Hub registry manager
        /// </summary>
        public RegistryManager registryManager { get; set; }
=======
        public string? OpcUaEndpointId { get; set; }
>>>>>>> 36e4a5d5
    }
}<|MERGE_RESOLUTION|>--- conflicted
+++ resolved
@@ -15,15 +15,11 @@
         /// <summary>
         /// Save the identifier of OPC server endpoints
         /// </summary>
-<<<<<<< HEAD
-        public string OpcUaEndpointId { get; set; }
+        public string? OpcUaEndpointId { get; set; }
 
         /// <summary>
         /// IoT Hub registry manager
         /// </summary>
         public RegistryManager registryManager { get; set; }
-=======
-        public string? OpcUaEndpointId { get; set; }
->>>>>>> 36e4a5d5
     }
 }