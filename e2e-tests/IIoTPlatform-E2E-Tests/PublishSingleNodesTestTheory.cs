--- conflicted
+++ resolved
@@ -46,14 +46,20 @@
         }
 
         [Fact, PriorityOrder(3)]
-<<<<<<< HEAD
         public async Task Test_RegisterOPCServer_Expect_Success() {
-=======
-        public async void Test_RegisterOPCServer_Expect_Success() {
-
-            //todo wait for all edge modules are up and running
-
->>>>>>> 9ff8de9a
+
+            var configuration = TestHelper.GetConfiguration();
+
+            var iotHubConfig = new IoTHubConfig(configuration);
+            var iotDeviceConfig = new DeviceConfig(configuration);
+
+            var registryHelper = new RegistryHelper(iotHubConfig);
+
+            var millisecondsDelay = 60 * 1000;
+            var cts = new CancellationTokenSource(millisecondsDelay);
+
+            await registryHelper.WaitForIIoTModulesConnectedAsync(iotDeviceConfig.DeviceId, ct: cts.Token);
+
             var accessToken = await TestHelper.GetTokenAsync();
             var simulatedOpcServer = await TestHelper.GetSimulatedOpcUaNodesAsync();
 
@@ -239,21 +245,7 @@
         }
 
         [Fact, PriorityOrder(9)]
-<<<<<<< HEAD
-        public async Task Test_WaitForModules_Expect_Success() {
-            var configuration = TestHelper.GetConfiguration();
-
-            var iotHubConfig = new IoTHubConfig(configuration);
-            var iotDeviceConfig = new DeviceConfig(configuration);
-
-            var registryHelper = new RegistryHelper(iotHubConfig);
-
-            var millisecondsDelay = 60 * 1000;
-            var cts = new CancellationTokenSource(millisecondsDelay);
-
-            await registryHelper.WaitForIIoTModulesConnectedAsync(iotDeviceConfig.DeviceId, ct: cts.Token);
-=======
-        public async void Test_GetListOfJobs_Expect_OneJobWithPublishingOneNode() {
+        public async Task Test_GetListOfJobs_Expect_OneJobWithPublishingOneNode() {
 
             // used if running test cases separately (during development)
             if (string.IsNullOrWhiteSpace(_context.OpcUaEndpointId)) {
@@ -305,7 +297,7 @@
         }
 
         [Fact, PriorityOrder(11)]
-        public async void RemoveJob_Expect_Success() {
+        public async Task RemoveJob_Expect_Success() {
 
             // used if running test cases separately (during development)
             if (string.IsNullOrWhiteSpace(_context.OpcUaEndpointId)) {
@@ -328,7 +320,6 @@
                 _output.WriteLine($"StatusCode: {response.StatusCode}");
                 _output.WriteLine($"ErrorMessage: {response.ErrorMessage}");
             }
->>>>>>> 9ff8de9a
         }
     }
 }