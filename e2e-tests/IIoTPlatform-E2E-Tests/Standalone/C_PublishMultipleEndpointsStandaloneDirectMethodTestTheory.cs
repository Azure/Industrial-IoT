﻿// ------------------------------------------------------------
//  Copyright (c) Microsoft Corporation.  All rights reserved.
//  Licensed under the MIT License (MIT). See License.txt in the repo root for license information.
// ------------------------------------------------------------

namespace IIoTPlatform_E2E_Tests.Standalone {

    using IIoTPlatform_E2E_Tests.Deploy;
    using IIoTPlatform_E2E_Tests.TestModels;
    using Microsoft.Azure.IIoT.OpcUa.Api.Publisher.Models;
    using System;
    using System.Threading;
    using System.Threading.Tasks;
    using TestExtensions;
    using Xunit;
    using Xunit.Abstractions;
    using Microsoft.Azure.IIoT.Hub.Models;
    using Microsoft.Azure.IIoT.Serializers;
    using Microsoft.Azure.IIoT.Modules.OpcUa.Publisher.Models;
    using System.Net;
    using System.Linq;
    using System.Collections.Generic;
    using Newtonsoft.Json.Linq;

    /// <summary>
    /// The test theory using different (ordered) test cases to go thru all required steps of publishing OPC UA node
    /// </summary>
    [TestCaseOrderer(TestCaseOrderer.FullName, TestConstants.TestAssemblyName)]
    [Collection("IIoT Standalone Direct Methods Test Collection")]
    [Trait(TestConstants.TraitConstants.PublisherModeTraitName, TestConstants.TraitConstants.PublisherModeStandaloneTraitValue)]
    public class C_PublishMultipleEndpointsStandaloneDirectMethodTestTheory : DirectMethodTestBase {

        public C_PublishMultipleEndpointsStandaloneDirectMethodTestTheory(
            ITestOutputHelper output,
            IIoTMultipleNodesTestContext context
        ) : base(output, context) {}

        [Theory]
        [InlineData(MessagingMode.Samples)]
        [InlineData(MessagingMode.PubSub)]
        async Task SubscribeUnsubscribeDirectMethodTest(MessagingMode messagingMode) {
            var ioTHubEdgeBaseDeployment = new IoTHubEdgeBaseDeployment(_context);
            var ioTHubPublisherDeployment = new IoTHubPublisherDeployment(_context, messagingMode);

            _iotHubPublisherModuleName = ioTHubPublisherDeployment.ModuleName;

            // Clear context.
            _context.Reset();

            var cts = new CancellationTokenSource(TestConstants.MaxTestTimeoutMilliseconds);

            // Make sure that there is no active monitoring.
            await TestHelper.StopMonitoringIncomingMessagesAsync(_context, cts.Token).ConfigureAwait(false);

            // Clean publishednodes.json.
            await TestHelper.CleanPublishedNodesJsonFilesAsync(_context).ConfigureAwait(false);

            // Create base edge deployment.
            var baseDeploymentResult = await ioTHubEdgeBaseDeployment.CreateOrUpdateLayeredDeploymentAsync(cts.Token).ConfigureAwait(false);
            Assert.True(baseDeploymentResult, "Failed to create/update new edge base deployment.");
            _output.WriteLine("Created/Updated new edge base deployment.");

            // Create layered edge deployment.
            var layeredDeploymentResult = await ioTHubPublisherDeployment.CreateOrUpdateLayeredDeploymentAsync(cts.Token).ConfigureAwait(false);
            Assert.True(layeredDeploymentResult, "Failed to create/update layered deployment for publisher module.");
            _output.WriteLine("Created/Updated layered deployment for publisher module.");

            // We will wait for module to be deployed.
            var exception = Record.Exception(() => _context.RegistryHelper.WaitForIIoTModulesConnectedAsync(
                _context.DeviceConfig.DeviceId,
                cts.Token,
                new string[] { ioTHubPublisherDeployment.ModuleName }
            ).GetAwaiter().GetResult());
            Assert.Null(exception);

            //Call GetConfiguredEndpoints direct method, initially there should be no endpoints
            var responseGetConfiguredEndpoints = await CallMethodAsync(
                new MethodParameterModel {
                    Name = TestConstants.DirectMethodNames.GetConfiguredEndpoints
                },
                cts.Token
            ).ConfigureAwait(false);

            Assert.Equal((int)HttpStatusCode.OK, responseGetConfiguredEndpoints.Status);
            var configuredEndpointsResponse = _serializer.Deserialize<List<PublishNodesEndpointApiModel>>(responseGetConfiguredEndpoints.JsonPayload);
            Assert.Equal(configuredEndpointsResponse.Count, 0);

            var nodesToPublish0 = await TestHelper.CreateMultipleNodesModelAsync(_context, cts.Token, 2, 250).ConfigureAwait(false);
            var fastNodes0 = nodesToPublish0.OpcNodes.Where(node => node.Id.Contains("fast", StringComparison.OrdinalIgnoreCase)).ToList();
            var slowNodes0 = nodesToPublish0.OpcNodes.Where(node => node.Id.Contains("slow", StringComparison.OrdinalIgnoreCase)).ToList();
            var nodes0 = new List<OpcUaNodesModel>();
            nodes0.AddRange(fastNodes0.Take(25));
            nodes0.AddRange(slowNodes0.Take(100));
            nodesToPublish0.OpcNodes = nodes0.ToArray();

            var request0 = nodesToPublish0.ToApiModel();

            //Call Publish direct method
            var response = await CallMethodAsync(
                new MethodParameterModel {
                    Name = TestConstants.DirectMethodNames.PublishNodes,
                    JsonPayload = _serializer.SerializeToString(request0)
                },
                cts.Token
            ).ConfigureAwait(false);

            Assert.Equal((int)HttpStatusCode.OK, response.Status);

            //publish nodes on a different enpoint
            var nodesToPublish1 = await TestHelper.CreateMultipleNodesModelAsync(_context, cts.Token, 5, 250).ConfigureAwait(false);
            var fastNodes1 = nodesToPublish1.OpcNodes.Where(node => node.Id.Contains("fast", StringComparison.OrdinalIgnoreCase)).ToList();
            var slowNodes1 = nodesToPublish1.OpcNodes.Where(node => node.Id.Contains("slow", StringComparison.OrdinalIgnoreCase)).ToList();
            var nodes1 = new List<OpcUaNodesModel>();
            nodes1.AddRange(fastNodes1.Skip(25).Take(25));
            nodes1.AddRange(slowNodes1.Skip(100).Take(100));
            nodesToPublish1.OpcNodes = nodes1.ToArray();

            var request1 = nodesToPublish1.ToApiModel();

            //Call Publish direct method
            response = await CallMethodAsync(
                new MethodParameterModel {
                    Name = TestConstants.DirectMethodNames.PublishNodes,
                    JsonPayload = _serializer.SerializeToString(request1)
                },
                cts.Token
            ).ConfigureAwait(false);

            Assert.Equal((int)HttpStatusCode.OK, response.Status);

            // Use test event processor to verify data send to IoT Hub (expected* set to zero
            // as data gap analysis is not part of this test case)
            await TestHelper.StartMonitoringIncomingMessagesAsync(_context, 500, 10_000, 90_000_000, cts.Token).ConfigureAwait(false);

            // Wait some time to generate events to process.
            await Task.Delay(TestConstants.DefaultTimeoutInMilliseconds, cts.Token).ConfigureAwait(false);

            //Call GetConfiguredEndpoints direct method
            responseGetConfiguredEndpoints = await CallMethodAsync(
                new MethodParameterModel {
                    Name = TestConstants.DirectMethodNames.GetConfiguredEndpoints
                },
                cts.Token
            ).ConfigureAwait(false);

            Assert.Equal((int)HttpStatusCode.OK, responseGetConfiguredEndpoints.Status);
            configuredEndpointsResponse = _serializer.Deserialize<List<PublishNodesEndpointApiModel>>(responseGetConfiguredEndpoints.JsonPayload);
            Assert.Equal(configuredEndpointsResponse.Count, 2);
            TestHelper.Publisher.AssertEndpointModel(configuredEndpointsResponse[0], request0);
            TestHelper.Publisher.AssertEndpointModel(configuredEndpointsResponse[1], request1);

            //Create request for GetConfiguredNodesOnEndpoint method call for endpoint 0
            var nodesOnEndpoint0 = new PublishedNodesEntryModel {
                EndpointUrl = request0.EndpointUrl,
            };
            var requestGetConfiguredNodesOnEndpoint0 = nodesOnEndpoint0.ToApiModel();

            //Call GetConfiguredNodesOnEndpoint direct method for endpoint 0
            var responseGetConfiguredNodesOnEndpoint0 = await CallMethodAsync(
                new MethodParameterModel {
                    Name = TestConstants.DirectMethodNames.GetConfiguredNodesOnEndpoint,
                    JsonPayload = _serializer.SerializeToString(requestGetConfiguredNodesOnEndpoint0)
                },
                cts.Token
            ).ConfigureAwait(false);

            Assert.Equal((int)HttpStatusCode.OK, responseGetConfiguredNodesOnEndpoint0.Status);
            var jsonResponse0 = _serializer.Deserialize<List<PublishedNodeApiModel>>(responseGetConfiguredNodesOnEndpoint0.JsonPayload);
            Assert.Equal(jsonResponse0.Count, 125);
            Assert.Equal(jsonResponse0[0].Id, nodes0[0].Id);
            Assert.Equal(jsonResponse0[25].Id, nodes0[25].Id);

            //Create request for GetConfiguredNodesOnEndpoint method call for endpoint 1
            var nodesOnEndpoint1 = new PublishedNodesEntryModel {
                EndpointUrl = request1.EndpointUrl,
            };
            var requestGetConfiguredNodesOnEndpoint1 = nodesOnEndpoint1.ToApiModel();

            //Call GetConfiguredNodesOnEndpoint direct method for endpoint 1
            var responseGetConfiguredNodesOnEndpoint1 = await CallMethodAsync(
                new MethodParameterModel {
                    Name = TestConstants.DirectMethodNames.GetConfiguredNodesOnEndpoint,
                    JsonPayload = _serializer.SerializeToString(requestGetConfiguredNodesOnEndpoint1)
                },
                cts.Token
            ).ConfigureAwait(false);

            Assert.Equal((int)HttpStatusCode.OK, responseGetConfiguredNodesOnEndpoint1.Status);
            var jsonResponse1 = _serializer.Deserialize<List<PublishedNodeApiModel>>(responseGetConfiguredNodesOnEndpoint1.JsonPayload);
            Assert.Equal(jsonResponse1.Count, 125);
            Assert.Equal(jsonResponse1[0].Id, nodes1[0].Id);
            Assert.Equal(jsonResponse1[25].Id, nodes1[25].Id);

            // Stop monitoring and get the result.
            var publishingMonitoringResultJson = await TestHelper.StopMonitoringIncomingMessagesAsync(_context, cts.Token).ConfigureAwait(false);
            Assert.True((int)publishingMonitoringResultJson.totalValueChangesCount > 0, "No messages received at IoT Hub");

            // Check that every published node is sending data.
            if (_context.ConsumedOpcUaNodes != null) {
                var expectedNodes = new HashSet<string> ();
                foreach (var consumedNodes in _context.ConsumedOpcUaNodes) {
                    foreach (var opcNode in consumedNodes.Value.OpcNodes) {
                        expectedNodes.Add(opcNode.Id);
                    }
                }

                foreach (dynamic property in publishingMonitoringResultJson.valueChangesByNodeId) {
                    var propertyName = (string)property.Name;
                    var nodeId = propertyName.Split('#').Last();
                    var expected = expectedNodes.FirstOrDefault(n => n.EndsWith(nodeId));
                    Assert.True(expected != null, $"Publishing from unexpected node: {propertyName}");
                    expectedNodes.Remove(expected);
                }

                foreach(var expectedNode in expectedNodes) {
                    _context.OutputHelper.WriteLine(expectedNode);
                }
                Assert.Empty(expectedNodes);
            }

            //Call Unpublish direct method
            response = await CallMethodAsync(
                new MethodParameterModel {
                    Name = TestConstants.DirectMethodNames.UnPublishNodes,
                    JsonPayload = _serializer.SerializeToString(request0)
                },
                cts.Token
            ).ConfigureAwait(false);

            Assert.Equal((int)HttpStatusCode.OK, response.Status);

            //Call Unpublish direct method
<<<<<<< HEAD
            request1.OpcNodes?.Clear();
            response = await TestHelper.CallMethodAsync(_iotHubClient, _iotHubPublisherDeviceName, _iotHubPublisherModuleName, new MethodParameterModel {
                Name = TestConstants.DirectMethodNames.UnpublishAllNodes,
                JsonPayload = _serializer.SerializeToString(request1)
            }, _context, cts.Token).ConfigureAwait(false);
=======
            response = await CallMethodAsync(
                new MethodParameterModel {
                    Name = TestConstants.DirectMethodNames.UnPublishNodes,
                    JsonPayload = _serializer.SerializeToString(request1)
                },
                cts.Token
            ).ConfigureAwait(false);
>>>>>>> 151f7f20

            Assert.Equal((int)HttpStatusCode.OK, response.Status);

            //Call GetConfiguredEndpoints direct method
            responseGetConfiguredEndpoints = await CallMethodAsync(
                new MethodParameterModel {
                    Name = TestConstants.DirectMethodNames.GetConfiguredEndpoints
                },
                cts.Token
            ).ConfigureAwait(false);

            Assert.Equal((int)HttpStatusCode.OK, responseGetConfiguredEndpoints.Status);
            configuredEndpointsResponse = _serializer.Deserialize<List<PublishNodesEndpointApiModel>>(responseGetConfiguredEndpoints.JsonPayload);
            Assert.Equal(configuredEndpointsResponse.Count, 0);

            // Wait till the publishing has stopped.
            await Task.Delay(TestConstants.DefaultTimeoutInMilliseconds, cts.Token).ConfigureAwait(false);

            // Use test event processor to verify data send to IoT Hub (expected* set to zero
            // as data gap analysis is not part of this test case)
            await TestHelper.StartMonitoringIncomingMessagesAsync(_context, 0, 0, 0, cts.Token).ConfigureAwait(false);

            // Wait some time to generate events to process.
            await Task.Delay(TestConstants.DefaultTimeoutInMilliseconds, cts.Token).ConfigureAwait(false);

            // Stop monitoring and get the result.
            var unpublishingMonitoringResultJson = await TestHelper.StopMonitoringIncomingMessagesAsync(_context, cts.Token);
            Assert.True((int)unpublishingMonitoringResultJson.totalValueChangesCount == 0,
                $"Messages received at IoT Hub: {(int)unpublishingMonitoringResultJson.totalValueChangesCount}");
        }


        [Fact]
        async Task SubscribeUnsubscribeDirectMethodLegacyPublisherTest() {
            var ioTHubEdgeBaseDeployment = new IoTHubEdgeBaseDeployment(_context);
            var ioTHubLegacyPublisherDeployment = new IoTHubLegacyPublisherDeployments(_context);

            _iotHubPublisherModuleName = ioTHubLegacyPublisherDeployment.ModuleName;

            var cts = new CancellationTokenSource(TestConstants.MaxTestTimeoutMilliseconds);

            // Make sure that there is no active monitoring.
            await TestHelper.StopMonitoringIncomingMessagesAsync(_context, cts.Token).ConfigureAwait(false);

            // Clean publishednodes.json.
            await TestHelper.CleanPublishedNodesJsonFilesAsync(_context).ConfigureAwait(false);

            // Create base edge deployment.
            var baseDeploymentResult = await ioTHubEdgeBaseDeployment.CreateOrUpdateLayeredDeploymentAsync(cts.Token).ConfigureAwait(false);
            Assert.True(baseDeploymentResult, "Failed to create/update new edge base deployment.");
            _output.WriteLine("Created/Updated new edge base deployment.");

            // Create layered edge deployment.
            var layeredDeploymentResult1 = await ioTHubLegacyPublisherDeployment.CreateOrUpdateLayeredDeploymentAsync(cts.Token);
            Assert.True(layeredDeploymentResult1, "Failed to create/update layered deployment for legacy publisher module.");
            _output.WriteLine("Created/Updated layered deployment for legacy publisher module.");

            // We will wait for module to be deployed.
            var exception = Record.Exception(() => _context.RegistryHelper.WaitForIIoTModulesConnectedAsync(
                _context.DeviceConfig.DeviceId,
                cts.Token,
                new string[] { ioTHubLegacyPublisherDeployment.ModuleName }
            ).GetAwaiter().GetResult());
            Assert.Null(exception);

            //Call GetConfiguredEndpoints direct method, initially there should be no endpoints
            var responseGetConfiguredEndpoints = await CallMethodAsync(
                new MethodParameterModel {
                    Name = TestConstants.DirectMethodLegacyNames.GetConfiguredEndpoints
                },
                cts.Token
            ).ConfigureAwait(false);

            Assert.Equal((int)HttpStatusCode.OK, responseGetConfiguredEndpoints.Status);
            var epObj = JObject.Parse(responseGetConfiguredEndpoints.JsonPayload);
            var endpoints = _serializer.SerializeToString(epObj["Endpoints"]);
            var configuredEndpointsResponse = _serializer.Deserialize<List<PublishNodesEndpointApiModel>>(endpoints);
            Assert.Equal(configuredEndpointsResponse.Count, 0);

            var nodesToPublish0 = await TestHelper.CreateMultipleNodesModelAsync(_context, cts.Token, 2, 250).ConfigureAwait(false);
            var fastNodes0 = nodesToPublish0.OpcNodes.Where(node => node.Id.Contains("fast", StringComparison.OrdinalIgnoreCase)).ToList();
            var slowNodes0 = nodesToPublish0.OpcNodes.Where(node => node.Id.Contains("slow", StringComparison.OrdinalIgnoreCase)).ToList();
            var nodes0 = new List<OpcUaNodesModel>();
            nodes0.AddRange(fastNodes0.Take(25));
            nodes0.AddRange(slowNodes0.Take(100));
            nodesToPublish0.OpcNodes = nodes0.ToArray();

            var request0 = nodesToPublish0.ToApiModel();

            //Call Publish direct method
            var response = await CallMethodAsync(
                new MethodParameterModel {
                    Name = TestConstants.DirectMethodLegacyNames.PublishNodes,
                    JsonPayload = _serializer.SerializeToString(request0)
                },
                cts.Token
            ).ConfigureAwait(false);

            Assert.Equal((int)HttpStatusCode.OK, response.Status);

            //publish nodes on a different enpoint
            var nodesToPublish1 = await TestHelper.CreateMultipleNodesModelAsync(_context, cts.Token, 5, 250).ConfigureAwait(false);
            var fastNodes1 = nodesToPublish1.OpcNodes.Where(node => node.Id.Contains("fast", StringComparison.OrdinalIgnoreCase)).ToList();
            var slowNodes1 = nodesToPublish1.OpcNodes.Where(node => node.Id.Contains("slow", StringComparison.OrdinalIgnoreCase)).ToList();
            var nodes1 = new List<OpcUaNodesModel>();
            nodes1.AddRange(fastNodes1.Skip(25).Take(25));
            nodes1.AddRange(slowNodes1.Skip(100).Take(100));
            nodesToPublish1.OpcNodes = nodes1.ToArray();

            var request1 = nodesToPublish1.ToApiModel();

            //Call Publish direct method
            response = await CallMethodAsync(
                new MethodParameterModel {
                    Name = TestConstants.DirectMethodLegacyNames.PublishNodes,
                    JsonPayload = _serializer.SerializeToString(request1)
                },
                cts.Token
            ).ConfigureAwait(false);

            Assert.Equal((int)HttpStatusCode.OK, response.Status);

            // Use test event processor to verify data send to IoT Hub (expected* set to zero
            // as data gap analysis is not part of this test case)
            await TestHelper.StartMonitoringIncomingMessagesAsync(_context, 500, 10_000, 90_000_000, cts.Token).ConfigureAwait(false);

            // Wait some time to generate events to process.
            await Task.Delay(TestConstants.DefaultTimeoutInMilliseconds, cts.Token).ConfigureAwait(false);

            //Call GetConfiguredEndpoints direct method
            responseGetConfiguredEndpoints = await CallMethodAsync(
                new MethodParameterModel {
                    Name = TestConstants.DirectMethodLegacyNames.GetConfiguredEndpoints
                },
                cts.Token
            ).ConfigureAwait(false);

            Assert.Equal((int)HttpStatusCode.OK, responseGetConfiguredEndpoints.Status);
            epObj = JObject.Parse(responseGetConfiguredEndpoints.JsonPayload);
            endpoints = _serializer.SerializeToString(epObj["Endpoints"]);
            configuredEndpointsResponse = _serializer.Deserialize<List<PublishNodesEndpointApiModel>>(endpoints);
            Assert.Equal(2, configuredEndpointsResponse.Count);
            TestHelper.Publisher.AssertEndpointModel(configuredEndpointsResponse[0], request0);
            TestHelper.Publisher.AssertEndpointModel(configuredEndpointsResponse[1], request1);

            //Create request for GetConfiguredNodesOnEndpoint method call for endpoint 0
            var nodesOnEndpoint0 = new PublishedNodesEntryModel {
                EndpointUrl = request0.EndpointUrl,
            };
            var requestGetConfiguredNodesOnEndpoint0 = nodesOnEndpoint0.ToApiModel();

            //Call GetConfiguredNodesOnEndpoint direct method for endpoint 0
            var responseGetConfiguredNodesOnEndpoint0 = await CallMethodAsync(
                new MethodParameterModel {
                    Name = TestConstants.DirectMethodLegacyNames.GetConfiguredNodesOnEndpoint,
                    JsonPayload = _serializer.SerializeToString(requestGetConfiguredNodesOnEndpoint0)
                },
                cts.Token
            ).ConfigureAwait(false);

            Assert.Equal((int)HttpStatusCode.OK, responseGetConfiguredNodesOnEndpoint0.Status);

            var obj0 = JObject.Parse(responseGetConfiguredNodesOnEndpoint0.JsonPayload);
            var opcNodes0 = _serializer.SerializeToString(obj0["OpcNodes"]);
            var jsonResponse0 = _serializer.Deserialize<List<PublishedNodeApiModel>>(opcNodes0);
            Assert.Equal(jsonResponse0.Count, 125);
            Assert.Equal(jsonResponse0[0].Id, nodes0[0].Id);
            Assert.Equal(jsonResponse0[25].Id, nodes0[25].Id);

            //Create request for GetConfiguredNodesOnEndpoint method call for endpoint 1
            var nodesOnEndpoint1 = new PublishedNodesEntryModel {
                EndpointUrl = request1.EndpointUrl,
            };
            var requestGetConfiguredNodesOnEndpoint1 = nodesOnEndpoint1.ToApiModel();

            //Call GetConfiguredNodesOnEndpoint direct method for endpoint 1
            var responseGetConfiguredNodesOnEndpoint1 = await CallMethodAsync(
                new MethodParameterModel {
                    Name = TestConstants.DirectMethodLegacyNames.GetConfiguredNodesOnEndpoint,
                    JsonPayload = _serializer.SerializeToString(requestGetConfiguredNodesOnEndpoint1)
                },
                cts.Token
            ).ConfigureAwait(false);

            Assert.Equal((int)HttpStatusCode.OK, responseGetConfiguredNodesOnEndpoint1.Status);

            var obj1 = JObject.Parse(responseGetConfiguredNodesOnEndpoint1.JsonPayload);
            var opcNodes1 = _serializer.SerializeToString(obj1["OpcNodes"]);
            var jsonResponse1 = _serializer.Deserialize<List<PublishedNodeApiModel>>(opcNodes1);
            Assert.Equal(jsonResponse1.Count, 125);
            Assert.Equal(jsonResponse1[0].Id, nodes1[0].Id);
            Assert.Equal(jsonResponse1[25].Id, nodes1[25].Id);

            // Stop monitoring and get the result.
            var publishingMonitoringResultJson = await TestHelper.StopMonitoringIncomingMessagesAsync(_context, cts.Token).ConfigureAwait(false);
            Assert.True((int)publishingMonitoringResultJson.totalValueChangesCount > 0, "No messages received at IoT Hub");

            // Check that every published node is sending data.
            if (_context.ConsumedOpcUaNodes != null) {
                var expectedNodes = new HashSet<string>();
                foreach (var consumedNodes in _context.ConsumedOpcUaNodes) {
                    foreach (var opcNode in consumedNodes.Value.OpcNodes) {
                        expectedNodes.Add(opcNode.Id);
                    }
                }

                foreach (dynamic property in publishingMonitoringResultJson.valueChangesByNodeId) {
                    var propertyName = (string)property.Name;
                    var nodeId = propertyName.Split('#').Last();
                    var expected = expectedNodes.FirstOrDefault(n => n.EndsWith(nodeId));
                    Assert.True(expected != null, $"Publishing from unexpected node: {propertyName}");
                    expectedNodes.Remove(expected);
                }

                foreach (var expectedNode in expectedNodes) {
                    _context.OutputHelper.WriteLine(expectedNode);
                }
                Assert.Empty(expectedNodes);
            }

            //Call Unpublish direct method
            response = await CallMethodAsync(
                new MethodParameterModel {
                    Name = TestConstants.DirectMethodLegacyNames.UnPublishNodes,
                    JsonPayload = _serializer.SerializeToString(request0)
                },
                cts.Token
            ).ConfigureAwait(false);

            Assert.Equal((int)HttpStatusCode.OK, response.Status);

            //Call Unpublish direct method
<<<<<<< HEAD
            response = await TestHelper.CallMethodAsync(_iotHubClient, _iotHubPublisherDeviceName, _iotHubPublisherModuleName, new MethodParameterModel {
                Name = TestConstants.DirectMethodLegacyNames.UnpublishAllNodes,
                JsonPayload = _serializer.SerializeToString(request1)
            }, _context, cts.Token).ConfigureAwait(false);
=======
            response = await CallMethodAsync(
                new MethodParameterModel {
                    Name = TestConstants.DirectMethodLegacyNames.UnPublishNodes,
                    JsonPayload = _serializer.SerializeToString(request1)
                },
                cts.Token
            ).ConfigureAwait(false);
>>>>>>> 151f7f20

            Assert.Equal((int)HttpStatusCode.OK, response.Status);

            //Call GetConfiguredEndpoints direct method
            responseGetConfiguredEndpoints = await CallMethodAsync(
                new MethodParameterModel {
                    Name = TestConstants.DirectMethodLegacyNames.GetConfiguredEndpoints
                },
                cts.Token
            ).ConfigureAwait(false);

            Assert.Equal((int)HttpStatusCode.OK, responseGetConfiguredEndpoints.Status);
            epObj = JObject.Parse(responseGetConfiguredEndpoints.JsonPayload);
            endpoints = _serializer.SerializeToString(epObj["Endpoints"]);
            configuredEndpointsResponse = _serializer.Deserialize<List<PublishNodesEndpointApiModel>>(endpoints);
            Assert.Equal(configuredEndpointsResponse.Count, 0);

            // Wait till the publishing has stopped.
            await Task.Delay(TestConstants.DefaultTimeoutInMilliseconds, cts.Token).ConfigureAwait(false);

            // Use test event processor to verify data send to IoT Hub (expected* set to zero
            // as data gap analysis is not part of this test case)
            await TestHelper.StartMonitoringIncomingMessagesAsync(_context, 0, 0, 0, cts.Token).ConfigureAwait(false);

            // Wait some time to generate events to process.
            await Task.Delay(TestConstants.DefaultTimeoutInMilliseconds, cts.Token).ConfigureAwait(false);

            // Stop monitoring and get the result.
            var unpublishingMonitoringResultJson = await TestHelper.StopMonitoringIncomingMessagesAsync(_context, cts.Token).ConfigureAwait(false);
            Assert.True((int)unpublishingMonitoringResultJson.totalValueChangesCount == 0,
                $"Messages received at IoT Hub: {(int)unpublishingMonitoringResultJson.totalValueChangesCount}");
        }
    }
}
<|MERGE_RESOLUTION|>--- conflicted
+++ resolved
@@ -229,22 +229,15 @@
 
             Assert.Equal((int)HttpStatusCode.OK, response.Status);
 
-            //Call Unpublish direct method
-<<<<<<< HEAD
+            //Call UnpublishAll direct method
             request1.OpcNodes?.Clear();
-            response = await TestHelper.CallMethodAsync(_iotHubClient, _iotHubPublisherDeviceName, _iotHubPublisherModuleName, new MethodParameterModel {
-                Name = TestConstants.DirectMethodNames.UnpublishAllNodes,
-                JsonPayload = _serializer.SerializeToString(request1)
-            }, _context, cts.Token).ConfigureAwait(false);
-=======
             response = await CallMethodAsync(
                 new MethodParameterModel {
-                    Name = TestConstants.DirectMethodNames.UnPublishNodes,
+                    Name = TestConstants.DirectMethodNames.UnpublishAllNodes,
                     JsonPayload = _serializer.SerializeToString(request1)
                 },
                 cts.Token
             ).ConfigureAwait(false);
->>>>>>> 151f7f20
 
             Assert.Equal((int)HttpStatusCode.OK, response.Status);
 
@@ -476,21 +469,15 @@
 
             Assert.Equal((int)HttpStatusCode.OK, response.Status);
 
-            //Call Unpublish direct method
-<<<<<<< HEAD
-            response = await TestHelper.CallMethodAsync(_iotHubClient, _iotHubPublisherDeviceName, _iotHubPublisherModuleName, new MethodParameterModel {
-                Name = TestConstants.DirectMethodLegacyNames.UnpublishAllNodes,
-                JsonPayload = _serializer.SerializeToString(request1)
-            }, _context, cts.Token).ConfigureAwait(false);
-=======
+            //Call UnpublishAll direct method
+            request1.OpcNodes?.Clear();
             response = await CallMethodAsync(
                 new MethodParameterModel {
-                    Name = TestConstants.DirectMethodLegacyNames.UnPublishNodes,
+                    Name = TestConstants.DirectMethodLegacyNames.UnpublishAllNodes,
                     JsonPayload = _serializer.SerializeToString(request1)
                 },
                 cts.Token
             ).ConfigureAwait(false);
->>>>>>> 151f7f20
 
             Assert.Equal((int)HttpStatusCode.OK, response.Status);
 
