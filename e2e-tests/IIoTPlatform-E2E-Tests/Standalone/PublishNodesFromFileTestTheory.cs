﻿// ------------------------------------------------------------
//  Copyright (c) Microsoft Corporation.  All rights reserved.
//  Licensed under the MIT License (MIT). See License.txt in the repo root for license information.
// ------------------------------------------------------------

namespace IIoTPlatform_E2E_Tests.Standalone {
    using System;
    using System.Linq;
    using System.Threading;
    using System.Threading.Tasks;
    using TestExtensions;
    using Xunit;
    using Xunit.Abstractions;

    /// <summary>
    /// The test theory using different (ordered) test cases to go thru all required steps of publishing OPC UA node
    /// </summary>
    [TestCaseOrderer("IIoTPlatform_E2E_Tests.TestExtensions.TestOrderer", TestConstants.TestAssemblyName)]
    [Collection("IIoT Standalone Test Collection")]
    [Trait(TestConstants.TraitConstants.PublisherModeTraitName, TestConstants.TraitConstants.PublisherModeStandaloneTraitValue)]
    public class PublishNodesFromFileTestTheory {
        private readonly ITestOutputHelper _output;
        private readonly IIoTStandaloneTestContext _context;

        public PublishNodesFromFileTestTheory(IIoTStandaloneTestContext context, ITestOutputHelper output) {
            _output = output ?? throw new ArgumentNullException(nameof(output));
            _context = context ?? throw new ArgumentNullException(nameof(context));
            _context.OutputHelper = _output;
        }

        [Fact, PriorityOrder(1)]
        public async Task Test_ReadSimulatedOpcUaNodes() {
            var simulatedOpcServer = await TestHelper.GetSimulatedOpcUaNodesAsync(_context);
            Assert.NotNull(simulatedOpcServer);
            Assert.NotEmpty(simulatedOpcServer.Keys);
            Assert.NotEmpty(simulatedOpcServer.Values);
        }

        [Fact, PriorityOrder(2)]
        public async Task Test_CreateEdgeBaseDeployment_Expect_Success() {
            var ct = new CancellationTokenSource(TestConstants.DefaultTimeoutInMilliseconds);
            var result = await _context.IoTHubEdgeBaseDeployment.CreateOrUpdateLayeredDeploymentAsync(ct.Token);
            _output.WriteLine("Created new EdgeBase layered deployment and publisher_standalone");
            Assert.True(result);
        }

        [Fact, PriorityOrder(3)]
        public async Task Test_SwitchToStandaloneMode() {
            var simulatedOpcServer = await TestHelper.GetSimulatedOpcUaNodesAsync(_context);

            //Create a published_nodes file with one node
            var opcPlcServerNodes = simulatedOpcServer[simulatedOpcServer.Keys.First()];
            var publishedNodes = opcPlcServerNodes;
            publishedNodes.OpcNodes = opcPlcServerNodes.OpcNodes.Take(1).ToArray();
            TestHelper.SavePublishedNodesFile(publishedNodes, _context);
            _output.WriteLine("Saved published_nodes.json file");

            TestHelper.SwitchToStandaloneMode(_context);
            TestHelper.LoadPublishedNodesFile(_context.PublishedNodesFileInternalFolder, TestConstants.PublishedNodesFolder + "/" + TestConstants.PublisherPublishedNodesFile, _context);
            _output.WriteLine("Switched to standalone mode and loaded published_nodes.json file");
        }

        [Fact, PriorityOrder(4)]
        public async Task Test_PublishFromPublishedNodesFile_Expect_Success() {
            var ct = new CancellationTokenSource(TestConstants.DefaultTimeoutInMilliseconds);
            var result = await _context.IoTHubPublisherDeployment.CreateOrUpdateLayeredDeploymentAsync(ct.Token);
            _output.WriteLine("Created new layered deployment and publisher_standalone");
            Assert.True(result);
        }

        [Fact, PriorityOrder(5)]
        public async Task Test_WaitForModuleDeployed() {
            var cts = new CancellationTokenSource(TestConstants.MaxDelayDeploymentToBeLoadedInMilliseconds);

            // We will wait for module to be deployed.
<<<<<<< HEAD
            await _context.RegistryHelper.WaitForIIoTModulesConnectedAsync(_context.DeviceConfig.DeviceId, cts.Token, new string[] { "publisher_standalone" });
=======
            var exception = await Record.ExceptionAsync(async () => await _context.RegistryHelper.WaitForIIoTModulesConnectedAsync(_context.DeviceConfig.DeviceId, cts.Token, _context, new string[] { "publisher_standalone" }));
            Assert.Null(exception);
>>>>>>> 12012f02
        }

        [Fact, PriorityOrder(6)]
        public async Task Test_VerifyDataAvailableAtIoTHub() {
            //use test event processor to verify data send to IoT Hub
            await TestHelper.StopMonitoringIncomingMessages(_context);
            await TestHelper.StartMonitoringIncomingMessages(_context, 0, 0, 0);

            // wait some time to generate events to process
            await Task.Delay(90 * 1000);
            var json = await TestHelper.StopMonitoringIncomingMessages(_context);
            Assert.Equal(200, (int)json.status);
            Assert.True((int)json.totalValueChangesCount > 0, "No messages received at IoT Hub");
        }

        [Fact, PriorityOrder(7)]
        public void SwitchToOrchestratedMode() {
            TestHelper.SwitchToOrchestratedMode(TestConstants.PublishedNodesFolder + "/" + TestConstants.PublisherPublishedNodesFile, _context);
            _output.WriteLine("Switched to orchestrated mode and deleted published_nodes.json file");
        }
    }
}<|MERGE_RESOLUTION|>--- conflicted
+++ resolved
@@ -73,12 +73,8 @@
             var cts = new CancellationTokenSource(TestConstants.MaxDelayDeploymentToBeLoadedInMilliseconds);
 
             // We will wait for module to be deployed.
-<<<<<<< HEAD
-            await _context.RegistryHelper.WaitForIIoTModulesConnectedAsync(_context.DeviceConfig.DeviceId, cts.Token, new string[] { "publisher_standalone" });
-=======
             var exception = await Record.ExceptionAsync(async () => await _context.RegistryHelper.WaitForIIoTModulesConnectedAsync(_context.DeviceConfig.DeviceId, cts.Token, _context, new string[] { "publisher_standalone" }));
             Assert.Null(exception);
->>>>>>> 12012f02
         }
 
         [Fact, PriorityOrder(6)]
