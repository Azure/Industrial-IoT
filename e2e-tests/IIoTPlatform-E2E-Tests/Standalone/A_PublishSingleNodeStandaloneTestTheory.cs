--- conflicted
+++ resolved
@@ -18,12 +18,8 @@
     /// The test theory using different (ordered) test cases to go thru all required steps of publishing OPC UA node
     /// </summary>
     [TestCaseOrderer(TestCaseOrderer.FullName, TestConstants.TestAssemblyName)]
-<<<<<<< HEAD
     [Collection("IIoT Multiple Nodes Test Collection")]
     [Trait(TestConstants.TraitConstants.PublisherModeTraitName, TestConstants.TraitConstants.PublisherModeStandaloneTraitValue)]
-=======
-    [Collection("IIoT Standalone Test Collection")]
->>>>>>> 941eb860
     public class A_PublishSingleNodeStandaloneTestTheory {
 
         private readonly ITestOutputHelper _output;
