﻿// ------------------------------------------------------------
//  Copyright (c) Microsoft Corporation.  All rights reserved.
//  Licensed under the MIT License (MIT). See License.txt in the repo root for license information.
// ------------------------------------------------------------

namespace IIoTPlatform_E2E_Tests.Standalone {

    using IIoTPlatform_E2E_Tests.Deploy;
    using IIoTPlatform_E2E_Tests.TestModels;
    using Microsoft.Azure.IIoT.OpcUa.Api.Publisher.Models;
    using System;
    using System.Threading;
    using System.Threading.Tasks;
    using TestExtensions;
    using Xunit;
    using Xunit.Abstractions;
    using Microsoft.Azure.IIoT.Hub.Models;
    using Microsoft.Azure.IIoT.Serializers;
    using Microsoft.Azure.IIoT.Modules.OpcUa.Publisher.Models;
    using System.Net;
    using System.Linq;
    using System.Collections.Generic;
    using Newtonsoft.Json.Linq;

    /// <summary>
    /// The test theory using different (ordered) test cases to go thru all required steps of publishing OPC UA node
    /// </summary>
    [TestCaseOrderer(TestCaseOrderer.FullName, TestConstants.TestAssemblyName)]
    [Collection("IIoT Standalone Direct Methods Test Collection")]
    [Trait(TestConstants.TraitConstants.PublisherModeTraitName, TestConstants.TraitConstants.PublisherModeStandaloneTraitValue)]
    public class B_PublishMultipleNodesStandaloneDirectMethodTestTheory : DirectMethodTestBase {

        public B_PublishMultipleNodesStandaloneDirectMethodTestTheory(
            ITestOutputHelper output,
            IIoTMultipleNodesTestContext context
        ) : base(output, context) { }

        [Theory]
        [InlineData(MessagingMode.Samples, false)]
        [InlineData(MessagingMode.Samples, true)]
        [InlineData(MessagingMode.PubSub, false)]
        [InlineData(MessagingMode.PubSub, true)]
        async Task SubscribeUnsubscribeDirectMethodTest(MessagingMode messagingMode, bool useAddOrUpdate) {
            // When useAddOrUpdate is true, all publishing and unpublishing operations
            // will be performed through AddOrUpdateEndpoints direct method.

            var ioTHubEdgeBaseDeployment = new IoTHubEdgeBaseDeployment(_context);
            var ioTHubPublisherDeployment = new IoTHubPublisherDeployment(_context, messagingMode);

            _iotHubPublisherModuleName = ioTHubPublisherDeployment.ModuleName;

            // Clear context.
            _context.Reset();

            var cts = new CancellationTokenSource(TestConstants.MaxTestTimeoutMilliseconds);

            // Make sure that there is no active monitoring.
            await TestHelper.StopMonitoringIncomingMessagesAsync(_context, cts.Token).ConfigureAwait(false);

            // Clean publishednodes.json.
            await TestHelper.CleanPublishedNodesJsonFilesAsync(_context).ConfigureAwait(false);

            // Create base edge deployment.
            var baseDeploymentResult = await ioTHubEdgeBaseDeployment.CreateOrUpdateLayeredDeploymentAsync(cts.Token).ConfigureAwait(false);
            Assert.True(baseDeploymentResult, "Failed to create/update new edge base deployment.");
            _output.WriteLine("Created/Updated new edge base deployment.");

            // Create layered edge deployment.
            var layeredDeploymentResult = await ioTHubPublisherDeployment.CreateOrUpdateLayeredDeploymentAsync(cts.Token).ConfigureAwait(false);
            Assert.True(layeredDeploymentResult, "Failed to create/update layered deployment for publisher module.");
            _output.WriteLine("Created/Updated layered deployment for publisher module.");

<<<<<<< HEAD
=======
            await TestHelper.SwitchToStandaloneModeAsync(_context, cts.Token).ConfigureAwait(false);

            var nodesToPublish = await TestHelper.CreateMultipleNodesModelAsync(_context, cts.Token).ConfigureAwait(false);

>>>>>>> 4e541f4b
            // We will wait for module to be deployed.
            var exception = Record.Exception(() => _context.RegistryHelper.WaitForIIoTModulesConnectedAsync(
                _context.DeviceConfig.DeviceId,
                cts.Token,
                new string[] { ioTHubPublisherDeployment.ModuleName }
            ).GetAwaiter().GetResult());
            Assert.Null(exception);

            //Call GetConfiguredEndpoints direct method, initially there should be no endpoints
            var responseGetConfiguredEndpoints = await CallMethodAsync(
                new MethodParameterModel {
                    Name = TestConstants.DirectMethodNames.GetConfiguredEndpoints
                },
                cts.Token
            ).ConfigureAwait(false);

            Assert.Equal((int)HttpStatusCode.OK, responseGetConfiguredEndpoints.Status);
            var configuredEndpointsResponse = _serializer.Deserialize<List<PublishNodesEndpointApiModel>>(responseGetConfiguredEndpoints.JsonPayload);
            Assert.Equal(configuredEndpointsResponse.Count, 0);

            var nodesToPublish = await TestHelper.CreateMultipleNodesModelAsync(_context, cts.Token).ConfigureAwait(false);
            var request = nodesToPublish.ToApiModel();
            MethodResultModel response = null;

            //Publish nodes for the endpoint
            if (useAddOrUpdate) {
                //Call AddOrUpdateEndpoints direct method
                response = await CallMethodAsync(
                    new MethodParameterModel {
                        Name = TestConstants.DirectMethodNames.AddOrUpdateEndpoints,
                        JsonPayload = _serializer.SerializeToString(new List<PublishNodesEndpointApiModel> { request })
                    },
                    cts.Token
                ).ConfigureAwait(false);
            }
            else {
                //Call PublishNodes direct method
                response = await CallMethodAsync(
                    new MethodParameterModel {
                        Name = TestConstants.DirectMethodNames.PublishNodes,
                        JsonPayload = _serializer.SerializeToString(request)
                    },
                    cts.Token
                ).ConfigureAwait(false);
            }

            Assert.Equal((int)HttpStatusCode.OK, response.Status);

            // Use test event processor to verify data send to IoT Hub (expected* set to zero
            // as data gap analysis is not part of this test case)
            await TestHelper.StartMonitoringIncomingMessagesAsync(_context, 250, 10_000, 90_000_000, cts.Token).ConfigureAwait(false);

            // Wait some time to generate events to process.
            await Task.Delay(TestConstants.DefaultTimeoutInMilliseconds, cts.Token).ConfigureAwait(false);

            //Call GetConfiguredEndpoints direct method
            responseGetConfiguredEndpoints = await CallMethodAsync(
                new MethodParameterModel {
                    Name = TestConstants.DirectMethodNames.GetConfiguredEndpoints
                },
                cts.Token
            ).ConfigureAwait(false);

            Assert.Equal((int)HttpStatusCode.OK, responseGetConfiguredEndpoints.Status);
            configuredEndpointsResponse = _serializer.Deserialize<List<PublishNodesEndpointApiModel>>(responseGetConfiguredEndpoints.JsonPayload);
            Assert.Equal(1, configuredEndpointsResponse.Count);
            TestHelper.Publisher.AssertEndpointModel(configuredEndpointsResponse[0], request);

            //Create request for GetConfiguredNodesOnEndpoint method call
            var nodesOnEndpoint = new PublishedNodesEntryModel();
            nodesOnEndpoint.EndpointUrl = request.EndpointUrl;
            var requestGetConfiguredNodesOnEndpoint = nodesOnEndpoint.ToApiModel();

            //Call GetConfiguredNodesOnEndpoint direct method
            var responseGetConfiguredNodesOnEndpoint = await CallMethodAsync(
                new MethodParameterModel {
                    Name = TestConstants.DirectMethodNames.GetConfiguredNodesOnEndpoint,
                    JsonPayload = _serializer.SerializeToString(requestGetConfiguredNodesOnEndpoint)
                },
                cts.Token
            ).ConfigureAwait(false);

            Assert.Equal((int)HttpStatusCode.OK, responseGetConfiguredNodesOnEndpoint.Status);
            var jsonResponse = _serializer.Deserialize<List<PublishedNodeApiModel>>(responseGetConfiguredNodesOnEndpoint.JsonPayload);
            Assert.Equal(jsonResponse.Count, 250);

            // Stop monitoring and get the result.
            var publishingMonitoringResultJson = await TestHelper.StopMonitoringIncomingMessagesAsync(_context, cts.Token).ConfigureAwait(false);
            Assert.True(publishingMonitoringResultJson.TotalValueChangesCount > 0, "No messages received at IoT Hub");
            Assert.Equal(publishingMonitoringResultJson.ValueChangesByNodeId.Count, request.OpcNodes.Count);
            Assert.True(publishingMonitoringResultJson.DroppedValueCount == 0,
                $"Dropped messages detected: {publishingMonitoringResultJson.DroppedValueCount}");
            Assert.True(publishingMonitoringResultJson.DuplicateValueCount == 0,
                $"Duplicate values detected: {publishingMonitoringResultJson.DuplicateValueCount}");

            // Check that every published node is sending data.
            if (_context.ConsumedOpcUaNodes != null) {
                var expectedNodes = _context.ConsumedOpcUaNodes.First().Value.OpcNodes.Select(n => n.Id).ToList();
                foreach (var property in publishingMonitoringResultJson.ValueChangesByNodeId) {
                    var propertyName = property.Key;
                    var nodeId = propertyName.Split('#').Last();
                    var expected = expectedNodes.FirstOrDefault(n => n.EndsWith(nodeId));
                    Assert.True(expected != null, $"Publishing from unexpected node: {propertyName}");
                    expectedNodes.Remove(expected);
                }

                expectedNodes.ForEach(n => _context.OutputHelper.WriteLine(n));
                Assert.Empty(expectedNodes);
            }

            //Unpublish all nodes for the endpoint
            if (useAddOrUpdate) {
                //Call AddOrUpdateEndpoints direct method
                request.OpcNodes = null;
                response = await CallMethodAsync(
                    new MethodParameterModel {
                        Name = TestConstants.DirectMethodNames.AddOrUpdateEndpoints,
                        JsonPayload = _serializer.SerializeToString(new List<PublishNodesEndpointApiModel> { request })
                    },
                    cts.Token
                ).ConfigureAwait(false);
            }
            else {
                //Call UnPublishNodes direct method
                response = await CallMethodAsync(
                    new MethodParameterModel {
                        Name = TestConstants.DirectMethodNames.UnpublishNodes,
                        JsonPayload = _serializer.SerializeToString(request)
                    },
                    cts.Token
                ).ConfigureAwait(false);
            }

            Assert.Equal((int)HttpStatusCode.OK, response.Status);

            // Wait till the publishing has stopped.
            await Task.Delay(TestConstants.DefaultTimeoutInMilliseconds, cts.Token).ConfigureAwait(false);

            // Use test event processor to verify data send to IoT Hub (expected* set to zero
            // as data gap analysis is not part of this test case)
            await TestHelper.StartMonitoringIncomingMessagesAsync(_context, 0, 0, 0, cts.Token).ConfigureAwait(false);

            // Wait some time to generate events to process.
            await Task.Delay(TestConstants.DefaultTimeoutInMilliseconds, cts.Token).ConfigureAwait(false);

            // Stop monitoring and get the result.
            var unpublishingMonitoringResultJson = await TestHelper.StopMonitoringIncomingMessagesAsync(_context, cts.Token);
            Assert.True(unpublishingMonitoringResultJson.TotalValueChangesCount == 0,
                $"Messages received at IoT Hub: {unpublishingMonitoringResultJson.TotalValueChangesCount}");
        }

        [Fact]
        async Task SubscribeUnsubscribeDirectMethodLegacyPublisherTest() {
            var ioTHubEdgeBaseDeployment = new IoTHubEdgeBaseDeployment(_context);
            var ioTHubLegacyPublisherDeployment = new IoTHubLegacyPublisherDeployments(_context);

            _iotHubPublisherModuleName = ioTHubLegacyPublisherDeployment.ModuleName;

            var cts = new CancellationTokenSource(TestConstants.MaxTestTimeoutMilliseconds);

            // Make sure that there is no active monitoring.
            await TestHelper.StopMonitoringIncomingMessagesAsync(_context, cts.Token).ConfigureAwait(false);

            // Clean publishednodes.json.
            await TestHelper.CleanPublishedNodesJsonFilesAsync(_context).ConfigureAwait(false);

            // Create base edge deployment.
            var baseDeploymentResult = await ioTHubEdgeBaseDeployment.CreateOrUpdateLayeredDeploymentAsync(cts.Token).ConfigureAwait(false);
            Assert.True(baseDeploymentResult, "Failed to create/update new edge base deployment.");
            _output.WriteLine("Created/Updated new edge base deployment.");

            // Create layered edge deployment.
            var layeredDeploymentResult1 = await ioTHubLegacyPublisherDeployment.CreateOrUpdateLayeredDeploymentAsync(cts.Token).ConfigureAwait(false);
            Assert.True(layeredDeploymentResult1, "Failed to create/update layered deployment for legacy publisher module.");
            _output.WriteLine("Created/Updated layered deployment for legacy publisher module.");

            await TestHelper.SwitchToStandaloneModeAsync(_context, cts.Token).ConfigureAwait(false);

            var nodesToPublish = await TestHelper.CreateMultipleNodesModelAsync(_context, cts.Token).ConfigureAwait(false);

            // We will wait for module to be deployed.
            var exception = Record.Exception(() => _context.RegistryHelper.WaitForIIoTModulesConnectedAsync(
                _context.DeviceConfig.DeviceId,
                cts.Token,
                new string[] { ioTHubLegacyPublisherDeployment.ModuleName }
            ).GetAwaiter().GetResult());
            Assert.Null(exception);

            //Call GetConfiguredEndpoints direct method, initially there should be no endpoints
            var responseGetConfiguredEndpoints = await CallMethodAsync(
                new MethodParameterModel {
                    Name = TestConstants.DirectMethodLegacyNames.GetConfiguredEndpoints
                },
                cts.Token
            ).ConfigureAwait(false);

            Assert.Equal((int)HttpStatusCode.OK, responseGetConfiguredEndpoints.Status);
            var epObj = JObject.Parse(responseGetConfiguredEndpoints.JsonPayload);
            var endpoints = _serializer.SerializeToString(epObj["Endpoints"]);
            var configuredEndpointsResponse = _serializer.Deserialize<List<PublishNodesEndpointApiModel>>(endpoints);
            Assert.Equal(configuredEndpointsResponse.Count, 0);

            var request = nodesToPublish.ToApiModel();

            //Call Publish direct method
            var response = await CallMethodAsync(
                new MethodParameterModel {
                    Name = TestConstants.DirectMethodLegacyNames.PublishNodes,
                    JsonPayload = _serializer.SerializeToString(request)
                },
                cts.Token
            ).ConfigureAwait(false);

            Assert.Equal((int)HttpStatusCode.OK, response.Status);

            // Use test event processor to verify data send to IoT Hub (expected* set to zero
            // as data gap analysis is not part of this test case)
            await TestHelper.StartMonitoringIncomingMessagesAsync(_context, 250, 10_000, 90_000_000, cts.Token).ConfigureAwait(false);

            // Wait some time to generate events to process.
            await Task.Delay(TestConstants.DefaultTimeoutInMilliseconds, cts.Token).ConfigureAwait(false);

            //Call GetConfiguredEndpoints direct method
            responseGetConfiguredEndpoints = await CallMethodAsync(
                new MethodParameterModel {
                    Name = TestConstants.DirectMethodLegacyNames.GetConfiguredEndpoints
                },
                cts.Token
            ).ConfigureAwait(false);

            Assert.Equal((int)HttpStatusCode.OK, responseGetConfiguredEndpoints.Status);
            epObj = JObject.Parse(responseGetConfiguredEndpoints.JsonPayload);
            endpoints = _serializer.SerializeToString(epObj["Endpoints"]);
            configuredEndpointsResponse = _serializer.Deserialize<List<PublishNodesEndpointApiModel>>(endpoints);
            Assert.Equal(1, configuredEndpointsResponse.Count);
            TestHelper.Publisher.AssertEndpointModel(configuredEndpointsResponse[0], request);

            //Create request for GetConfiguredNodesOnEndpoint method call
            var nodesOnEndpoint = new PublishedNodesEntryModel();
            nodesOnEndpoint.EndpointUrl = request.EndpointUrl;
            var requestGetConfiguredNodesOnEndpoint = nodesOnEndpoint.ToApiModel();

            //Call GetConfiguredNodesOnEndpoint direct method
            var responseGetConfiguredNodesOnEndpoint = await CallMethodAsync(
                new MethodParameterModel {
                    Name = TestConstants.DirectMethodLegacyNames.GetConfiguredNodesOnEndpoint,
                    JsonPayload = _serializer.SerializeToString(requestGetConfiguredNodesOnEndpoint)
                },
                cts.Token
            ).ConfigureAwait(false);

            Assert.Equal((int)HttpStatusCode.OK, responseGetConfiguredNodesOnEndpoint.Status);

            var obj = JObject.Parse(responseGetConfiguredNodesOnEndpoint.JsonPayload);
            var opcNodes = _serializer.SerializeToString(obj["OpcNodes"]);
            var jsonResponse = _serializer.Deserialize<List<PublishedNodeApiModel>>(opcNodes);
            Assert.Equal(jsonResponse.Count, 250);

            // Stop monitoring and get the result.
            var publishingMonitoringResultJson = await TestHelper.StopMonitoringIncomingMessagesAsync(_context, cts.Token).ConfigureAwait(false);
            Assert.True(publishingMonitoringResultJson.TotalValueChangesCount > 0, "No messages received at IoT Hub");
            Assert.Equal(publishingMonitoringResultJson.ValueChangesByNodeId.Count, request.OpcNodes.Count);
            Assert.True(publishingMonitoringResultJson.DroppedValueCount == 0,
                $"Dropped messages detected: {publishingMonitoringResultJson.DroppedValueCount}");
            Assert.True(publishingMonitoringResultJson.DuplicateValueCount == 0,
                $"Duplicate values detected: {publishingMonitoringResultJson.DuplicateValueCount}");

            // Check that every published node is sending data.
            if (_context.ConsumedOpcUaNodes != null) {
                var expectedNodes = _context.ConsumedOpcUaNodes.First().Value.OpcNodes.Select(n => n.Id).ToList();
                foreach (var property in publishingMonitoringResultJson.ValueChangesByNodeId) {
                    var propertyName = property.Key;
                    var nodeId = propertyName.Split('#').Last();
                    var expected = expectedNodes.FirstOrDefault(n => n.EndsWith(nodeId));
                    Assert.True(expected != null, $"Publishing from unexpected node: {propertyName}");
                    expectedNodes.Remove(expected);
                }

                expectedNodes.ForEach(n => _context.OutputHelper.WriteLine(n));
                Assert.Empty(expectedNodes);
            }

            //Call Unpublish direct method
            response = await CallMethodAsync(
                new MethodParameterModel {
                    Name = TestConstants.DirectMethodLegacyNames.UnpublishNodes,
                    JsonPayload = _serializer.SerializeToString(request)
                },
                cts.Token
            ).ConfigureAwait(false);

            Assert.Equal((int)HttpStatusCode.OK, response.Status);

            // Wait till the publishing has stopped.
            await Task.Delay(TestConstants.DefaultTimeoutInMilliseconds, cts.Token).ConfigureAwait(false);

            // Use test event processor to verify data send to IoT Hub (expected* set to zero
            // as data gap analysis is not part of this test case)
            await TestHelper.StartMonitoringIncomingMessagesAsync(_context, 0, 0, 0, cts.Token).ConfigureAwait(false);

            // Wait some time to generate events to process.
            await Task.Delay(TestConstants.DefaultTimeoutInMilliseconds, cts.Token).ConfigureAwait(false);

            // Stop monitoring and get the result.
            var unpublishingMonitoringResultJson = await TestHelper.StopMonitoringIncomingMessagesAsync(_context, cts.Token);
            Assert.True(unpublishingMonitoringResultJson.TotalValueChangesCount == 0,
                $"Messages received at IoT Hub: {unpublishingMonitoringResultJson.TotalValueChangesCount}");
        }
    }
}<|MERGE_RESOLUTION|>--- conflicted
+++ resolved
@@ -70,13 +70,8 @@
             Assert.True(layeredDeploymentResult, "Failed to create/update layered deployment for publisher module.");
             _output.WriteLine("Created/Updated layered deployment for publisher module.");
 
-<<<<<<< HEAD
-=======
             await TestHelper.SwitchToStandaloneModeAsync(_context, cts.Token).ConfigureAwait(false);
 
-            var nodesToPublish = await TestHelper.CreateMultipleNodesModelAsync(_context, cts.Token).ConfigureAwait(false);
-
->>>>>>> 4e541f4b
             // We will wait for module to be deployed.
             var exception = Record.Exception(() => _context.RegistryHelper.WaitForIIoTModulesConnectedAsync(
                 _context.DeviceConfig.DeviceId,
