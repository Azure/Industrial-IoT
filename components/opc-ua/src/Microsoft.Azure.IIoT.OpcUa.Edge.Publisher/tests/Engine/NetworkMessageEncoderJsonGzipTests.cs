﻿// ------------------------------------------------------------
//  Copyright (c) Microsoft Corporation.  All rights reserved.
//  Licensed under the MIT License (MIT). See License.txt in the repo root for license information.
// ------------------------------------------------------------

namespace Microsoft.Azure.IIoT.OpcUa.Edge.Publisher.Tests.Engine {
    using Microsoft.Azure.IIoT.OpcUa.Edge.Publisher.Engine;
    using Microsoft.Azure.IIoT.OpcUa.Edge.Publisher.Models;
    using Microsoft.Azure.IIoT.OpcUa.Protocol.Models;
    using Microsoft.Azure.IIoT.OpcUa.Publisher.Models;
    using Microsoft.Azure.IIoT.OpcUa.Publisher.Runtime;
    using Moq;
    using Opc.Ua;
    using Serilog;
    using System;
    using System.Collections.Generic;
    using System.Linq;
    using System.Threading.Tasks;
    using Xunit;

    public class NetworkMessageEncoderJsonGzipTests {

        /// <summary>
        /// Create compliant encoder
        /// </summary>
        /// <returns></returns>
        private static NetworkMessageEncoder GetEncoder() {
            var loggerMock = new Mock<ILogger>();
            return new NetworkMessageEncoder(loggerMock.Object, new WriterGroupJobConfig {
                UseStandardsCompliantEncoding = true,
            });
        }

        [Theory]
        [InlineData(false)]
        [InlineData(true)]
        public void EmptyMessagesTest(bool encodeBatchFlag) {
            var maxMessageSize = 256 * 1024;
            var messages = new List<SubscriptionNotificationModel>();

            var encoder = GetEncoder();
            var networkMessages = encoder.Encode(NetworkMessage.Create, messages, maxMessageSize, encodeBatchFlag);

            Assert.Empty(networkMessages);
            Assert.Equal((uint)0, encoder.NotificationsProcessedCount);
            Assert.Equal((uint)0, encoder.NotificationsDroppedCount);
            Assert.Equal((uint)0, encoder.MessagesProcessedCount);
        }

        [Theory]
        [InlineData(false)]
        [InlineData(true)]
        public void EmptyDataSetMessageModelTest(bool encodeBatchFlag) {
            var maxMessageSize = 256 * 1024;
            var messages = new[] { new SubscriptionNotificationModel() };

            var encoder = GetEncoder();
            var networkMessages = encoder.Encode(NetworkMessage.Create, messages, maxMessageSize, encodeBatchFlag);

            Assert.Empty(networkMessages);
            Assert.Equal((uint)0, encoder.NotificationsProcessedCount);
            Assert.Equal((uint)0, encoder.NotificationsDroppedCount);
            Assert.Equal((uint)0, encoder.MessagesProcessedCount);
        }

        [Theory]
        [InlineData(false)]
        [InlineData(true)]
        public void EncodeTooBigJsonMessageTest(bool encodeBatchFlag) {
            var maxMessageSize = 100;
            var messages = NetworkMessage.GenerateSampleSubscriptionNotifications(3, false, MessageEncoding.JsonGzip);

            var encoder = GetEncoder();
            var networkMessages = encoder.Encode(NetworkMessage.Create, messages, maxMessageSize, encodeBatchFlag);

            Assert.Empty(networkMessages);
            Assert.Equal((uint)0, encoder.NotificationsProcessedCount);
            Assert.Equal((uint)3, encoder.NotificationsDroppedCount);
            Assert.Equal((uint)0, encoder.MessagesProcessedCount);
        }

        [Theory]
        [InlineData(true)]
        [InlineData(false)]
        public void EncodeJsonTest(bool encodeBatchFlag) {
            var maxMessageSize = 256 * 1024;
            var messages = NetworkMessage.GenerateSampleSubscriptionNotifications(20, false, MessageEncoding.JsonGzip);

            var encoder = GetEncoder();
            var networkMessages = encoder.Encode(NetworkMessage.Create, messages, maxMessageSize, encodeBatchFlag);

            // Batch or no batch, the difference is that we cram all notifications
            // into a message or write all messages as array in batch mode. If
            // single message is desired, single message mode should be set (see next test).

            Assert.Equal(1, networkMessages.Sum(m => m.Buffers.Count));
            Assert.Equal((uint)20, encoder.NotificationsProcessedCount);
            Assert.Equal((uint)0, encoder.NotificationsDroppedCount);
            Assert.Equal((uint)1, encoder.MessagesProcessedCount);
            Assert.Equal(20, encoder.AvgNotificationsPerMessage);
        }

        [Theory]
        [InlineData(true)]
        [InlineData(false)]
        public void EncodeChunkTest(bool encodeBatchFlag) {
            var maxMessageSize = 8 * 1024;
            var messages = NetworkMessage.GenerateSampleSubscriptionNotifications(500, false, MessageEncoding.JsonGzip);

            var encoder = GetEncoder();
            var networkMessages = encoder.Encode(NetworkMessage.Create, messages, maxMessageSize, encodeBatchFlag);

<<<<<<< HEAD
            var count = networkMessages.Count();
            var total = networkMessages.Sum(m => m.Body.Length);
            Assert.All(networkMessages, m => Assert.True(m.Body.Length <= maxMessageSize, m.Body.Length.ToString()));
            Assert.InRange(count, 160, 200);
=======
            var count = networkMessages.Sum(m => m.Buffers.Count);
            Assert.All(networkMessages, m => Assert.All(m.Buffers, m => Assert.True((m?.Length ?? 0) <= maxMessageSize, m?.Length.ToString())));
            Assert.InRange(count, 165, 200);
>>>>>>> b437fc9f
            Assert.Equal((uint)500, encoder.NotificationsProcessedCount);
            Assert.Equal((uint)0, encoder.NotificationsDroppedCount);
            Assert.Equal((uint)count, encoder.MessagesProcessedCount);
            Assert.Equal(3, Math.Round(encoder.AvgNotificationsPerMessage));
        }

        [Fact]
        public void EncodeJsonSingleMessageTest() {
            var maxMessageSize = 256 * 1024;
            var messages = NetworkMessage.GenerateSampleSubscriptionNotifications(20, false, MessageEncoding.JsonGzip,
                NetworkMessageContentMask.SingleDataSetMessage);

            var encoder = GetEncoder();
            var networkMessages = encoder.Encode(NetworkMessage.Create, messages, maxMessageSize, false);

            Assert.Equal(20, networkMessages.Sum(m => m.Buffers.Count));
            Assert.Equal((uint)20, encoder.NotificationsProcessedCount);
            Assert.Equal((uint)0, encoder.NotificationsDroppedCount);
            Assert.Equal((uint)20, encoder.MessagesProcessedCount);
            Assert.Equal(1, encoder.AvgNotificationsPerMessage);
        }

        [Theory]
        [InlineData(false)]
        [InlineData(true)]
        public void EncodeEventsJsonTest(bool encodeBatchFlag) {
            var maxMessageSize = 256 * 1024;
            var messages = NetworkMessage.GenerateSampleSubscriptionNotifications(20, true, MessageEncoding.JsonGzip);

            var encoder = GetEncoder();
            var networkMessages = encoder.Encode(NetworkMessage.Create, messages, maxMessageSize, encodeBatchFlag);

            Assert.Equal(1, networkMessages.Sum(m => m.Buffers.Count));
            Assert.Equal((uint)20, encoder.NotificationsProcessedCount);
            Assert.Equal((uint)0, encoder.NotificationsDroppedCount);
            Assert.Equal((uint)1, encoder.MessagesProcessedCount);
            Assert.Equal(20, encoder.AvgNotificationsPerMessage);
        }

        [Fact]
        public void EncodeEventsSingleMessageJsonTest() {
            var maxMessageSize = 256 * 1024;
            var messages = NetworkMessage.GenerateSampleSubscriptionNotifications(20, true, MessageEncoding.JsonGzip,
                NetworkMessageContentMask.SingleDataSetMessage);

            var encoder = GetEncoder();
            var networkMessages = encoder.Encode(NetworkMessage.Create, messages, maxMessageSize, false);

            // Single message, no array envelope due to batching resulting in 210 events from 20 notifications.
            Assert.Equal(210, networkMessages.Sum(m => m.Buffers.Count));
            Assert.Equal((uint)20, encoder.NotificationsProcessedCount);
            Assert.Equal((uint)0, encoder.NotificationsDroppedCount);
            Assert.Equal((uint)210, encoder.MessagesProcessedCount);
            Assert.Equal(0.10, Math.Round(encoder.AvgNotificationsPerMessage, 2));
        }

        [Theory]
        [InlineData(false)]
        [InlineData(true)]
        public void EncodeMetadataJsonTest(bool encodeBatchFlag) {
            var maxMessageSize = 256 * 1024;
            var messages = NetworkMessage.GenerateSampleSubscriptionNotifications(20, false, MessageEncoding.JsonGzip);
            messages[10].MessageType = Opc.Ua.PubSub.MessageType.Metadata; // Emit metadata
            messages[10].MetaData = new DataSetMetaDataType {
                Name = "test",
                Fields = new FieldMetaDataCollection {
                    new FieldMetaData {
                        Name = "test",
                        BuiltInType = (byte)BuiltInType.UInt16
                    }
                }
            };

            var encoder = GetEncoder();
            var networkMessages = encoder.Encode(NetworkMessage.Create, messages, maxMessageSize, encodeBatchFlag);

            Assert.Equal(3, networkMessages.Sum(m => m.Buffers.Count));
            Assert.Equal((uint)19, encoder.NotificationsProcessedCount);
            Assert.Equal((uint)0, encoder.NotificationsDroppedCount);
            Assert.Equal((uint)3, encoder.MessagesProcessedCount);
        }

        [Theory]
        [InlineData(false)]
        [InlineData(true)]
        public void EncodeNothingTest(bool encodeBatchFlag) {
            var maxMessageSize = 256 * 1024;
            var messages = NetworkMessage.GenerateSampleSubscriptionNotifications(1, false, MessageEncoding.JsonGzip);
            messages[0].MessageType = Opc.Ua.PubSub.MessageType.KeepAlive;
            messages[0].Notifications.Clear();

            var encoder = GetEncoder();
            var networkMessages = encoder.Encode(NetworkMessage.Create, messages, maxMessageSize, encodeBatchFlag);

            Assert.Empty(networkMessages);
            Assert.Equal((uint)0, encoder.NotificationsProcessedCount);
            Assert.Equal((uint)0, encoder.NotificationsDroppedCount);
            Assert.Equal((uint)0, encoder.MessagesProcessedCount);
            Assert.Equal(0, encoder.AvgNotificationsPerMessage);
        }
    }
}<|MERGE_RESOLUTION|>--- conflicted
+++ resolved
@@ -110,16 +110,9 @@
             var encoder = GetEncoder();
             var networkMessages = encoder.Encode(NetworkMessage.Create, messages, maxMessageSize, encodeBatchFlag);
 
-<<<<<<< HEAD
-            var count = networkMessages.Count();
-            var total = networkMessages.Sum(m => m.Body.Length);
-            Assert.All(networkMessages, m => Assert.True(m.Body.Length <= maxMessageSize, m.Body.Length.ToString()));
-            Assert.InRange(count, 160, 200);
-=======
             var count = networkMessages.Sum(m => m.Buffers.Count);
             Assert.All(networkMessages, m => Assert.All(m.Buffers, m => Assert.True((m?.Length ?? 0) <= maxMessageSize, m?.Length.ToString())));
-            Assert.InRange(count, 165, 200);
->>>>>>> b437fc9f
+            Assert.InRange(count, 160, 200);
             Assert.Equal((uint)500, encoder.NotificationsProcessedCount);
             Assert.Equal((uint)0, encoder.NotificationsDroppedCount);
             Assert.Equal((uint)count, encoder.MessagesProcessedCount);
