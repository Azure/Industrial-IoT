// ------------------------------------------------------------
//  Copyright (c) Microsoft Corporation.  All rights reserved.
//  Licensed under the MIT License (MIT). See License.txt in the repo root for license information.
// ------------------------------------------------------------

namespace Microsoft.Azure.IIoT.OpcUa.Edge.Publisher.Tests.Engine {
    using Microsoft.Azure.IIoT.Serializers;
    using Microsoft.Azure.IIoT.OpcUa.Publisher.Config.Models;
    using Microsoft.Azure.IIoT.Exceptions;
    using System.Collections.Generic;
    using System.Linq;
    using System.IO;
    using System.Threading.Tasks;
    using Agent.Framework;
    using Agent.Framework.Models;
    using Diagnostics;
    using FluentAssertions;
    using Models;
    using Module;
    using Moq;
    using Publisher.Engine;
    using Serializers.NewtonSoft;
    using Xunit;
    using static Microsoft.Azure.IIoT.Modules.OpcUa.Publisher.Agent.PublisherJobsConfiguration;
<<<<<<< HEAD
    using Microsoft.Azure.IIoT.OpcUa.Edge.Publisher.Storage;
=======
>>>>>>> bfd05c34
    using System.Text;
    using System;
    using Microsoft.Azure.IIoT.OpcUa.Publisher.Models;

    /// <summary>
    /// Tests the Direct methods configuration for the LegacyJobOrchestrator class
    /// </summary>
    public class LegacyPublisherConfigServicesTests : IDisposable {

        private readonly string _tempPublishedNodesFile;

        public LegacyPublisherConfigServicesTests() {
            _tempPublishedNodesFile = Path.GetTempFileName();
        }

        public void Dispose() {
            try {
                // Remove temporary published nodes file if one was created.
                if (File.Exists(_tempPublishedNodesFile)) {
                    File.Delete(_tempPublishedNodesFile);
                }
            }
            catch (Exception) {
                // Nothign to do.
            }
        }

        /// <summary>
        /// Get content of file as string.
        /// </summary>
        /// <param name="path"></param>
        /// <returns></returns>
        private static string GetFileContent(string path) {
            using var payloadReader = new StreamReader(path);
            return payloadReader.ReadToEnd();
        }

        /// <summary>
        /// Copy content of provided file to a temporary file and return path of the temporary file.
        /// </summary>
        /// <param name="path"></param>
        /// <returns></returns>
        private static string CopyContentToTempFile(string path) {
            string content = GetFileContent(path);

            string tempFilePath = Path.GetTempFileName();
            using (var fileStream = new FileStream(tempFilePath, FileMode.Open, FileAccess.Write, FileShare.ReadWrite)) {
                fileStream.Write(Encoding.UTF8.GetBytes(content));
            }

            return tempFilePath;
        }

        [Theory]
        [InlineData("Engine/publishednodes.json")]
        [InlineData("Engine/publishednodeswithoptionalfields.json")]
        [InlineData("Engine/pn_assets.json")]
        [InlineData("Engine/pn_assets_with_optional_fields.json")]
        public async Task DmApiPublishNodesOnEmptyConfiguration(string publishedNodesFile) {
            var legacyCliModelProviderMock = new Mock<ILegacyCliModelProvider>();
            var agentConfigProviderMock = new Mock<IAgentConfigProvider>();
            var newtonSoftJsonSerializer = new NewtonSoftJsonSerializer();
            var jobSerializer = new PublisherJobSerializer(newtonSoftJsonSerializer);
            var publishedNodesJobConverter = new PublishedNodesJobConverter(TraceLogger.Create(), newtonSoftJsonSerializer);

            var tempPublishedNodesFile = CopyContentToTempFile("Engine/empty_pn.json");
            var legacyCliModel = new LegacyCliModel {
                PublishedNodesFile = tempPublishedNodesFile,
                PublishedNodesSchemaFile = "Storage/publishednodesschema.json"
            };
            legacyCliModelProviderMock.Setup(p => p.LegacyCliModel).Returns(legacyCliModel);
            agentConfigProviderMock.Setup(p => p.Config).Returns(new AgentConfigModel());

            var publishedNodesProvider = new PublishedNodesProvider(legacyCliModel);

            var orchestrator = new LegacyJobOrchestrator(
                publishedNodesJobConverter,
                legacyCliModelProviderMock.Object,
                agentConfigProviderMock.Object,
                jobSerializer,
                TraceLogger.Create(),
                publishedNodesProvider
            );

            string payload = GetFileContent(publishedNodesFile);
            var publishNodesRequest = newtonSoftJsonSerializer.Deserialize<List<PublishedNodesEntryModel>>(payload);

            foreach (var request in publishNodesRequest) {
                var publishNodesResult = await orchestrator.PublishNodesAsync(request).ConfigureAwait(false);
                publishNodesResult.First()
                    .Should()
                    .Be("Succeeded");
            }

            var tasks = new List<Task<JobProcessingInstructionModel>>();
            for (var i = 0; i < 10; i++) {
                tasks.Add(orchestrator.GetAvailableJobAsync(i.ToString(), new JobRequestModel()));
            }

            await Task.WhenAll(tasks).ConfigureAwait(false);
            tasks.Count(t => t.Result != null)
                .Should()
                .Be(2);

            var distinctConfigurations = tasks
                .Where(t => t.Result != null)
                .Select(t => t.Result.Job.JobConfiguration)
                .Distinct();
            distinctConfigurations.Count()
                .Should()
                .Be(2);

            // Remove temporary published nodes file.
            File.Delete(tempPublishedNodesFile);
        }

        [Theory]
        [InlineData("Engine/publishednodes.json", "Engine/publishednodeswithoptionalfields.json")]
        [InlineData("Engine/publishednodeswithoptionalfields.json", "Engine/publishednodes.json")]
        [InlineData("Engine/pn_assets.json", "Engine/pn_assets_with_optional_fields.json")]
        [InlineData("Engine/pn_assets_with_optional_fields.json", "Engine/pn_assets.json")]
        public async Task DmApiPublishNodesOnExistingConfiguration(string existingConfig, string newConfig) {
            var legacyCliModelProviderMock = new Mock<ILegacyCliModelProvider>();
            var agentConfigProviderMock = new Mock<IAgentConfigProvider>();
            var newtonSoftJsonSerializer = new NewtonSoftJsonSerializer();
            var jobSerializer = new PublisherJobSerializer(newtonSoftJsonSerializer);
            var publishedNodesJobConverter = new PublishedNodesJobConverter(TraceLogger.Create(), newtonSoftJsonSerializer);

            var tempPublishedNodesFile = CopyContentToTempFile(existingConfig);
            var legacyCliModel = new LegacyCliModel {
                PublishedNodesFile = tempPublishedNodesFile,
                PublishedNodesSchemaFile = "Storage/publishednodesschema.json"
            };
            legacyCliModelProviderMock.Setup(p => p.LegacyCliModel).Returns(legacyCliModel);
            agentConfigProviderMock.Setup(p => p.Config).Returns(new AgentConfigModel());

            var publishedNodesProvider = new PublishedNodesProvider(legacyCliModel);

            var orchestrator = new LegacyJobOrchestrator(
                publishedNodesJobConverter,
                legacyCliModelProviderMock.Object,
                agentConfigProviderMock.Object,
                jobSerializer,
                TraceLogger.Create(),
                publishedNodesProvider
            );

            string payload = GetFileContent(newConfig);
            var publishNodesRequest = newtonSoftJsonSerializer.Deserialize<List<PublishedNodesEntryModel>>(payload);

            foreach (var request in publishNodesRequest) {
                var publishNodesResult = await orchestrator.PublishNodesAsync(request).ConfigureAwait(false);
                publishNodesResult.First()
                    .Should()
                    .Be("Succeeded");
            }

            var tasks = new List<Task<JobProcessingInstructionModel>>();
            for (var i = 0; i < 10; i++) {
                tasks.Add(orchestrator.GetAvailableJobAsync(i.ToString(), new JobRequestModel()));
            }

            await Task.WhenAll(tasks).ConfigureAwait(false);

            tasks.Count(t => t.Result != null)
                .Should()
                .Be(2);

            var distinctConfigurations = tasks
                .Where(t => t.Result != null)
                .Select(t => t.Result.Job.JobConfiguration)
                .Distinct();
            distinctConfigurations.Count()
                .Should()
                .Be(2);

            // Remove temporary published nodes file.
            File.Delete(tempPublishedNodesFile);
        }

        [Theory]
        [InlineData("Engine/publishednodes.json", "Engine/pn_assets.json")]
        [InlineData("Engine/publishednodeswithoptionalfields.json", "Engine/pn_assets_with_optional_fields.json")]
        [InlineData("Engine/pn_assets.json", "Engine/publishednodes.json")]
        [InlineData("Engine/pn_assets_with_optional_fields.json", "Engine/publishednodeswithoptionalfields.json")]
        public async Task DmApiPublishNodesOnNewConfiguration(string existingConfig, string newConfig) {
            var legacyCliModelProviderMock = new Mock<ILegacyCliModelProvider>();
            var agentConfigProviderMock = new Mock<IAgentConfigProvider>();
            var newtonSoftJsonSerializer = new NewtonSoftJsonSerializer();
            var jobSerializer = new PublisherJobSerializer(newtonSoftJsonSerializer);
            var publishedNodesJobConverter = new PublishedNodesJobConverter(TraceLogger.Create(), newtonSoftJsonSerializer);

            var tempPublishedNodesFile = CopyContentToTempFile(existingConfig);
            var legacyCliModel = new LegacyCliModel {
                PublishedNodesFile = tempPublishedNodesFile,
                PublishedNodesSchemaFile = "Storage/publishednodesschema.json"
            };
            legacyCliModelProviderMock.Setup(p => p.LegacyCliModel).Returns(legacyCliModel);
            agentConfigProviderMock.Setup(p => p.Config).Returns(new AgentConfigModel());

            var publishedNodesProvider = new PublishedNodesProvider(legacyCliModel);

            var orchestrator = new LegacyJobOrchestrator(
                publishedNodesJobConverter,
                legacyCliModelProviderMock.Object,
                agentConfigProviderMock.Object,
                jobSerializer,
                TraceLogger.Create(),
                publishedNodesProvider
            );

            string payload = GetFileContent(newConfig);
            var publishNodesRequest = newtonSoftJsonSerializer.Deserialize<List<PublishedNodesEntryModel>>(payload);

            foreach (var request in publishNodesRequest) {
                var publishNodesResult = await orchestrator.PublishNodesAsync(request).ConfigureAwait(false);
                publishNodesResult.First()
                    .Should()
                    .Be("Succeeded");
            }

            var tasks = new List<Task<JobProcessingInstructionModel>>();
            for (var i = 0; i < 10; i++) {
                tasks.Add(orchestrator.GetAvailableJobAsync(i.ToString(), new JobRequestModel()));
            }

            await Task.WhenAll(tasks).ConfigureAwait(false);
            tasks.Count(t => t.Result != null)
                .Should()
                .Be(4);

            var distinctConfigurations = tasks
                .Where(t => t.Result != null)
                .Select(t => t.Result.Job.JobConfiguration)
                .Distinct();
            distinctConfigurations.Count()
                .Should()
                .Be(4);

            // Remove temporary published nodes file.
            File.Delete(tempPublishedNodesFile);
        }

        [Theory]
        [InlineData("Engine/publishednodes.json")]
        [InlineData("Engine/publishednodeswithoptionalfields.json")]
        [InlineData("Engine/pn_assets.json")]
        [InlineData("Engine/pn_assets_with_optional_fields.json")]
        public async Task DmApiUnpublishNodesOnExistingConfiguration(string publishedNodesFile) {
            var legacyCliModelProviderMock = new Mock<ILegacyCliModelProvider>();
            var agentConfigProviderMock = new Mock<IAgentConfigProvider>();
            var newtonSoftJsonSerializer = new NewtonSoftJsonSerializer();
            var jobSerializer = new PublisherJobSerializer(newtonSoftJsonSerializer);
            var publishedNodesJobConverter = new PublishedNodesJobConverter(TraceLogger.Create(), newtonSoftJsonSerializer);

            var tempPublishedNodesFile = CopyContentToTempFile(publishedNodesFile);
            var legacyCliModel = new LegacyCliModel {
                PublishedNodesFile = tempPublishedNodesFile,
                PublishedNodesSchemaFile = "Storage/publishednodesschema.json"
            };
            legacyCliModelProviderMock.Setup(p => p.LegacyCliModel).Returns(legacyCliModel);
            agentConfigProviderMock.Setup(p => p.Config).Returns(new AgentConfigModel());

            var publishedNodesProvider = new PublishedNodesProvider(legacyCliModel);

            var orchestrator = new LegacyJobOrchestrator(
                publishedNodesJobConverter,
                legacyCliModelProviderMock.Object,
                agentConfigProviderMock.Object,
                jobSerializer,
                TraceLogger.Create(),
                publishedNodesProvider
            );

            string payload = GetFileContent(publishedNodesFile);
            var unpublishNodesRequest = newtonSoftJsonSerializer.Deserialize<List<PublishedNodesEntryModel>>(payload);

            foreach (var request in unpublishNodesRequest) {
                var unpublishNodesResult = await FluentActions
                    .Invoking(async () => await orchestrator.UnpublishNodesAsync(request).ConfigureAwait(false))
                    .Should()
                    .NotThrowAsync()
                    .ConfigureAwait(false);

                unpublishNodesResult.Subject.First()
                    .Should()
                    .Be("Succeeded");
            }

            var tasks = new List<Task<JobProcessingInstructionModel>>();
            for (var i = 0; i < 10; i++) {
                tasks.Add(orchestrator.GetAvailableJobAsync(i.ToString(), new JobRequestModel()));
            }

            await Task.WhenAll(tasks).ConfigureAwait(false);
            tasks.Count(t => t.Result != null)
                .Should()
                .Be(0);

            // Remove temporary published nodes file.
            File.Delete(tempPublishedNodesFile);
        }

        [Theory]
        [InlineData("Engine/publishednodes.json", "Engine/pn_assets.json")]
        [InlineData("Engine/publishednodeswithoptionalfields.json", "Engine/pn_assets_with_optional_fields.json")]
        [InlineData("Engine/pn_assets.json", "Engine/publishednodes.json")]
        [InlineData("Engine/pn_assets_with_optional_fields.json", "Engine/publishednodeswithoptionalfields.json")]
        public async Task DmApiUnpublishNodesOnNonExistingConfiguration(string existingConfig, string newConfig) {
            var legacyCliModelProviderMock = new Mock<ILegacyCliModelProvider>();
            var agentConfigProviderMock = new Mock<IAgentConfigProvider>();
            var newtonSoftJsonSerializer = new NewtonSoftJsonSerializer();
            var jobSerializer = new PublisherJobSerializer(newtonSoftJsonSerializer);
            var publishedNodesJobConverter = new PublishedNodesJobConverter(TraceLogger.Create(), newtonSoftJsonSerializer);

            var tempPublishedNodesFile = CopyContentToTempFile(existingConfig);
            var legacyCliModel = new LegacyCliModel {
                PublishedNodesFile = tempPublishedNodesFile,
                PublishedNodesSchemaFile = "Storage/publishednodesschema.json"
            };
            legacyCliModelProviderMock.Setup(p => p.LegacyCliModel).Returns(legacyCliModel);
            agentConfigProviderMock.Setup(p => p.Config).Returns(new AgentConfigModel());

            var publishedNodesProvider = new PublishedNodesProvider(legacyCliModel);

            var orchestrator = new LegacyJobOrchestrator(
                publishedNodesJobConverter,
                legacyCliModelProviderMock.Object,
                agentConfigProviderMock.Object,
                jobSerializer,
                TraceLogger.Create(),
                publishedNodesProvider
            );

            string payload = GetFileContent(newConfig);
            var unpublishNodesRequest = newtonSoftJsonSerializer.Deserialize<List<PublishedNodesEntryModel>>(payload);

            foreach (var request in unpublishNodesRequest) {
                var unpublishNodesResult = await FluentActions
                    .Invoking(async () => await orchestrator.UnpublishNodesAsync(request).ConfigureAwait(false))
                    .Should()
                    .ThrowAsync<MethodCallStatusException>()
                    .WithMessage("Response 404 Nodes not found: *")
                    .ConfigureAwait(false);
            }

            var tasks = new List<Task<JobProcessingInstructionModel>>();
            for (var i = 0; i < 10; i++) {
                tasks.Add(orchestrator.GetAvailableJobAsync(i.ToString(), new JobRequestModel()));
            }

            await Task.WhenAll(tasks).ConfigureAwait(false);
            tasks.Count(t => t.Result != null)
                .Should()
                .Be(2);

            var distinctConfigurations = tasks
                .Where(t => t.Result != null)
                .Select(t => t.Result.Job.JobConfiguration)
                .Distinct();
            distinctConfigurations.Count()
                .Should()
                .Be(2);

            // Remove temporary published nodes file.
            File.Delete(tempPublishedNodesFile);
        }

        [Fact]
        public async Task PublishNodesStressTest() {
            var legacyCliModelProviderMock = new Mock<ILegacyCliModelProvider>();
            var agentConfigProviderMock = new Mock<IAgentConfigProvider>();
            var newtonSoftJsonSerializer = new NewtonSoftJsonSerializer();
            var jobSerializer = new PublisherJobSerializer(newtonSoftJsonSerializer);
            var publishedNodesJobConverter = new PublishedNodesJobConverter(TraceLogger.Create(), newtonSoftJsonSerializer);

            string tempPublishedNodesFile = Path.GetTempFileName();
            using (var fileStream = new FileStream(tempPublishedNodesFile, FileMode.Open, FileAccess.Write)) {
                fileStream.Write(Encoding.UTF8.GetBytes("[]"));
            }

            var legacyCliModel = new LegacyCliModel {
                PublishedNodesFile = tempPublishedNodesFile,
                PublishedNodesSchemaFile = "Storage/publishednodesschema.json"
            };
            legacyCliModelProviderMock.Setup(p => p.LegacyCliModel).Returns(legacyCliModel);
            agentConfigProviderMock.Setup(p => p.Config).Returns(new AgentConfigModel());

            var publishedNodesProvider = new PublishedNodesProvider(legacyCliModel);

            var orchestrator = new LegacyJobOrchestrator(
                publishedNodesJobConverter,
                legacyCliModelProviderMock.Object,
                agentConfigProviderMock.Object,
                jobSerializer,
                TraceLogger.Create(),
                publishedNodesProvider
            );

            var numberOfEndpoints = 100;
            var numberOfNodes = 1000;

            var payload = new List<PublishedNodesEntryModel>();
            for (int endpointIndex = 0; endpointIndex < numberOfEndpoints; ++endpointIndex) {
                var model = new PublishedNodesEntryModel {
                    EndpointUrl = new Uri($"opc.tcp://server{endpointIndex}:49580"),
                };

                model.OpcNodes = new List<OpcNodeModel>();
                for (var nodeIndex = 0; nodeIndex < numberOfNodes; ++nodeIndex) {
                    model.OpcNodes.Add(new OpcNodeModel {
                        Id = $"ns=2;s=Node-Server-{nodeIndex}",
                    });
                }

                payload.Add(model);
            }

            // Publish all nodes
            foreach (var request in payload) {
                var publishNodesResult = await orchestrator.PublishNodesAsync(request).ConfigureAwait(false);
                publishNodesResult.First()
                    .Should()
                    .Be("Succeeded");
            }

            async Task CheckEndpointsAndNodes(
                int expectedNumberOfEndpoints,
                int expectedNumberOfNodes
            ) {
                var tasks = new List<Task<JobProcessingInstructionModel>>();
                for (var i = 0; i < expectedNumberOfEndpoints; i++) {
                    tasks.Add(orchestrator.GetAvailableJobAsync(i.ToString(), new JobRequestModel()));
                }

                await Task.WhenAll(tasks).ConfigureAwait(false);
                tasks.Count(t => t.Result != null)
                    .Should()
                    .Be(expectedNumberOfEndpoints);

                var distinctConfigurations = tasks
                    .Where(t => t.Result != null)
                    .Select(t => t.Result.Job.JobConfiguration)
                    .Distinct();
                distinctConfigurations.Count()
                    .Should()
                    .Be(expectedNumberOfEndpoints);

                var writerGroups = tasks.Select(t => jobSerializer.DeserializeJobConfiguration(
                    t.Result.Job.JobConfiguration, t.Result.Job.JobConfigurationType) as WriterGroupJobModel);
                writerGroups.Select(
                        jobModel => jobModel.WriterGroup.DataSetWriters
                        .Select(writer => writer.DataSet.DataSetSource.PublishedVariables.PublishedData.Count())
                        .Sum()
                     ).Count(v => v == expectedNumberOfNodes)
                     .Should()
                     .Be(expectedNumberOfEndpoints);
            }

            // Check
            await CheckEndpointsAndNodes(numberOfEndpoints, numberOfNodes).ConfigureAwait(false);

            // Publish one more node for each endpoint.
            var payloadDiff = new List<PublishedNodesEntryModel>();
            for (int endpointIndex = 0; endpointIndex < numberOfEndpoints; ++endpointIndex) {
                var model = new PublishedNodesEntryModel {
                    EndpointUrl = new Uri($"opc.tcp://server{endpointIndex}:49580"),
                    OpcNodes = new List<OpcNodeModel> {
                        new OpcNodeModel {
                            Id = $"ns=2;s=Node-Server-{numberOfNodes}",
                        }
                    }
                };

                payloadDiff.Add(model);
            }

            foreach (var request in payloadDiff) {
                var publishNodesResult = await orchestrator.PublishNodesAsync(request).ConfigureAwait(false);
                publishNodesResult.First()
                    .Should()
                    .Be("Succeeded");
            }

            // Check
            await CheckEndpointsAndNodes(numberOfEndpoints, numberOfNodes + 1).ConfigureAwait(false);

            // Unpublish new nodes for each endpoint.
            foreach (var request in payloadDiff) {
                var publishNodesResult = await orchestrator.UnpublishNodesAsync(request).ConfigureAwait(false);
                publishNodesResult.First()
                    .Should()
                    .Be("Succeeded");
            }

            // Check
            await CheckEndpointsAndNodes(numberOfEndpoints, numberOfNodes).ConfigureAwait(false);

            // Remove temporary published nodes file.
            File.Delete(tempPublishedNodesFile);
        }

        [Fact]
        public async Task PublishNodesStressTest() {
            var legacyCliModelProviderMock = new Mock<ILegacyCliModelProvider>();
            var agentConfigProviderMock = new Mock<IAgentConfigProvider>();
            var identityMock = new Mock<IIdentity>();
            var newtonSoftJsonSerializer = new NewtonSoftJsonSerializer();
            var jobSerializer = new PublisherJobSerializer(newtonSoftJsonSerializer);
            var publishedNodesJobConverter = new PublishedNodesJobConverter(TraceLogger.Create(), newtonSoftJsonSerializer);

            using (var fileStream = new FileStream(_tempPublishedNodesFile, FileMode.Open, FileAccess.Write)) {
                fileStream.Write(Encoding.UTF8.GetBytes("[]"));
            }

            var legacyCliModel = new LegacyCliModel {
                PublishedNodesFile = _tempPublishedNodesFile,
                PublishedNodesSchemaFile = "Storage/publishednodesschema.json"
            };
            legacyCliModelProviderMock.Setup(p => p.LegacyCliModel).Returns(legacyCliModel);
            agentConfigProviderMock.Setup(p => p.Config).Returns(new AgentConfigModel());

            var orchestrator = new LegacyJobOrchestrator(
                publishedNodesJobConverter,
                legacyCliModelProviderMock.Object,
                agentConfigProviderMock.Object,
                jobSerializer,
                TraceLogger.Create(),
                identityMock.Object
            );

            var numberOfEndpoints = 100;
            var numberOfNodes = 1000;

            var payload = new List<PublishedNodesEntryModel>();
            for (int endpointIndex = 0; endpointIndex < numberOfEndpoints; ++endpointIndex) {
                var model = new PublishedNodesEntryModel {
                    EndpointUrl = new Uri($"opc.tcp://server{endpointIndex}:49580"),
                };

                model.OpcNodes = new List<OpcNodeModel>();
                for (var nodeIndex = 0; nodeIndex < numberOfNodes; ++nodeIndex) {
                    model.OpcNodes.Add(new OpcNodeModel {
                        Id = $"ns=2;s=Node-Server-{nodeIndex}",
                    });
                }

                payload.Add(model);
            }

            // Publish all nodes.
            foreach (var request in payload) {
                var publishNodesResult = await orchestrator.PublishNodesAsync(request).ConfigureAwait(false);
                publishNodesResult.First()
                    .Should()
                    .Be("Succeeded");
            }

            async Task CheckEndpointsAndNodes(
                int expectedNumberOfEndpoints,
                int expectedNumberOfNodes
            ) {
                var tasks = new List<Task<JobProcessingInstructionModel>>();
                for (var i = 0; i < expectedNumberOfEndpoints + 1; i++) {
                    tasks.Add(orchestrator.GetAvailableJobAsync(i.ToString(), new JobRequestModel()));
                }

                await Task.WhenAll(tasks).ConfigureAwait(false);
                tasks.Count(t => t.Result != null)
                    .Should()
                    .Be(expectedNumberOfEndpoints);

                var distinctConfigurations = tasks
                    .Where(t => t.Result != null)
                    .Select(t => t.Result.Job.JobConfiguration)
                    .Distinct();
                distinctConfigurations.Count()
                    .Should()
                    .Be(expectedNumberOfEndpoints);

                var writerGroups = tasks
                    .Where(t => t.Result != null)
                    .Select(t => jobSerializer.DeserializeJobConfiguration(
                        t.Result.Job.JobConfiguration, t.Result.Job.JobConfigurationType) as WriterGroupJobModel);
                writerGroups.Select(
                        jobModel => jobModel.WriterGroup.DataSetWriters
                        .Select(writer => writer.DataSet.DataSetSource.PublishedVariables.PublishedData.Count())
                        .Sum()
                     ).Count(v => v == expectedNumberOfNodes)
                     .Should()
                     .Be(expectedNumberOfEndpoints);

            }

            // Check
            await CheckEndpointsAndNodes(numberOfEndpoints, numberOfNodes).ConfigureAwait(false);

            // Publish one more node for each endpoint.
            var payloadDiff = new List<PublishedNodesEntryModel>();
            for (int endpointIndex = 0; endpointIndex < numberOfEndpoints; ++endpointIndex) {
                var model = new PublishedNodesEntryModel {
                    EndpointUrl = new Uri($"opc.tcp://server{endpointIndex}:49580"),
                    OpcNodes = new List<OpcNodeModel> {
                        new OpcNodeModel {
                            Id = $"ns=2;s=Node-Server-{numberOfNodes}",
                        }
                    }
                };

                payloadDiff.Add(model);
            }

            foreach (var request in payloadDiff) {
                var publishNodesResult = await orchestrator.PublishNodesAsync(request).ConfigureAwait(false);
                publishNodesResult.First()
                    .Should()
                    .Be("Succeeded");
            }

            // Check
            await CheckEndpointsAndNodes(numberOfEndpoints, numberOfNodes + 1).ConfigureAwait(false);

            // Unpublish new nodes for each endpoint.
            foreach (var request in payloadDiff) {
                var publishNodesResult = await orchestrator.UnpublishNodesAsync(request).ConfigureAwait(false);
                publishNodesResult.First()
                    .Should()
                    .Be("Succeeded");
            }

            // Check
            await CheckEndpointsAndNodes(numberOfEndpoints, numberOfNodes).ConfigureAwait(false);
        }
    }
}<|MERGE_RESOLUTION|>--- conflicted
+++ resolved
@@ -22,10 +22,7 @@
     using Serializers.NewtonSoft;
     using Xunit;
     using static Microsoft.Azure.IIoT.Modules.OpcUa.Publisher.Agent.PublisherJobsConfiguration;
-<<<<<<< HEAD
     using Microsoft.Azure.IIoT.OpcUa.Edge.Publisher.Storage;
-=======
->>>>>>> bfd05c34
     using System.Text;
     using System;
     using Microsoft.Azure.IIoT.OpcUa.Publisher.Models;
@@ -68,15 +65,14 @@
         /// </summary>
         /// <param name="path"></param>
         /// <returns></returns>
-        private static string CopyContentToTempFile(string path) {
+        private string CopyContentToTempFile(string path) {
             string content = GetFileContent(path);
 
-            string tempFilePath = Path.GetTempFileName();
-            using (var fileStream = new FileStream(tempFilePath, FileMode.Open, FileAccess.Write, FileShare.ReadWrite)) {
+            using (var fileStream = new FileStream(_tempPublishedNodesFile, FileMode.Open, FileAccess.Write, FileShare.ReadWrite)) {
                 fileStream.Write(Encoding.UTF8.GetBytes(content));
             }
 
-            return tempFilePath;
+            return _tempPublishedNodesFile;
         }
 
         [Theory]
@@ -89,7 +85,8 @@
             var agentConfigProviderMock = new Mock<IAgentConfigProvider>();
             var newtonSoftJsonSerializer = new NewtonSoftJsonSerializer();
             var jobSerializer = new PublisherJobSerializer(newtonSoftJsonSerializer);
-            var publishedNodesJobConverter = new PublishedNodesJobConverter(TraceLogger.Create(), newtonSoftJsonSerializer);
+            var logger = TraceLogger.Create();
+            var publishedNodesJobConverter = new PublishedNodesJobConverter(logger, newtonSoftJsonSerializer);
 
             var tempPublishedNodesFile = CopyContentToTempFile("Engine/empty_pn.json");
             var legacyCliModel = new LegacyCliModel {
@@ -99,14 +96,14 @@
             legacyCliModelProviderMock.Setup(p => p.LegacyCliModel).Returns(legacyCliModel);
             agentConfigProviderMock.Setup(p => p.Config).Returns(new AgentConfigModel());
 
-            var publishedNodesProvider = new PublishedNodesProvider(legacyCliModel);
+            var publishedNodesProvider = new PublishedNodesProvider(legacyCliModel, logger);
 
             var orchestrator = new LegacyJobOrchestrator(
                 publishedNodesJobConverter,
                 legacyCliModelProviderMock.Object,
                 agentConfigProviderMock.Object,
                 jobSerializer,
-                TraceLogger.Create(),
+                logger,
                 publishedNodesProvider
             );
 
@@ -137,9 +134,6 @@
             distinctConfigurations.Count()
                 .Should()
                 .Be(2);
-
-            // Remove temporary published nodes file.
-            File.Delete(tempPublishedNodesFile);
         }
 
         [Theory]
@@ -152,7 +146,8 @@
             var agentConfigProviderMock = new Mock<IAgentConfigProvider>();
             var newtonSoftJsonSerializer = new NewtonSoftJsonSerializer();
             var jobSerializer = new PublisherJobSerializer(newtonSoftJsonSerializer);
-            var publishedNodesJobConverter = new PublishedNodesJobConverter(TraceLogger.Create(), newtonSoftJsonSerializer);
+            var logger = TraceLogger.Create();
+            var publishedNodesJobConverter = new PublishedNodesJobConverter(logger, newtonSoftJsonSerializer);
 
             var tempPublishedNodesFile = CopyContentToTempFile(existingConfig);
             var legacyCliModel = new LegacyCliModel {
@@ -162,14 +157,14 @@
             legacyCliModelProviderMock.Setup(p => p.LegacyCliModel).Returns(legacyCliModel);
             agentConfigProviderMock.Setup(p => p.Config).Returns(new AgentConfigModel());
 
-            var publishedNodesProvider = new PublishedNodesProvider(legacyCliModel);
+            var publishedNodesProvider = new PublishedNodesProvider(legacyCliModel, logger);
 
             var orchestrator = new LegacyJobOrchestrator(
                 publishedNodesJobConverter,
                 legacyCliModelProviderMock.Object,
                 agentConfigProviderMock.Object,
                 jobSerializer,
-                TraceLogger.Create(),
+                logger,
                 publishedNodesProvider
             );
 
@@ -201,9 +196,6 @@
             distinctConfigurations.Count()
                 .Should()
                 .Be(2);
-
-            // Remove temporary published nodes file.
-            File.Delete(tempPublishedNodesFile);
         }
 
         [Theory]
@@ -216,7 +208,8 @@
             var agentConfigProviderMock = new Mock<IAgentConfigProvider>();
             var newtonSoftJsonSerializer = new NewtonSoftJsonSerializer();
             var jobSerializer = new PublisherJobSerializer(newtonSoftJsonSerializer);
-            var publishedNodesJobConverter = new PublishedNodesJobConverter(TraceLogger.Create(), newtonSoftJsonSerializer);
+            var logger = TraceLogger.Create();
+            var publishedNodesJobConverter = new PublishedNodesJobConverter(logger, newtonSoftJsonSerializer);
 
             var tempPublishedNodesFile = CopyContentToTempFile(existingConfig);
             var legacyCliModel = new LegacyCliModel {
@@ -226,14 +219,14 @@
             legacyCliModelProviderMock.Setup(p => p.LegacyCliModel).Returns(legacyCliModel);
             agentConfigProviderMock.Setup(p => p.Config).Returns(new AgentConfigModel());
 
-            var publishedNodesProvider = new PublishedNodesProvider(legacyCliModel);
+            var publishedNodesProvider = new PublishedNodesProvider(legacyCliModel, logger);
 
             var orchestrator = new LegacyJobOrchestrator(
                 publishedNodesJobConverter,
                 legacyCliModelProviderMock.Object,
                 agentConfigProviderMock.Object,
                 jobSerializer,
-                TraceLogger.Create(),
+                logger,
                 publishedNodesProvider
             );
 
@@ -264,9 +257,6 @@
             distinctConfigurations.Count()
                 .Should()
                 .Be(4);
-
-            // Remove temporary published nodes file.
-            File.Delete(tempPublishedNodesFile);
         }
 
         [Theory]
@@ -279,7 +269,8 @@
             var agentConfigProviderMock = new Mock<IAgentConfigProvider>();
             var newtonSoftJsonSerializer = new NewtonSoftJsonSerializer();
             var jobSerializer = new PublisherJobSerializer(newtonSoftJsonSerializer);
-            var publishedNodesJobConverter = new PublishedNodesJobConverter(TraceLogger.Create(), newtonSoftJsonSerializer);
+            var logger = TraceLogger.Create();
+            var publishedNodesJobConverter = new PublishedNodesJobConverter(logger, newtonSoftJsonSerializer);
 
             var tempPublishedNodesFile = CopyContentToTempFile(publishedNodesFile);
             var legacyCliModel = new LegacyCliModel {
@@ -289,14 +280,14 @@
             legacyCliModelProviderMock.Setup(p => p.LegacyCliModel).Returns(legacyCliModel);
             agentConfigProviderMock.Setup(p => p.Config).Returns(new AgentConfigModel());
 
-            var publishedNodesProvider = new PublishedNodesProvider(legacyCliModel);
+            var publishedNodesProvider = new PublishedNodesProvider(legacyCliModel, logger);
 
             var orchestrator = new LegacyJobOrchestrator(
                 publishedNodesJobConverter,
                 legacyCliModelProviderMock.Object,
                 agentConfigProviderMock.Object,
                 jobSerializer,
-                TraceLogger.Create(),
+                logger,
                 publishedNodesProvider
             );
 
@@ -324,9 +315,6 @@
             tasks.Count(t => t.Result != null)
                 .Should()
                 .Be(0);
-
-            // Remove temporary published nodes file.
-            File.Delete(tempPublishedNodesFile);
         }
 
         [Theory]
@@ -339,7 +327,8 @@
             var agentConfigProviderMock = new Mock<IAgentConfigProvider>();
             var newtonSoftJsonSerializer = new NewtonSoftJsonSerializer();
             var jobSerializer = new PublisherJobSerializer(newtonSoftJsonSerializer);
-            var publishedNodesJobConverter = new PublishedNodesJobConverter(TraceLogger.Create(), newtonSoftJsonSerializer);
+            var logger = TraceLogger.Create();
+            var publishedNodesJobConverter = new PublishedNodesJobConverter(logger, newtonSoftJsonSerializer);
 
             var tempPublishedNodesFile = CopyContentToTempFile(existingConfig);
             var legacyCliModel = new LegacyCliModel {
@@ -349,14 +338,14 @@
             legacyCliModelProviderMock.Setup(p => p.LegacyCliModel).Returns(legacyCliModel);
             agentConfigProviderMock.Setup(p => p.Config).Returns(new AgentConfigModel());
 
-            var publishedNodesProvider = new PublishedNodesProvider(legacyCliModel);
+            var publishedNodesProvider = new PublishedNodesProvider(legacyCliModel, logger);
 
             var orchestrator = new LegacyJobOrchestrator(
                 publishedNodesJobConverter,
                 legacyCliModelProviderMock.Object,
                 agentConfigProviderMock.Object,
                 jobSerializer,
-                TraceLogger.Create(),
+                logger,
                 publishedNodesProvider
             );
 
@@ -389,9 +378,6 @@
             distinctConfigurations.Count()
                 .Should()
                 .Be(2);
-
-            // Remove temporary published nodes file.
-            File.Delete(tempPublishedNodesFile);
         }
 
         [Fact]
@@ -400,28 +386,28 @@
             var agentConfigProviderMock = new Mock<IAgentConfigProvider>();
             var newtonSoftJsonSerializer = new NewtonSoftJsonSerializer();
             var jobSerializer = new PublisherJobSerializer(newtonSoftJsonSerializer);
-            var publishedNodesJobConverter = new PublishedNodesJobConverter(TraceLogger.Create(), newtonSoftJsonSerializer);
-
-            string tempPublishedNodesFile = Path.GetTempFileName();
-            using (var fileStream = new FileStream(tempPublishedNodesFile, FileMode.Open, FileAccess.Write)) {
+            var logger = TraceLogger.Create();
+            var publishedNodesJobConverter = new PublishedNodesJobConverter(logger, newtonSoftJsonSerializer);
+
+            using (var fileStream = new FileStream(_tempPublishedNodesFile, FileMode.Open, FileAccess.Write)) {
                 fileStream.Write(Encoding.UTF8.GetBytes("[]"));
             }
 
             var legacyCliModel = new LegacyCliModel {
-                PublishedNodesFile = tempPublishedNodesFile,
+                PublishedNodesFile = _tempPublishedNodesFile,
                 PublishedNodesSchemaFile = "Storage/publishednodesschema.json"
             };
             legacyCliModelProviderMock.Setup(p => p.LegacyCliModel).Returns(legacyCliModel);
             agentConfigProviderMock.Setup(p => p.Config).Returns(new AgentConfigModel());
 
-            var publishedNodesProvider = new PublishedNodesProvider(legacyCliModel);
+            var publishedNodesProvider = new PublishedNodesProvider(legacyCliModel, logger);
 
             var orchestrator = new LegacyJobOrchestrator(
                 publishedNodesJobConverter,
                 legacyCliModelProviderMock.Object,
                 agentConfigProviderMock.Object,
                 jobSerializer,
-                TraceLogger.Create(),
+                logger,
                 publishedNodesProvider
             );
 
@@ -444,7 +430,7 @@
                 payload.Add(model);
             }
 
-            // Publish all nodes
+            // Publish all nodes.
             foreach (var request in payload) {
                 var publishNodesResult = await orchestrator.PublishNodesAsync(request).ConfigureAwait(false);
                 publishNodesResult.First()
@@ -457,7 +443,7 @@
                 int expectedNumberOfNodes
             ) {
                 var tasks = new List<Task<JobProcessingInstructionModel>>();
-                for (var i = 0; i < expectedNumberOfEndpoints; i++) {
+                for (var i = 0; i < expectedNumberOfEndpoints + 1; i++) {
                     tasks.Add(orchestrator.GetAvailableJobAsync(i.ToString(), new JobRequestModel()));
                 }
 
@@ -474,8 +460,10 @@
                     .Should()
                     .Be(expectedNumberOfEndpoints);
 
-                var writerGroups = tasks.Select(t => jobSerializer.DeserializeJobConfiguration(
-                    t.Result.Job.JobConfiguration, t.Result.Job.JobConfigurationType) as WriterGroupJobModel);
+                var writerGroups = tasks
+                    .Where(t => t.Result != null)
+                    .Select(t => jobSerializer.DeserializeJobConfiguration(
+                        t.Result.Job.JobConfiguration, t.Result.Job.JobConfigurationType) as WriterGroupJobModel);
                 writerGroups.Select(
                         jobModel => jobModel.WriterGroup.DataSetWriters
                         .Select(writer => writer.DataSet.DataSetSource.PublishedVariables.PublishedData.Count())
@@ -523,141 +511,6 @@
 
             // Check
             await CheckEndpointsAndNodes(numberOfEndpoints, numberOfNodes).ConfigureAwait(false);
-
-            // Remove temporary published nodes file.
-            File.Delete(tempPublishedNodesFile);
-        }
-
-        [Fact]
-        public async Task PublishNodesStressTest() {
-            var legacyCliModelProviderMock = new Mock<ILegacyCliModelProvider>();
-            var agentConfigProviderMock = new Mock<IAgentConfigProvider>();
-            var identityMock = new Mock<IIdentity>();
-            var newtonSoftJsonSerializer = new NewtonSoftJsonSerializer();
-            var jobSerializer = new PublisherJobSerializer(newtonSoftJsonSerializer);
-            var publishedNodesJobConverter = new PublishedNodesJobConverter(TraceLogger.Create(), newtonSoftJsonSerializer);
-
-            using (var fileStream = new FileStream(_tempPublishedNodesFile, FileMode.Open, FileAccess.Write)) {
-                fileStream.Write(Encoding.UTF8.GetBytes("[]"));
-            }
-
-            var legacyCliModel = new LegacyCliModel {
-                PublishedNodesFile = _tempPublishedNodesFile,
-                PublishedNodesSchemaFile = "Storage/publishednodesschema.json"
-            };
-            legacyCliModelProviderMock.Setup(p => p.LegacyCliModel).Returns(legacyCliModel);
-            agentConfigProviderMock.Setup(p => p.Config).Returns(new AgentConfigModel());
-
-            var orchestrator = new LegacyJobOrchestrator(
-                publishedNodesJobConverter,
-                legacyCliModelProviderMock.Object,
-                agentConfigProviderMock.Object,
-                jobSerializer,
-                TraceLogger.Create(),
-                identityMock.Object
-            );
-
-            var numberOfEndpoints = 100;
-            var numberOfNodes = 1000;
-
-            var payload = new List<PublishedNodesEntryModel>();
-            for (int endpointIndex = 0; endpointIndex < numberOfEndpoints; ++endpointIndex) {
-                var model = new PublishedNodesEntryModel {
-                    EndpointUrl = new Uri($"opc.tcp://server{endpointIndex}:49580"),
-                };
-
-                model.OpcNodes = new List<OpcNodeModel>();
-                for (var nodeIndex = 0; nodeIndex < numberOfNodes; ++nodeIndex) {
-                    model.OpcNodes.Add(new OpcNodeModel {
-                        Id = $"ns=2;s=Node-Server-{nodeIndex}",
-                    });
-                }
-
-                payload.Add(model);
-            }
-
-            // Publish all nodes.
-            foreach (var request in payload) {
-                var publishNodesResult = await orchestrator.PublishNodesAsync(request).ConfigureAwait(false);
-                publishNodesResult.First()
-                    .Should()
-                    .Be("Succeeded");
-            }
-
-            async Task CheckEndpointsAndNodes(
-                int expectedNumberOfEndpoints,
-                int expectedNumberOfNodes
-            ) {
-                var tasks = new List<Task<JobProcessingInstructionModel>>();
-                for (var i = 0; i < expectedNumberOfEndpoints + 1; i++) {
-                    tasks.Add(orchestrator.GetAvailableJobAsync(i.ToString(), new JobRequestModel()));
-                }
-
-                await Task.WhenAll(tasks).ConfigureAwait(false);
-                tasks.Count(t => t.Result != null)
-                    .Should()
-                    .Be(expectedNumberOfEndpoints);
-
-                var distinctConfigurations = tasks
-                    .Where(t => t.Result != null)
-                    .Select(t => t.Result.Job.JobConfiguration)
-                    .Distinct();
-                distinctConfigurations.Count()
-                    .Should()
-                    .Be(expectedNumberOfEndpoints);
-
-                var writerGroups = tasks
-                    .Where(t => t.Result != null)
-                    .Select(t => jobSerializer.DeserializeJobConfiguration(
-                        t.Result.Job.JobConfiguration, t.Result.Job.JobConfigurationType) as WriterGroupJobModel);
-                writerGroups.Select(
-                        jobModel => jobModel.WriterGroup.DataSetWriters
-                        .Select(writer => writer.DataSet.DataSetSource.PublishedVariables.PublishedData.Count())
-                        .Sum()
-                     ).Count(v => v == expectedNumberOfNodes)
-                     .Should()
-                     .Be(expectedNumberOfEndpoints);
-
-            }
-
-            // Check
-            await CheckEndpointsAndNodes(numberOfEndpoints, numberOfNodes).ConfigureAwait(false);
-
-            // Publish one more node for each endpoint.
-            var payloadDiff = new List<PublishedNodesEntryModel>();
-            for (int endpointIndex = 0; endpointIndex < numberOfEndpoints; ++endpointIndex) {
-                var model = new PublishedNodesEntryModel {
-                    EndpointUrl = new Uri($"opc.tcp://server{endpointIndex}:49580"),
-                    OpcNodes = new List<OpcNodeModel> {
-                        new OpcNodeModel {
-                            Id = $"ns=2;s=Node-Server-{numberOfNodes}",
-                        }
-                    }
-                };
-
-                payloadDiff.Add(model);
-            }
-
-            foreach (var request in payloadDiff) {
-                var publishNodesResult = await orchestrator.PublishNodesAsync(request).ConfigureAwait(false);
-                publishNodesResult.First()
-                    .Should()
-                    .Be("Succeeded");
-            }
-
-            // Check
-            await CheckEndpointsAndNodes(numberOfEndpoints, numberOfNodes + 1).ConfigureAwait(false);
-
-            // Unpublish new nodes for each endpoint.
-            foreach (var request in payloadDiff) {
-                var publishNodesResult = await orchestrator.UnpublishNodesAsync(request).ConfigureAwait(false);
-                publishNodesResult.First()
-                    .Should()
-                    .Be("Succeeded");
-            }
-
-            // Check
-            await CheckEndpointsAndNodes(numberOfEndpoints, numberOfNodes).ConfigureAwait(false);
         }
     }
 }