--- conflicted
+++ resolved
@@ -4,11 +4,7 @@
 // ------------------------------------------------------------
 
 namespace Microsoft.Azure.IIoT.OpcUa.Edge.Publisher.Storage.Tests {
-<<<<<<< HEAD
-    using Microsoft.Azure.IIoT.Diagnostics;
     using Microsoft.Azure.IIoT.OpcUa.Edge.Publisher.Models;
-=======
->>>>>>> 214f0640
     using Microsoft.Azure.IIoT.OpcUa.Publisher.Models;
     using Microsoft.Azure.IIoT.Diagnostics;
     using System.IO;
