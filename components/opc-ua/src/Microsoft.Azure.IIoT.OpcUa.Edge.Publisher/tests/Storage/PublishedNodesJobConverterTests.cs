--- conflicted
+++ resolved
@@ -16,11 +16,7 @@
     using System.Linq;
     using System.Text;
     using Xunit;
-<<<<<<< HEAD
-    using System.Collections.Generic;
-=======
     using Microsoft.Azure.IIoT.OpcUa.Core.Models;
->>>>>>> 66879a14
 
     /// <summary>
     /// Test
@@ -1259,41 +1255,12 @@
         }
 
         [Fact]
-<<<<<<< HEAD
-        public void PnPlcEventTest() {
-=======
         public void PnPlcJobWithAllEventPropertiesTest() {
->>>>>>> 66879a14
             var pn = new StringBuilder(@"
 [
     {
         ""EndpointUrl"": ""opc.tcp://localhost:50000"",
         ""OpcEvents"": [
-<<<<<<< HEAD
-           {
-                ""Id"": ""i=2258"",
-                ""SelectClauses"": [
-                    {
-                        ""TypeId"": ""i=2041"",
-                        ""BrowsePaths"": [
-                        ""EventId""
-                        ]
-                    }
-                ],
-               ""WhereClauses"": [
-                    {
-                        ""Operator"": ""OfType"",
-                        ""Operands"": [
-                            {
-                                ""Attribute"": {
-                                    ""NodeId"": ""ns=2;i=235"",
-                                    ""BrowsePath"": """"
-                                    }
-                            }
-                        ]
-                    }
-                ]
-=======
             {
                 ""Id"": ""i=2258"",
                 ""SelectClauses"": [
@@ -1326,7 +1293,6 @@
                         }
                     ]
                 }
->>>>>>> 66879a14
             }
         ]
     }
@@ -1336,9 +1302,6 @@
             var converter = new PublishedNodesJobConverter(TraceLogger.Create(), _serializer);
             var jobs = converter.Read(new StringReader(pn.ToString()), new LegacyCliModel()).ToList();
 
-<<<<<<< HEAD
-            Assert.NotEmpty(jobs);
-=======
             // Check jobs
             Assert.Single(jobs);
             Assert.Single(jobs[0].WriterGroup.DataSetWriters);
@@ -1375,29 +1338,18 @@
             Assert.NotNull(model.WhereClause.Elements[0].FilterOperands[0].Index);
             Assert.Equal((uint)10, model.WhereClause.Elements[0].FilterOperands[0].Index.Value);
             Assert.Equal("Test", model.WhereClause.Elements[0].FilterOperands[0].Alias);
->>>>>>> 66879a14
         }
 
         [Fact]
         public void PnPlcMultiJob1TestWithEvents() {
-<<<<<<< HEAD
-
-=======
->>>>>>> 66879a14
             var pn = @"
 [
     {
         ""EndpointUrl"": ""opc.tcp://localhost1:50000"",
         ""NodeId"": {
-<<<<<<< HEAD
-                ""Identifier"": ""i=2258""
-        }
-        },
-=======
             ""Identifier"": ""i=2258""
         }
     },
->>>>>>> 66879a14
     {
         ""EndpointUrl"": ""opc.tcp://localhost2:50000"",
         ""NodeId"": {
@@ -1407,21 +1359,12 @@
     {
         ""EndpointUrl"": ""opc.tcp://localhost3:50000"",
         ""OpcNodes"": [
-<<<<<<< HEAD
-
-=======
->>>>>>> 66879a14
             {
                 ""ExpandedNodeId"": ""nsu=http://microsoft.com/Opc/OpcPlc/;s=AlternatingBoolean""
             }
         ],
-<<<<<<< HEAD
-       ""OpcEvents"": [
-           {
-=======
         ""OpcEvents"": [
             {
->>>>>>> 66879a14
                 ""Id"": ""i=2253"",
                 ""OpcSamplingInterval"": 2000,
                 ""OpcPublishingInterval"": 5000,
@@ -1430,26 +1373,6 @@
                 ""SelectClauses"": [
                     {
                         ""TypeId"": ""i=2041"",
-<<<<<<< HEAD
-                        ""BrowsePaths"": [
-                        ""EventId""
-                        ]
-                    }
-                ],
-               ""WhereClauses"": [
-                    {
-                        ""Operator"": ""OfType"",
-                        ""Operands"": [
-                            {
-                                ""Attribute"": {
-                                    ""NodeId"": ""ns=2;i=235"",
-                                    ""BrowsePath"": """"
-                                    }
-                            }
-                        ]
-                    }
-                ]
-=======
                         ""BrowsePath"": [
                             ""EventId""
                         ]
@@ -1467,7 +1390,6 @@
                         }
                     ]
                 }
->>>>>>> 66879a14
             }
         ]
     },
@@ -1488,12 +1410,6 @@
 ]
 ";
             var converter = new PublishedNodesJobConverter(TraceLogger.Create(), _serializer);
-<<<<<<< HEAD
-            var jobs = converter.Read(new StringReader(pn), new LegacyCliModel());
-
-            Assert.NotEmpty(jobs);
-
-=======
             var jobs = converter.Read(new StringReader(pn), new LegacyCliModel()).ToList();
 
             Assert.Equal(4, jobs.Count);
@@ -1511,107 +1427,10 @@
             Assert.Single(jobs[2].WriterGroup.DataSetWriters[1].DataSet.DataSetSource.PublishedEvents.PublishedData);
             Assert.NotEmpty(jobs[3].WriterGroup.DataSetWriters[0].DataSet.DataSetSource.PublishedVariables.PublishedData);
             Assert.Empty(jobs[3].WriterGroup.DataSetWriters[0].DataSet.DataSetSource.PublishedEvents.PublishedData);
->>>>>>> 66879a14
         }
 
         [Fact]
         public void PnPlcJobTestWithEvents() {
-<<<<<<< HEAD
-           
-            var pn = @"
-[
-  {
-    ""EndpointUrl"": ""opc.tcp://desktop-fhd2fr4:62563/Quickstarts/SimpleEventsServer"",
-    ""UseSecurity"": false,
-    ""OpcEvents"": [
-      {
-        ""Id"": ""i=2253"",
-        ""OpcSamplingInterval"": 2000,
-        ""OpcPublishingInterval"": 5000,
-        ""Heartbeat"": 3600,
-        ""SkipFirst"": true,
-	""SelectClauses"": [
-	  {
-	    ""TypeId"": ""i=2041"",
-            ""BrowsePaths"": [
-	      ""EventId""
-	    ] 
-	  },
-	  {
-	    ""TypeId"": ""i=2041"",
-            ""BrowsePaths"": [
-	      ""EventType""
-	    ] 
-	  },
-	  {
-	    ""TypeId"": ""i=2041"",
-            ""BrowsePaths"": [
-	      ""SourceNode""
-	    ] 
-	  },
-	  {
-	    ""TypeId"": ""i=2041"",
-            ""BrowsePaths"": [
-	      ""SourceName""
-	    ] 
-	  },
-	  {
-	    ""TypeId"": ""i=2041"",
-            ""BrowsePaths"": [
-	      ""Time""
-	    ] 
-	  },
-	  {
-	    ""TypeId"": ""i=2041"",
-            ""BrowsePaths"": [
-	      ""ReceiveTime""
-	    ] 
-	  },
-	  {
-	    ""TypeId"": ""i=2041"",
-            ""BrowsePaths"": [
-	      ""LocalTime""
-	    ] 
-	  },
-	  {
-	    ""TypeId"": ""i=2041"",
-            ""BrowsePaths"": [
-	      ""Message""
-	    ] 
-	  },
-	  {
-	    ""TypeId"": ""i=2041"",
-            ""BrowsePaths"": [
-	      ""Severity""
-	    ] 
-	  },
-	  {
-	    ""TypeId"": ""i=2041"",
-            ""BrowsePaths"": [
-	      ""2:CycleId""
-	    ] 
-	  },
-	  {
-	    ""TypeId"": ""i=2041"",
-            ""BrowsePaths"": [
-	      ""2:CurrentStep""
-	    ] 
-	  }
-	],
-	""WhereClauses"": [
-	  {
-	    ""Operator"": ""OfType"",
-	    ""Operands"": [
-	      {
-                ""Literal"": ""ns=2;i=235""
-              }
-	    ]
-          }
-        ]
-      }
-    ]
-  }
-=======
 
             var pn = @"
 [
@@ -1708,7 +1527,6 @@
             }
         ]
     }
->>>>>>> 66879a14
 ]
 ";
 
