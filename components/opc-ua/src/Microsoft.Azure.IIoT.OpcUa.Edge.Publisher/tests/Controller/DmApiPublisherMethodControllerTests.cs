// ------------------------------------------------------------
//  Copyright (c) Microsoft Corporation.  All rights reserved.
//  Licensed under the MIT License (MIT). See License.txt in the repo root for license information.
// ------------------------------------------------------------

namespace Microsoft.Azure.IIoT.OpcUa.Edge.Publisher.Tests.Engine {
    using Microsoft.Azure.IIoT.OpcUa.Api.Publisher.Models;
    using Microsoft.Azure.IIoT.OpcUa.Core.Models;
    using Microsoft.Azure.IIoT.OpcUa.Publisher.Models;
    using Microsoft.Azure.IIoT.Modules.OpcUa.Publisher.Controller;
    using Microsoft.Azure.IIoT.Serializers;
    using System.Collections.Generic;
    using System.Linq;
    using System.IO;
    using System.Threading.Tasks;
    using Agent.Framework;
    using Agent.Framework.Models;
    using Diagnostics;
    using FluentAssertions;
    using Models;
    using Module;
    using Moq;
    using Publisher.Engine;
    using Serializers.NewtonSoft;
    using Xunit;
    using static Microsoft.Azure.IIoT.Modules.OpcUa.Publisher.Agent.PublisherJobsConfiguration;
    using Microsoft.Azure.IIoT.OpcUa.Edge.Publisher.Storage;
    using Microsoft.Azure.IIoT.OpcUa.Edge.Publisher.Tests.Utils;
    using Microsoft.Azure.IIoT.OpcUa.Publisher.Config.Models;

    /// <summary>
    /// Tests the Direct Methods API for the pubisher
    /// </summary>
    public class DmApiPublisherControllerTests : TempFileProviderBase {

        [Theory]
        [InlineData("Controller/DmApiPayloadCollection.json")]
        public async Task DmApiPublishUnpublishNodesTest(string publishedNodesFile) {
            var legacyCliModelProviderMock = new Mock<ILegacyCliModelProvider>();
            var agentConfigProviderMock = new Mock<IAgentConfigProvider>();
            var identityMock = new Mock<IIdentity>();
            var newtonSoftJsonSerializer = new NewtonSoftJsonSerializer();
            var jobSerializer = new PublisherJobSerializer(newtonSoftJsonSerializer);
            var logger = TraceLogger.Create();
            var publishedNodesJobConverter = new PublishedNodesJobConverter(logger, newtonSoftJsonSerializer);

            Utils.CopyContent("Engine/empty_pn.json", _tempFile);
            var legacyCliModel = new LegacyCliModel {
                PublishedNodesFile = _tempFile,
                PublishedNodesSchemaFile = "Storage/publishednodesschema.json"
            };

            legacyCliModelProviderMock.Setup(p => p.LegacyCliModel).Returns(legacyCliModel);
            agentConfigProviderMock.Setup(p => p.Config).Returns(new AgentConfigModel());

            var publishedNodesProvider = new PublishedNodesProvider(legacyCliModelProviderMock.Object, logger);

            var orchestrator = new LegacyJobOrchestrator(
                publishedNodesJobConverter,
                legacyCliModelProviderMock.Object,
                agentConfigProviderMock.Object,
                jobSerializer,
                logger,
                publishedNodesProvider,
                newtonSoftJsonSerializer
            );
            var methodsController = new PublisherMethodsController(orchestrator);

            using var publishPayloads = new StreamReader(publishedNodesFile);
            var publishNodesRequest = newtonSoftJsonSerializer.Deserialize<List<PublishNodesRequestApiModel>>(
                await publishPayloads.ReadToEndAsync().ConfigureAwait(false));

            foreach (var request in publishNodesRequest) {
                var initialNode = request.OpcNodes.First();
                for (int i = 0; i < 10000; i++) {
                    request.OpcNodes.Add(new PublishedNodeApiModel {
                        Id = initialNode.Id + i.ToString(),
                        DataSetFieldId = initialNode.DataSetFieldId,
                        DisplayName = initialNode.DisplayName,
                        ExpandedNodeId = initialNode.ExpandedNodeId,
                        HeartbeatIntervalTimespan = initialNode.HeartbeatIntervalTimespan,
                        OpcPublishingInterval = initialNode.OpcPublishingInterval,
                        OpcSamplingInterval = initialNode.OpcSamplingInterval,
                        QueueSize = initialNode.QueueSize,
                        SkipFirst = initialNode.SkipFirst,
                    });
                }

                var publishNodesResult = await FluentActions
                    .Invoking(async () => await methodsController.PublishNodesAsync(request).ConfigureAwait(false))
                    .Should()
                    .NotThrowAsync()
                    .ConfigureAwait(false);

                publishNodesResult.Subject.StatusMessage.First()
                    .Should()
                    .Contain("succeeded");

            }

            var tasks = new List<Task<JobProcessingInstructionModel>>();
            for (var i = 0; i < 10; i++) {
                tasks.Add(orchestrator.GetAvailableJobAsync(i.ToString(), new JobRequestModel()));
            }

            tasks.Where(t => t.Result != null)
                .Select(t => t.Result.Job.JobConfiguration)
                .Distinct().Count()
                .Should()
                .Be(2);

            foreach (var request in publishNodesRequest) {
                var publishNodesResult = await FluentActions
                    .Invoking(async () => await methodsController
                    .UnpublishNodesAsync(request).ConfigureAwait(false))
                    .Should()
                    .NotThrowAsync()
                    .ConfigureAwait(false);

                publishNodesResult.Subject.StatusMessage.First()
                    .Should()
                    .Contain("succeeded");
            }

            tasks = new List<Task<JobProcessingInstructionModel>>();
            for (var i = 0; i < 10; i++) {
                tasks.Add(orchestrator.GetAvailableJobAsync(i.ToString(), new JobRequestModel()));
            }

            tasks.Where(t => t.Result != null).Count()
                .Should()
                .Be(0);
        }

        [Theory]
        [InlineData("Controller/DmApiPayloadCollection.json")]
        public async Task DmApiPublishNodesToJobTest(string publishedNodesFile) {
            var legacyCliModelProviderMock = new Mock<ILegacyCliModelProvider>();
            var agentConfigProviderMock = new Mock<IAgentConfigProvider>();
            var identityMock = new Mock<IIdentity>();
            var newtonSoftJsonSerializer = new NewtonSoftJsonSerializer();
            var jobSerializer = new PublisherJobSerializer(newtonSoftJsonSerializer);
            var logger = TraceLogger.Create();
            var publishedNodesJobConverter = new PublishedNodesJobConverter(logger, newtonSoftJsonSerializer);

            Utils.CopyContent("Engine/empty_pn.json", _tempFile);
            var legacyCliModel = new LegacyCliModel {
                PublishedNodesFile = _tempFile,
                PublishedNodesSchemaFile = "Storage/publishednodesschema.json"
            };

            legacyCliModelProviderMock.Setup(p => p.LegacyCliModel).Returns(legacyCliModel);
            agentConfigProviderMock.Setup(p => p.Config).Returns(new AgentConfigModel());

            var publishedNodesProvider = new PublishedNodesProvider(legacyCliModelProviderMock.Object, logger);

            var orchestrator = new LegacyJobOrchestrator(
                publishedNodesJobConverter,
                legacyCliModelProviderMock.Object,
                agentConfigProviderMock.Object,
                jobSerializer,
                logger,
                publishedNodesProvider,
                newtonSoftJsonSerializer
            );
            var methodsController = new PublisherMethodsController(orchestrator);

            using var publishPayloads = new StreamReader(publishedNodesFile);
            var publishNodesRequests = newtonSoftJsonSerializer.Deserialize<List<PublishNodesRequestApiModel>>
                (await publishPayloads.ReadToEndAsync().ConfigureAwait(false));

            foreach (var request in publishNodesRequests) {

                var publishNodesResult = await FluentActions
                    .Invoking(async () => await methodsController
                    .PublishNodesAsync(request).ConfigureAwait(false))
                    .Should()
                    .NotThrowAsync()
                    .ConfigureAwait(false);

                publishNodesResult.Subject.StatusMessage.First()
                    .Should()
                    .Contain("succeeded");
            }

            var tasks = new List<Task<JobProcessingInstructionModel>>();
            for (var i = 0; i < 10; i++) {
                tasks.Add(orchestrator.GetAvailableJobAsync(i.ToString(), new JobRequestModel()));
            }

            var job = tasks.Where(t => t.Result != null)
                .Select(t => t.Result.Job)
                .Distinct();
            job.Count()
                .Should()
                .Be(2);

            var jobModel = jobSerializer.DeserializeJobConfiguration(
                job.First().JobConfiguration, job.First().JobConfigurationType) as WriterGroupJobModel;

            jobModel.WriterGroup.DataSetWriters.Count.Should().Be(4);
            foreach (var datasetWriter in jobModel.WriterGroup.DataSetWriters) {
                datasetWriter.DataSet.DataSetSource.Connection.Endpoint.Url
                    .Should()
                    .Be(publishNodesRequests.First().EndpointUrl);
                datasetWriter.DataSet.DataSetSource.Connection.Endpoint.SecurityMode
                    .Should()
                    .Be(publishNodesRequests.First().UseSecurity ? SecurityMode.Best : SecurityMode.None);

                datasetWriter.DataSet.DataSetSource.Connection.User.
                    IsSameAs(new CredentialModel {
                        Type = publishNodesRequests.First().OpcAuthenticationMode == AuthenticationMode.Anonymous ?
                                    CredentialType.None :
                                    CredentialType.UserName,
                        Value = newtonSoftJsonSerializer.FromObject(
                                new {
                                    user = publishNodesRequests.First().UserName,
                                    password = publishNodesRequests.First().Password,
                                })
                    })
                    .Should()
                    .BeTrue();
            }
        }

        [Theory]
        [InlineData("Controller/DmApiPayloadTwoEndpoints.json")]
        public async Task DmApiGetConfiguredNodesOnEndpointAsyncTest(string publishedNodesFile) {
            var endpointUrl = "opc.tcp://opcplc:50010";
            var methodsController = await publishNodeAsync(publishedNodesFile);
            var endpointRequest = new PublishNodesRequestApiModel();
            endpointRequest.EndpointUrl = endpointUrl;
            var response = await FluentActions
                    .Invoking(async () => await methodsController
                    .GetConfiguredNodesOnEndpointAsync(endpointRequest).ConfigureAwait(false))
                    .Should()
                    .NotThrowAsync()
                    .ConfigureAwait(false);

<<<<<<< HEAD
            Assert.True(response.Subject.Count == 2);
            Assert.True(response.Subject[0].Id == "ns=2;s=FastUInt1");
            Assert.True(response.Subject[1].Id == "ns=2;s=FastUInt2");
=======
            response.Subject.Count()
                .Should()
                .Be(2);
            response.Subject.First().Id
                .Should()
                .Be("ns=2;s=FastUInt1");
            response.Subject[1].Id
                .Should()
                .Be("ns=2;s=FastUInt2");
>>>>>>> 53289d61
        }

        [Theory]
        [InlineData("Controller/DmApiPayloadTwoEndpoints.json")]
        public async Task DmApiGetConfiguredNodesOnEndpointAsyncdataSetWriterGroupTest(string publishedNodesFile) {
            var endpointUrl = "opc.tcp://opcplc:50000";
            var DataSetWriterGroup = "Leaf1";
            var methodsController = await publishNodeAsync(publishedNodesFile);  
            var endpointRequest = new PublishNodesRequestApiModel();
            endpointRequest.EndpointUrl = endpointUrl;
            endpointRequest.DataSetWriterGroup = DataSetWriterGroup;
<<<<<<< HEAD
            //endpointRequest.OpcAuthenticationMode = AuthenticationMode.UsernamePassword;
=======
>>>>>>> 53289d61
            var response = await FluentActions
                    .Invoking(async () => await methodsController
                    .GetConfiguredNodesOnEndpointAsync(endpointRequest).ConfigureAwait(false))
                    .Should()
                    .NotThrowAsync()
                    .ConfigureAwait(false);
<<<<<<< HEAD

            Assert.True(response.Subject.Count == 1);
            Assert.True(response.Subject[0].Id == "ns=2;s=SlowUInt2");
        }

        [Theory]
        [InlineData("Controller/DmApiPayloadTwoEndpoints.json")]
        public async Task DmApiGetConfiguredNodesOnEndpointAsyncDataSetWriterIdTest(string publishedNodesFile) {
            var endpointUrl = "opc.tcp://opcplc:50010";
            var DataSetWriterId = "Leaf1_10000_2e4fc28f-ffa2-4532-9f22-378d47bbee5d";
            var methodsController = await publishNodeAsync(publishedNodesFile);
            var endpointRequest = new PublishNodesRequestApiModel();
            endpointRequest.EndpointUrl = endpointUrl;
            endpointRequest.DataSetWriterId = DataSetWriterId;
            //endpointRequest.OpcAuthenticationMode = AuthenticationMode.UsernamePassword;
            var response = await FluentActions
                    .Invoking(async () => await methodsController
                    .GetConfiguredNodesOnEndpointAsync(endpointRequest).ConfigureAwait(false))
                    .Should()
                    .NotThrowAsync()
                    .ConfigureAwait(false);

            Assert.True(response.Subject.Count == 2);
            Assert.True(response.Subject[0].Id == "ns=2;s=FastUInt1");
            Assert.True(response.Subject[1].Id == "ns=2;s=FastUInt2");
=======
 
            response.Subject.Count()
                .Should()
                .Be(1);
            response.Subject.First().Id
                .Should()
                .Be("ns=2;s=SlowUInt2");
>>>>>>> 53289d61
        }

        [Theory]
        [InlineData("Controller/DmApiPayloadTwoEndpoints.json")]
        public async Task DmApiGetConfiguredNodesOnEndpointAsyncUseSecurityTest(string publishedNodesFile) {
            var endpointUrl = "opc.tcp://opcplc:50000";
            var useSecurity = false;
            var methodsController = await publishNodeAsync(publishedNodesFile);
            var endpointRequest = new PublishNodesRequestApiModel();
            endpointRequest.EndpointUrl = endpointUrl;
            endpointRequest.UseSecurity = useSecurity;
<<<<<<< HEAD
            //endpointRequest.OpcAuthenticationMode = AuthenticationMode.UsernamePassword;
=======
>>>>>>> 53289d61
            var response = await FluentActions
                    .Invoking(async () => await methodsController
                    .GetConfiguredNodesOnEndpointAsync(endpointRequest).ConfigureAwait(false))
                    .Should()
                    .NotThrowAsync()
                    .ConfigureAwait(false);

<<<<<<< HEAD
            Assert.True(response.Subject.Count == 2);
            Assert.True(response.Subject[0].Id == "ns=2;s=SlowUInt1");
            Assert.True(response.Subject[1].Id == "ns=2;s=SlowUInt2");
=======
            response.Subject.Count()
                .Should()
                .Be(1);
            response.Subject.First().Id
                .Should()
                .Be("ns=2;s=SlowUInt3");
>>>>>>> 53289d61
        }

        [Theory]
        [InlineData("Controller/DmApiPayloadTwoEndpoints.json")]
        public async Task DmApiGetConfiguredNodesOnEndpointOpcAuthenticationModeTest(string publishedNodesFile) {
            var endpointUrl = "opc.tcp://opcplc:50000";
<<<<<<< HEAD
            var authenticationMode = AuthenticationMode.UsernamePassword;
=======
            var authenticationMode = AuthenticationMode.Anonymous;
            var DataSetWriterGroup = "Leaf1";
>>>>>>> 53289d61
            var methodsController = await publishNodeAsync(publishedNodesFile);
            var endpointRequest = new PublishNodesRequestApiModel();
            endpointRequest.EndpointUrl = endpointUrl;
            endpointRequest.OpcAuthenticationMode = authenticationMode;
<<<<<<< HEAD
            //endpointRequest.OpcAuthenticationMode = AuthenticationMode.UsernamePassword;
=======
            endpointRequest.DataSetWriterGroup = DataSetWriterGroup;
>>>>>>> 53289d61
            var response = await FluentActions
                    .Invoking(async () => await methodsController
                    .GetConfiguredNodesOnEndpointAsync(endpointRequest).ConfigureAwait(false))
                    .Should()
                    .NotThrowAsync()
                    .ConfigureAwait(false);

<<<<<<< HEAD
            Assert.True(response.Subject.Count == 2);
            Assert.True(response.Subject[0].Id == "ns=2;s=SlowUInt1");
            Assert.True(response.Subject[1].Id == "ns=2;s=SlowUInt2");
=======
            response.Subject.Count()
                .Should()
                .Be(1);
            response.Subject.First().Id
                .Should()
                .Be("ns=2;s=SlowUInt2");
>>>>>>> 53289d61
        }

        [Theory]
        [InlineData("Controller/DmApiPayloadTwoEndpoints.json")]
        public async Task DmApiGetConfiguredNodesOnEndpointUsernamePasswordTest(string publishedNodesFile) {
            var endpointUrl = "opc.tcp://opcplc:50000";
<<<<<<< HEAD
=======
            var authenticationMode = AuthenticationMode.UsernamePassword;
>>>>>>> 53289d61
            var username = "usr";
            var password = "pwd";
            var methodsController = await publishNodeAsync(publishedNodesFile);
            var endpointRequest = new PublishNodesRequestApiModel();
            endpointRequest.EndpointUrl = endpointUrl;
<<<<<<< HEAD
=======
            endpointRequest.OpcAuthenticationMode = authenticationMode;
>>>>>>> 53289d61
            endpointRequest.UserName = username;
            endpointRequest.Password = password;

            var response = await FluentActions
                    .Invoking(async () => await methodsController
                    .GetConfiguredNodesOnEndpointAsync(endpointRequest).ConfigureAwait(false))
                    .Should()
                    .NotThrowAsync()
                    .ConfigureAwait(false);

<<<<<<< HEAD
            Assert.True(response.Subject.Count == 1);
            Assert.True(response.Subject[0].Id == "ns=2;s=SlowUInt1");
        }

        [Theory]
        [InlineData("Controller/DmApiPayloadTwoEndpoints.json")]
        public async Task DmApiGetConfiguredNodesOnEndpointDataSetPublishingIntervalTest(string publishedNodesFile) {
            var endpointUrl = "opc.tcp://opcplc:50000";
            var dataSetPublishingInterval = 3000;
            var methodsController = await publishNodeAsync(publishedNodesFile);
            var endpointRequest = new PublishNodesRequestApiModel();
            endpointRequest.EndpointUrl = endpointUrl;
            endpointRequest.DataSetPublishingInterval = dataSetPublishingInterval;

            var response = await FluentActions
                    .Invoking(async () => await methodsController
                    .GetConfiguredNodesOnEndpointAsync(endpointRequest).ConfigureAwait(false))
                    .Should()
                    .NotThrowAsync()
                    .ConfigureAwait(false);

            Assert.True(response.Subject.Count == 1);
            Assert.True(response.Subject[0].Id == "ns=2;s=SlowUInt2");
=======
            response.Subject.Count()
                .Should()
                .Be(2);
            response.Subject.First().Id
                .Should()
                .Be("ns=2;s=FastUInt3");
            response.Subject[1].Id
                .Should()
                .Be("ns=2;s=FastUInt4");
>>>>>>> 53289d61
        }

        /// <summary>
        /// publish nodes from publishedNodesFile
        /// </summary>
        private async Task<PublisherMethodsController> publishNodeAsync(string publishedNodesFile) {
            var legacyCliModelProviderMock = new Mock<ILegacyCliModelProvider>();
            var agentConfigProviderMock = new Mock<IAgentConfigProvider>();
            var identityMock = new Mock<IIdentity>();
            var newtonSoftJsonSerializer = new NewtonSoftJsonSerializer();
            var jobSerializer = new PublisherJobSerializer(newtonSoftJsonSerializer);
            var logger = TraceLogger.Create();
            var publishedNodesJobConverter = new PublishedNodesJobConverter(logger, newtonSoftJsonSerializer);

            Utils.CopyContent("Engine/empty_pn.json", _tempFile);
            var legacyCliModel = new LegacyCliModel {
                PublishedNodesFile = _tempFile,
                PublishedNodesSchemaFile = "Storage/publishednodesschema.json"
            };
<<<<<<< HEAD
            var publishedNodesProvider = new PublishedNodesProvider(legacyCliModel, logger);
            
            legacyCliModelProviderMock.Setup(p => p.LegacyCliModel).Returns(legacyCliModel);
            agentConfigProviderMock.Setup(p => p.Config).Returns(new AgentConfigModel());
=======

            legacyCliModelProviderMock.Setup(p => p.LegacyCliModel).Returns(legacyCliModel);
            agentConfigProviderMock.Setup(p => p.Config).Returns(new AgentConfigModel());
            var publishedNodesProvider = new PublishedNodesProvider(legacyCliModelProviderMock.Object, logger);
>>>>>>> 53289d61

            var orchestrator = new LegacyJobOrchestrator(
                publishedNodesJobConverter,
                legacyCliModelProviderMock.Object,
                agentConfigProviderMock.Object,
                jobSerializer,
                logger,
                publishedNodesProvider,
                newtonSoftJsonSerializer
            );
            var methodsController = new PublisherMethodsController(orchestrator);

            using var publishPayloads = new StreamReader(publishedNodesFile);
            var publishNodesRequest = newtonSoftJsonSerializer.Deserialize<List<PublishNodesRequestApiModel>>(
                await publishPayloads.ReadToEndAsync().ConfigureAwait(false));

            foreach (var request in publishNodesRequest) {
                var publishNodesResult = await FluentActions
                    .Invoking(async () => await methodsController.PublishNodesAsync(request).ConfigureAwait(false))
                    .Should()
                    .NotThrowAsync()
                    .ConfigureAwait(false);

                publishNodesResult.Subject.StatusMessage.First()
                    .Should()
                    .Contain("succeeded");
            }
            return methodsController;
        }

    }
}<|MERGE_RESOLUTION|>--- conflicted
+++ resolved
@@ -223,288 +223,5 @@
             }
         }
 
-        [Theory]
-        [InlineData("Controller/DmApiPayloadTwoEndpoints.json")]
-        public async Task DmApiGetConfiguredNodesOnEndpointAsyncTest(string publishedNodesFile) {
-            var endpointUrl = "opc.tcp://opcplc:50010";
-            var methodsController = await publishNodeAsync(publishedNodesFile);
-            var endpointRequest = new PublishNodesRequestApiModel();
-            endpointRequest.EndpointUrl = endpointUrl;
-            var response = await FluentActions
-                    .Invoking(async () => await methodsController
-                    .GetConfiguredNodesOnEndpointAsync(endpointRequest).ConfigureAwait(false))
-                    .Should()
-                    .NotThrowAsync()
-                    .ConfigureAwait(false);
-
-<<<<<<< HEAD
-            Assert.True(response.Subject.Count == 2);
-            Assert.True(response.Subject[0].Id == "ns=2;s=FastUInt1");
-            Assert.True(response.Subject[1].Id == "ns=2;s=FastUInt2");
-=======
-            response.Subject.Count()
-                .Should()
-                .Be(2);
-            response.Subject.First().Id
-                .Should()
-                .Be("ns=2;s=FastUInt1");
-            response.Subject[1].Id
-                .Should()
-                .Be("ns=2;s=FastUInt2");
->>>>>>> 53289d61
-        }
-
-        [Theory]
-        [InlineData("Controller/DmApiPayloadTwoEndpoints.json")]
-        public async Task DmApiGetConfiguredNodesOnEndpointAsyncdataSetWriterGroupTest(string publishedNodesFile) {
-            var endpointUrl = "opc.tcp://opcplc:50000";
-            var DataSetWriterGroup = "Leaf1";
-            var methodsController = await publishNodeAsync(publishedNodesFile);  
-            var endpointRequest = new PublishNodesRequestApiModel();
-            endpointRequest.EndpointUrl = endpointUrl;
-            endpointRequest.DataSetWriterGroup = DataSetWriterGroup;
-<<<<<<< HEAD
-            //endpointRequest.OpcAuthenticationMode = AuthenticationMode.UsernamePassword;
-=======
->>>>>>> 53289d61
-            var response = await FluentActions
-                    .Invoking(async () => await methodsController
-                    .GetConfiguredNodesOnEndpointAsync(endpointRequest).ConfigureAwait(false))
-                    .Should()
-                    .NotThrowAsync()
-                    .ConfigureAwait(false);
-<<<<<<< HEAD
-
-            Assert.True(response.Subject.Count == 1);
-            Assert.True(response.Subject[0].Id == "ns=2;s=SlowUInt2");
-        }
-
-        [Theory]
-        [InlineData("Controller/DmApiPayloadTwoEndpoints.json")]
-        public async Task DmApiGetConfiguredNodesOnEndpointAsyncDataSetWriterIdTest(string publishedNodesFile) {
-            var endpointUrl = "opc.tcp://opcplc:50010";
-            var DataSetWriterId = "Leaf1_10000_2e4fc28f-ffa2-4532-9f22-378d47bbee5d";
-            var methodsController = await publishNodeAsync(publishedNodesFile);
-            var endpointRequest = new PublishNodesRequestApiModel();
-            endpointRequest.EndpointUrl = endpointUrl;
-            endpointRequest.DataSetWriterId = DataSetWriterId;
-            //endpointRequest.OpcAuthenticationMode = AuthenticationMode.UsernamePassword;
-            var response = await FluentActions
-                    .Invoking(async () => await methodsController
-                    .GetConfiguredNodesOnEndpointAsync(endpointRequest).ConfigureAwait(false))
-                    .Should()
-                    .NotThrowAsync()
-                    .ConfigureAwait(false);
-
-            Assert.True(response.Subject.Count == 2);
-            Assert.True(response.Subject[0].Id == "ns=2;s=FastUInt1");
-            Assert.True(response.Subject[1].Id == "ns=2;s=FastUInt2");
-=======
- 
-            response.Subject.Count()
-                .Should()
-                .Be(1);
-            response.Subject.First().Id
-                .Should()
-                .Be("ns=2;s=SlowUInt2");
->>>>>>> 53289d61
-        }
-
-        [Theory]
-        [InlineData("Controller/DmApiPayloadTwoEndpoints.json")]
-        public async Task DmApiGetConfiguredNodesOnEndpointAsyncUseSecurityTest(string publishedNodesFile) {
-            var endpointUrl = "opc.tcp://opcplc:50000";
-            var useSecurity = false;
-            var methodsController = await publishNodeAsync(publishedNodesFile);
-            var endpointRequest = new PublishNodesRequestApiModel();
-            endpointRequest.EndpointUrl = endpointUrl;
-            endpointRequest.UseSecurity = useSecurity;
-<<<<<<< HEAD
-            //endpointRequest.OpcAuthenticationMode = AuthenticationMode.UsernamePassword;
-=======
->>>>>>> 53289d61
-            var response = await FluentActions
-                    .Invoking(async () => await methodsController
-                    .GetConfiguredNodesOnEndpointAsync(endpointRequest).ConfigureAwait(false))
-                    .Should()
-                    .NotThrowAsync()
-                    .ConfigureAwait(false);
-
-<<<<<<< HEAD
-            Assert.True(response.Subject.Count == 2);
-            Assert.True(response.Subject[0].Id == "ns=2;s=SlowUInt1");
-            Assert.True(response.Subject[1].Id == "ns=2;s=SlowUInt2");
-=======
-            response.Subject.Count()
-                .Should()
-                .Be(1);
-            response.Subject.First().Id
-                .Should()
-                .Be("ns=2;s=SlowUInt3");
->>>>>>> 53289d61
-        }
-
-        [Theory]
-        [InlineData("Controller/DmApiPayloadTwoEndpoints.json")]
-        public async Task DmApiGetConfiguredNodesOnEndpointOpcAuthenticationModeTest(string publishedNodesFile) {
-            var endpointUrl = "opc.tcp://opcplc:50000";
-<<<<<<< HEAD
-            var authenticationMode = AuthenticationMode.UsernamePassword;
-=======
-            var authenticationMode = AuthenticationMode.Anonymous;
-            var DataSetWriterGroup = "Leaf1";
->>>>>>> 53289d61
-            var methodsController = await publishNodeAsync(publishedNodesFile);
-            var endpointRequest = new PublishNodesRequestApiModel();
-            endpointRequest.EndpointUrl = endpointUrl;
-            endpointRequest.OpcAuthenticationMode = authenticationMode;
-<<<<<<< HEAD
-            //endpointRequest.OpcAuthenticationMode = AuthenticationMode.UsernamePassword;
-=======
-            endpointRequest.DataSetWriterGroup = DataSetWriterGroup;
->>>>>>> 53289d61
-            var response = await FluentActions
-                    .Invoking(async () => await methodsController
-                    .GetConfiguredNodesOnEndpointAsync(endpointRequest).ConfigureAwait(false))
-                    .Should()
-                    .NotThrowAsync()
-                    .ConfigureAwait(false);
-
-<<<<<<< HEAD
-            Assert.True(response.Subject.Count == 2);
-            Assert.True(response.Subject[0].Id == "ns=2;s=SlowUInt1");
-            Assert.True(response.Subject[1].Id == "ns=2;s=SlowUInt2");
-=======
-            response.Subject.Count()
-                .Should()
-                .Be(1);
-            response.Subject.First().Id
-                .Should()
-                .Be("ns=2;s=SlowUInt2");
->>>>>>> 53289d61
-        }
-
-        [Theory]
-        [InlineData("Controller/DmApiPayloadTwoEndpoints.json")]
-        public async Task DmApiGetConfiguredNodesOnEndpointUsernamePasswordTest(string publishedNodesFile) {
-            var endpointUrl = "opc.tcp://opcplc:50000";
-<<<<<<< HEAD
-=======
-            var authenticationMode = AuthenticationMode.UsernamePassword;
->>>>>>> 53289d61
-            var username = "usr";
-            var password = "pwd";
-            var methodsController = await publishNodeAsync(publishedNodesFile);
-            var endpointRequest = new PublishNodesRequestApiModel();
-            endpointRequest.EndpointUrl = endpointUrl;
-<<<<<<< HEAD
-=======
-            endpointRequest.OpcAuthenticationMode = authenticationMode;
->>>>>>> 53289d61
-            endpointRequest.UserName = username;
-            endpointRequest.Password = password;
-
-            var response = await FluentActions
-                    .Invoking(async () => await methodsController
-                    .GetConfiguredNodesOnEndpointAsync(endpointRequest).ConfigureAwait(false))
-                    .Should()
-                    .NotThrowAsync()
-                    .ConfigureAwait(false);
-
-<<<<<<< HEAD
-            Assert.True(response.Subject.Count == 1);
-            Assert.True(response.Subject[0].Id == "ns=2;s=SlowUInt1");
-        }
-
-        [Theory]
-        [InlineData("Controller/DmApiPayloadTwoEndpoints.json")]
-        public async Task DmApiGetConfiguredNodesOnEndpointDataSetPublishingIntervalTest(string publishedNodesFile) {
-            var endpointUrl = "opc.tcp://opcplc:50000";
-            var dataSetPublishingInterval = 3000;
-            var methodsController = await publishNodeAsync(publishedNodesFile);
-            var endpointRequest = new PublishNodesRequestApiModel();
-            endpointRequest.EndpointUrl = endpointUrl;
-            endpointRequest.DataSetPublishingInterval = dataSetPublishingInterval;
-
-            var response = await FluentActions
-                    .Invoking(async () => await methodsController
-                    .GetConfiguredNodesOnEndpointAsync(endpointRequest).ConfigureAwait(false))
-                    .Should()
-                    .NotThrowAsync()
-                    .ConfigureAwait(false);
-
-            Assert.True(response.Subject.Count == 1);
-            Assert.True(response.Subject[0].Id == "ns=2;s=SlowUInt2");
-=======
-            response.Subject.Count()
-                .Should()
-                .Be(2);
-            response.Subject.First().Id
-                .Should()
-                .Be("ns=2;s=FastUInt3");
-            response.Subject[1].Id
-                .Should()
-                .Be("ns=2;s=FastUInt4");
->>>>>>> 53289d61
-        }
-
-        /// <summary>
-        /// publish nodes from publishedNodesFile
-        /// </summary>
-        private async Task<PublisherMethodsController> publishNodeAsync(string publishedNodesFile) {
-            var legacyCliModelProviderMock = new Mock<ILegacyCliModelProvider>();
-            var agentConfigProviderMock = new Mock<IAgentConfigProvider>();
-            var identityMock = new Mock<IIdentity>();
-            var newtonSoftJsonSerializer = new NewtonSoftJsonSerializer();
-            var jobSerializer = new PublisherJobSerializer(newtonSoftJsonSerializer);
-            var logger = TraceLogger.Create();
-            var publishedNodesJobConverter = new PublishedNodesJobConverter(logger, newtonSoftJsonSerializer);
-
-            Utils.CopyContent("Engine/empty_pn.json", _tempFile);
-            var legacyCliModel = new LegacyCliModel {
-                PublishedNodesFile = _tempFile,
-                PublishedNodesSchemaFile = "Storage/publishednodesschema.json"
-            };
-<<<<<<< HEAD
-            var publishedNodesProvider = new PublishedNodesProvider(legacyCliModel, logger);
-            
-            legacyCliModelProviderMock.Setup(p => p.LegacyCliModel).Returns(legacyCliModel);
-            agentConfigProviderMock.Setup(p => p.Config).Returns(new AgentConfigModel());
-=======
-
-            legacyCliModelProviderMock.Setup(p => p.LegacyCliModel).Returns(legacyCliModel);
-            agentConfigProviderMock.Setup(p => p.Config).Returns(new AgentConfigModel());
-            var publishedNodesProvider = new PublishedNodesProvider(legacyCliModelProviderMock.Object, logger);
->>>>>>> 53289d61
-
-            var orchestrator = new LegacyJobOrchestrator(
-                publishedNodesJobConverter,
-                legacyCliModelProviderMock.Object,
-                agentConfigProviderMock.Object,
-                jobSerializer,
-                logger,
-                publishedNodesProvider,
-                newtonSoftJsonSerializer
-            );
-            var methodsController = new PublisherMethodsController(orchestrator);
-
-            using var publishPayloads = new StreamReader(publishedNodesFile);
-            var publishNodesRequest = newtonSoftJsonSerializer.Deserialize<List<PublishNodesRequestApiModel>>(
-                await publishPayloads.ReadToEndAsync().ConfigureAwait(false));
-
-            foreach (var request in publishNodesRequest) {
-                var publishNodesResult = await FluentActions
-                    .Invoking(async () => await methodsController.PublishNodesAsync(request).ConfigureAwait(false))
-                    .Should()
-                    .NotThrowAsync()
-                    .ConfigureAwait(false);
-
-                publishNodesResult.Subject.StatusMessage.First()
-                    .Should()
-                    .Contain("succeeded");
-            }
-            return methodsController;
-        }
-
     }
 }