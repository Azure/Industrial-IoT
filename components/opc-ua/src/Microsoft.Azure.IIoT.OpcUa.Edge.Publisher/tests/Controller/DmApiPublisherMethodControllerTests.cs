--- conflicted
+++ resolved
@@ -224,15 +224,11 @@
         }
 
         [Theory]
-<<<<<<< HEAD
-        [InlineData("Controller/DmApiPayloadCollection.json")]
-        public async Task DmApiGetConfiguredEndpointsTest(string publishedNodesFile) {
-=======
         [InlineData("Controller/DmApiPayloadTwoEndpoints.json")]
         public async Task DmApiGetConfiguredNodesOnEndpointAsyncTest(string publishedNodesFile) {
             var endpointUrl = "opc.tcp://opcplc:50010";
             var methodsController = await publishNodeAsync(publishedNodesFile);
-            var endpointRequest = new PublishNodesRequestApiModel();
+            var endpointRequest = new PublishNodesEndpointApiModel();
             endpointRequest.EndpointUrl = endpointUrl;
             var response = await FluentActions
                     .Invoking(async () => await methodsController
@@ -257,8 +253,8 @@
         public async Task DmApiGetConfiguredNodesOnEndpointAsyncdataSetWriterGroupTest(string publishedNodesFile) {
             var endpointUrl = "opc.tcp://opcplc:50000";
             var DataSetWriterGroup = "Leaf1";
-            var methodsController = await publishNodeAsync(publishedNodesFile);  
-            var endpointRequest = new PublishNodesRequestApiModel();
+            var methodsController = await publishNodeAsync(publishedNodesFile);
+            var endpointRequest = new PublishNodesEndpointApiModel();
             endpointRequest.EndpointUrl = endpointUrl;
             endpointRequest.DataSetWriterGroup = DataSetWriterGroup;
             var response = await FluentActions
@@ -267,7 +263,7 @@
                     .Should()
                     .NotThrowAsync()
                     .ConfigureAwait(false);
- 
+
             response.Subject.Count()
                 .Should()
                 .Be(1);
@@ -282,7 +278,7 @@
             var endpointUrl = "opc.tcp://opcplc:50000";
             var useSecurity = false;
             var methodsController = await publishNodeAsync(publishedNodesFile);
-            var endpointRequest = new PublishNodesRequestApiModel();
+            var endpointRequest = new PublishNodesEndpointApiModel();
             endpointRequest.EndpointUrl = endpointUrl;
             endpointRequest.UseSecurity = useSecurity;
             var response = await FluentActions
@@ -307,7 +303,7 @@
             var authenticationMode = AuthenticationMode.Anonymous;
             var DataSetWriterGroup = "Leaf1";
             var methodsController = await publishNodeAsync(publishedNodesFile);
-            var endpointRequest = new PublishNodesRequestApiModel();
+            var endpointRequest = new PublishNodesEndpointApiModel();
             endpointRequest.EndpointUrl = endpointUrl;
             endpointRequest.OpcAuthenticationMode = authenticationMode;
             endpointRequest.DataSetWriterGroup = DataSetWriterGroup;
@@ -334,7 +330,7 @@
             var username = "usr";
             var password = "pwd";
             var methodsController = await publishNodeAsync(publishedNodesFile);
-            var endpointRequest = new PublishNodesRequestApiModel();
+            var endpointRequest = new PublishNodesEndpointApiModel();
             endpointRequest.EndpointUrl = endpointUrl;
             endpointRequest.OpcAuthenticationMode = authenticationMode;
             endpointRequest.UserName = username;
@@ -362,7 +358,6 @@
         /// publish nodes from publishedNodesFile
         /// </summary>
         private async Task<PublisherMethodsController> publishNodeAsync(string publishedNodesFile) {
->>>>>>> 53289d61
             var legacyCliModelProviderMock = new Mock<ILegacyCliModelProvider>();
             var agentConfigProviderMock = new Mock<IAgentConfigProvider>();
             var identityMock = new Mock<IIdentity>();
@@ -379,12 +374,7 @@
 
             legacyCliModelProviderMock.Setup(p => p.LegacyCliModel).Returns(legacyCliModel);
             agentConfigProviderMock.Setup(p => p.Config).Returns(new AgentConfigModel());
-<<<<<<< HEAD
-
-            var publishedNodesProvider = new PublishedNodesProvider(legacyCliModel, logger);
-=======
             var publishedNodesProvider = new PublishedNodesProvider(legacyCliModelProviderMock.Object, logger);
->>>>>>> 53289d61
 
             var orchestrator = new LegacyJobOrchestrator(
                 publishedNodesJobConverter,
@@ -398,7 +388,57 @@
             var methodsController = new PublisherMethodsController(orchestrator);
 
             using var publishPayloads = new StreamReader(publishedNodesFile);
-<<<<<<< HEAD
+            var publishNodesRequest = newtonSoftJsonSerializer.Deserialize<List<PublishNodesEndpointApiModel>>(
+                await publishPayloads.ReadToEndAsync().ConfigureAwait(false));
+
+            foreach (var request in publishNodesRequest) {
+                var publishNodesResult = await FluentActions
+                    .Invoking(async () => await methodsController.PublishNodesAsync(request).ConfigureAwait(false))
+                    .Should()
+                    .NotThrowAsync()
+                    .ConfigureAwait(false);
+
+                publishNodesResult.Subject.StatusMessage.First()
+                    .Should()
+                    .Contain("succeeded");
+            }
+            return methodsController;
+        }
+
+        [Theory]
+        [InlineData("Controller/DmApiPayloadCollection.json")]
+        public async Task DmApiGetConfiguredEndpointsTest(string publishedNodesFile) {
+            var legacyCliModelProviderMock = new Mock<ILegacyCliModelProvider>();
+            var agentConfigProviderMock = new Mock<IAgentConfigProvider>();
+            var identityMock = new Mock<IIdentity>();
+            var newtonSoftJsonSerializer = new NewtonSoftJsonSerializer();
+            var jobSerializer = new PublisherJobSerializer(newtonSoftJsonSerializer);
+            var logger = TraceLogger.Create();
+            var publishedNodesJobConverter = new PublishedNodesJobConverter(logger, newtonSoftJsonSerializer);
+
+            Utils.CopyContent("Engine/empty_pn.json", _tempFile);
+            var legacyCliModel = new LegacyCliModel {
+                PublishedNodesFile = _tempFile,
+                PublishedNodesSchemaFile = "Storage/publishednodesschema.json"
+            };
+
+            legacyCliModelProviderMock.Setup(p => p.LegacyCliModel).Returns(legacyCliModel);
+            agentConfigProviderMock.Setup(p => p.Config).Returns(new AgentConfigModel());
+
+            var publishedNodesProvider = new PublishedNodesProvider(legacyCliModelProviderMock.Object, logger);
+
+            var orchestrator = new LegacyJobOrchestrator(
+                publishedNodesJobConverter,
+                legacyCliModelProviderMock.Object,
+                agentConfigProviderMock.Object,
+                jobSerializer,
+                logger,
+                publishedNodesProvider,
+                newtonSoftJsonSerializer
+            );
+            var methodsController = new PublisherMethodsController(orchestrator);
+
+            using var publishPayloads = new StreamReader(publishedNodesFile);
             var publishNodesRequests = newtonSoftJsonSerializer.Deserialize<List<PublishNodesEndpointApiModel>>
                 (await publishPayloads.ReadToEndAsync().ConfigureAwait(false));
 
@@ -418,14 +458,6 @@
                 var publishNodesResult = await FluentActions
                     .Invoking(async () => await methodsController
                     .PublishNodesAsync(request).ConfigureAwait(false))
-=======
-            var publishNodesRequest = newtonSoftJsonSerializer.Deserialize<List<PublishNodesRequestApiModel>>(
-                await publishPayloads.ReadToEndAsync().ConfigureAwait(false));
-
-            foreach (var request in publishNodesRequest) {
-                var publishNodesResult = await FluentActions
-                    .Invoking(async () => await methodsController.PublishNodesAsync(request).ConfigureAwait(false))
->>>>>>> 53289d61
                     .Should()
                     .NotThrowAsync()
                     .ConfigureAwait(false);
@@ -434,7 +466,6 @@
                     .Should()
                     .Contain("succeeded");
             }
-<<<<<<< HEAD
 
             // Check configured endpoints count
             endpoints = await FluentActions
@@ -448,10 +479,6 @@
             var endpointsHash = endpoints.Subject.Select(e => e.GetHashCode()).ToList();
             Assert.True(endpointsHash.Distinct().Count() == endpointsHash.Count());
         }
-=======
-            return methodsController;
-        }
-
->>>>>>> 53289d61
+
     }
- }+}