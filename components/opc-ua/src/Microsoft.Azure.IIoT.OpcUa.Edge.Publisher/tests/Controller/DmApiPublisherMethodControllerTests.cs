--- conflicted
+++ resolved
@@ -64,6 +64,7 @@
                 publishedNodesProvider,
                 newtonSoftJsonSerializer
             );
+
             var methodsController = new PublisherMethodsController(orchestrator);
 
             using var publishPayloads = new StreamReader(publishedNodesFile);
@@ -163,6 +164,7 @@
                 publishedNodesProvider,
                 newtonSoftJsonSerializer
             );
+
             var methodsController = new PublisherMethodsController(orchestrator);
 
             using var publishPayloads = new StreamReader(publishedNodesFile);
@@ -228,19 +230,11 @@
         public async Task DmApiGetConfiguredNodesOnEndpointAsyncTest(string publishedNodesFile) {
             var endpointUrl = "opc.tcp://opcplc:50010";
 
-<<<<<<< HEAD
-            var endpointRequest = new PublishNodesRequestApiModel {
-=======
             var endpointRequest = new PublishNodesEndpointApiModel {
->>>>>>> 627df26b
                 EndpointUrl = endpointUrl,
             };
 
             var methodsController = await publishNodeAsync(publishedNodesFile);
-<<<<<<< HEAD
-
-=======
->>>>>>> 627df26b
             var response = await FluentActions
                     .Invoking(async () => await methodsController
                     .GetConfiguredNodesOnEndpointAsync(endpointRequest).ConfigureAwait(false))
@@ -269,11 +263,7 @@
             var username = "usr";
             var password = "pwd";
 
-<<<<<<< HEAD
-            var endpointRequest = new PublishNodesRequestApiModel {
-=======
             var endpointRequest = new PublishNodesEndpointApiModel {
->>>>>>> 627df26b
                 EndpointUrl = endpointUrl,
                 DataSetWriterGroup = dataSetWriterGroup,
                 DataSetWriterId = dataSetWriterId,
@@ -311,11 +301,7 @@
                 .ToList();
 
             var endpoints = Enumerable.Range(0, 5)
-<<<<<<< HEAD
-                .Select(i => new PublishNodesRequestApiModel {
-=======
                 .Select(i => new PublishNodesEndpointApiModel {
->>>>>>> 627df26b
                     EndpointUrl = "opc.tcp://opcplc:50000",
                     DataSetWriterId = i > 1
                         ? $"DataSetWriterId{i}"
@@ -353,21 +339,13 @@
             var endpointUrl = "opc.tcp://opcplc:50000";
             var useSecurity = false;
 
-<<<<<<< HEAD
-            var endpointRequest = new PublishNodesRequestApiModel {
-=======
             var endpointRequest = new PublishNodesEndpointApiModel {
->>>>>>> 627df26b
                 EndpointUrl = endpointUrl,
                 UseSecurity = useSecurity,
             };
 
             var methodsController = await publishNodeAsync(publishedNodesFile);
-<<<<<<< HEAD
-
-=======
-          
->>>>>>> 627df26b
+
             var response = await FluentActions
                     .Invoking(async () => await methodsController
                     .GetConfiguredNodesOnEndpointAsync(endpointRequest).ConfigureAwait(false))
@@ -392,11 +370,7 @@
             var dataSetPublishingInterval = 3000;
             var authenticationMode = AuthenticationMode.Anonymous;
 
-<<<<<<< HEAD
-            var endpointRequest = new PublishNodesRequestApiModel {
-=======
             var endpointRequest = new PublishNodesEndpointApiModel {
->>>>>>> 627df26b
                 EndpointUrl = endpointUrl,
                 DataSetWriterGroup = dataSetWriterGroup,
                 DataSetWriterId = dataSetWriterId,
@@ -429,11 +403,7 @@
             var username = "usr";
             var password = "pwd";
 
-<<<<<<< HEAD
-            var endpointRequest = new PublishNodesRequestApiModel {
-=======
             var endpointRequest = new PublishNodesEndpointApiModel {
->>>>>>> 627df26b
                 EndpointUrl = endpointUrl,
                 OpcAuthenticationMode = authenticationMode,
                 UserName = username,
@@ -491,6 +461,7 @@
                 publishedNodesProvider,
                 newtonSoftJsonSerializer
             );
+
             var methodsController = new PublisherMethodsController(orchestrator);
 
             using var publishPayloads = new StreamReader(publishedNodesFile);
@@ -542,6 +513,7 @@
                 publishedNodesProvider,
                 newtonSoftJsonSerializer
             );
+
             var methodsController = new PublisherMethodsController(orchestrator);
 
             using var publishPayloads = new StreamReader(publishedNodesFile);
