--- conflicted
+++ resolved
@@ -36,10 +36,9 @@
         public int? MaxOutgressMessages { get; set; }
 
         /// <inheritdoc/>
-<<<<<<< HEAD
         public bool? UseReversibleEncoding { get; set; }
-=======
+
+        /// <inheritdoc/>
         public bool? EnableRoutingInfo { get; set; }
->>>>>>> a18f57fa
     }
 }