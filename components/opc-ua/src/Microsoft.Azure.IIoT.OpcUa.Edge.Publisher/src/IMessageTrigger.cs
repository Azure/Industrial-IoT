--- conflicted
+++ resolved
@@ -47,22 +47,18 @@
         ulong ValueChangesCount { get; }
 
         /// <summary>
-<<<<<<< HEAD
-        /// The number of all eventChange Notifications 
-        /// that have been invoked by this message source.
-        /// </summary>
-        int EventChangesCount { get; }
-
-        /// <summary>
-        /// The number of all dataChange Notifications 
-=======
         /// <see cref="ValueChangesCount"/> from the last minute
         /// </summary>
         ulong ValueChangesCountLastMinute { get; }
 
         /// <summary>
+        /// The number of all eventChange Notifications
+        /// that have been invoked by this message source.
+        /// </summary>
+        ulong EventChangesCount { get; }
+
+        /// <summary>
         /// The number of all dataChange Notifications
->>>>>>> 031d4502
         /// that have been invoked by this message source.
         /// </summary>
         ulong DataChangesCount { get; }
@@ -76,7 +72,7 @@
         /// The number of all monitored items event value changes
         /// that have been invoked by this message source.
         /// </summary>
-        int EventValueChangesCount { get; }
+        ulong EventValueChangesCount { get; }
 
         /// <summary>
         /// Writer events
