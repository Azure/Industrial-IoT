--- conflicted
+++ resolved
@@ -5,25 +5,19 @@
   </PropertyGroup>
   <ItemGroup>
     <None Remove="pn.json" />
-<<<<<<< HEAD
-=======
     <None Remove="publisheddata.json" />
     <None Remove="publishedevents.json" />
->>>>>>> 02723357
   </ItemGroup>
   <ItemGroup>
     <Content Include="pn.json">
       <CopyToOutputDirectory>PreserveNewest</CopyToOutputDirectory>
     </Content>
-<<<<<<< HEAD
-=======
     <Content Include="publisheddata.json">
       <CopyToOutputDirectory>PreserveNewest</CopyToOutputDirectory>
     </Content>
     <Content Include="publishedevents.json">
       <CopyToOutputDirectory>PreserveNewest</CopyToOutputDirectory>
     </Content>
->>>>>>> 02723357
   </ItemGroup>
   <ItemGroup>
     <PackageReference Include="System.Threading.Tasks.Dataflow" Version="4.11.1" />
