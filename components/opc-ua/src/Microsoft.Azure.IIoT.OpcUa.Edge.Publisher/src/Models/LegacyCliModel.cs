--- conflicted
+++ resolved
@@ -3,12 +3,6 @@
 //  Licensed under the MIT License (MIT). See License.txt in the repo root for license information.
 // ------------------------------------------------------------
 
-<<<<<<< HEAD
-=======
-using Microsoft.Azure.IIoT.OpcUa.Publisher.Models;
-using System;
-
->>>>>>> 6c9538aa
 namespace Microsoft.Azure.IIoT.OpcUa.Edge.Publisher.Models {
     using System;
 
@@ -82,79 +76,47 @@
         public string Transport { get; set; }
 
         /// <summary>
-<<<<<<< HEAD
-        /// Edge hub connection string
-=======
         /// The EdgeHub connection string.
->>>>>>> 6c9538aa
         /// </summary>
         public string EdgeHubConnectionString { get; set; }
 
         /// <summary>
-<<<<<<< HEAD
-        /// Operation timeout
-=======
         /// The operation timeout.
->>>>>>> 6c9538aa
         /// </summary>
         public TimeSpan? OperationTimeout { get; set; }
 
         /// <summary>
-<<<<<<< HEAD
-        /// Max string length
-=======
         /// The messaging mode for outgoing messages.
         /// </summary>
         public MessagingMode MessagingMode { get; set; } = MessagingMode.Samples;
 
         /// <summary>
         /// The maximum string length.
->>>>>>> 6c9538aa
         /// </summary>
         public long? MaxStringLength { get; set; }
 
         /// <summary>
-<<<<<<< HEAD
-        /// Session creation timeout
-=======
         /// The session creation timeout.
->>>>>>> 6c9538aa
         /// </summary>
         public TimeSpan? SessionCreationTimeout { get; set; }
 
         /// <summary>
-<<<<<<< HEAD
-        /// Keep alive interval
-=======
         /// The KeepAlive interval.
->>>>>>> 6c9538aa
         /// </summary>
         public TimeSpan? KeepAliveInterval { get; set; }
 
         /// <summary>
-<<<<<<< HEAD
-        /// Max keep alive
-=======
         /// The maximum keep alive count till disconnect.
->>>>>>> 6c9538aa
         /// </summary>
         public uint? MaxKeepAliveCount { get; set; }
 
         /// <summary>
-<<<<<<< HEAD
-        /// Self trust
-=======
         /// Flag to trust own certificate.
->>>>>>> 6c9538aa
         /// </summary>
         public bool TrustSelf { get; set; }
 
         /// <summary>
-<<<<<<< HEAD
-        /// Accept untrusted certificates
-=======
         /// Flag if all certificates should be trusted.
->>>>>>> 6c9538aa
         /// </summary>
         public bool AutoAcceptUntrustedCertificates { get; set; }
 
