--- conflicted
+++ resolved
@@ -112,15 +112,14 @@
         public int? MaxOutgressMessages { get; set; } = 4096;
 
         /// <summary>
-<<<<<<< HEAD
         /// Flag to use reversible encoding for messages
         /// </summary>
         public bool? UseReversibleEncoding { get; set; } = false;
-=======
+
+        /// <summary>
         /// Flag to determine if a telemetry header helper is enabled.
         /// </summary>
         public bool? EnableRoutingInfo { get; set; } = false;
->>>>>>> a18f57fa
 
         /// <summary>
         /// Maximum number of nodes within a DataSet/Subscription. When more nodes are configured
