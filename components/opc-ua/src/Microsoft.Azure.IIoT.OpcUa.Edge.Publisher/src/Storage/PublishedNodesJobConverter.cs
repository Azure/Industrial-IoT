--- conflicted
+++ resolved
@@ -275,15 +275,8 @@
                                     $"{node.Id}_{i}" : $"{node.DisplayName}_{i}",
                                 DataSetFieldId = node.DataSetFieldId,
                                 ExpandedNodeId = node.ExpandedNodeId,
-<<<<<<< HEAD
-                                OpcPublishingInterval = node.OpcPublishingInterval,
-                                OpcPublishingIntervalTimespan = node.OpcPublishingIntervalTimespan,
+                                OpcPublishingInterval = item.DataSetPublishingInterval.HasValue ? item.DataSetPublishingInterval : node.OpcPublishingInterval,
                                 EventFilter = node.EventFilter,
-=======
-                                OpcPublishingInterval = item.DataSetPublishingInterval.HasValue ? item.DataSetPublishingInterval : node.OpcPublishingInterval,
-                                SelectClauses = node.SelectClauses,
-                                WhereClauses = node.WhereClauses
->>>>>>> 4765a41e
                             };
                         }
                     }
