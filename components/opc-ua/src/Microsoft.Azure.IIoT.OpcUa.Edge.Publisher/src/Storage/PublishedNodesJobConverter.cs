--- conflicted
+++ resolved
@@ -105,7 +105,8 @@
                             DataSetClassId = item.Writer.DataSet.DataSetMetaData?.DataSetClassId ?? Guid.Empty,
                             DataSetDescription = item.Writer.DataSet.DataSetMetaData?.Description,
                             DataSetKeyFrameCount = item.Writer.KeyFrameCount,
-                            DataSetMetaDataSendInterval = item.Writer.DataSetMetaDataSendInterval,
+                            MetaDataUpdateTime = item.Writer.MetaDataUpdateTime,
+                            MetaDataQueueName = item.Writer.MetaDataQueueName,
                             DataSetName = item.Writer.DataSet.DataSetMetaData?.Name,
                             DataSetWriterGroup = item.WriterGroup.WriterGroupId,
                             DataSetWriterId =
@@ -334,20 +335,14 @@
                             MessageType = standaloneCliModel.MessageEncoding,
                             WriterGroupId = dataSetBatches.First.Source.Connection.Group,
                             DataSetWriters = dataSetBatches.Items.Select(dataSet => new DataSetWriterModel {
-<<<<<<< HEAD
                                 DataSetWriterName = GetUniqueWriterNameInSet(dataSet.Header.DataSetWriterId,
                                     dataSet.Source, dataSetBatches.Items.Select(a => (a.Header.DataSetWriterId, a.Source))),
-                                DataSetMetaDataSendInterval = dataSetBatches.First.Header.DataSetMetaDataSendInterval,
-                                KeyFrameCount = dataSetBatches.First.Header.DataSetKeyFrameCount,
-=======
-                                DataSetWriterName = GetUniqueWriterName(dataSetBatches.Items, dataSet.Source),
-                                MetaDataUpdateTime = IsMetaDataDisabled(standaloneCliModel) ? null :
-                                    dataSetBatches.First.Header.MetaDataUpdateTime ?? standaloneCliModel.DefaultMetaDataUpdateTime,
-                                MetaDataQueueName = IsMetaDataDisabled(standaloneCliModel) ? null :
-                                    dataSetBatches.First.Header.MetaDataQueueName ?? standaloneCliModel.DefaultDataSetMetaDataQueueName,
-                                KeyFrameCount = !GetMessagingProfile(standaloneCliModel).SupportsKeyFrames ? null :
-                                    dataSetBatches.First.Header.DataSetKeyFrameCount ?? standaloneCliModel.DefaultKeyFrameCount,
->>>>>>> b437fc9f
+                                MetaDataUpdateTime =
+                                    dataSetBatches.First.Header.MetaDataUpdateTime,
+                                MetaDataQueueName =
+                                    dataSetBatches.First.Header.MetaDataQueueName,
+                                KeyFrameCount =
+                                    dataSetBatches.First.Header.DataSetKeyFrameCount,
                                 DataSet = new PublishedDataSetModel {
                                     Name = dataSetBatches.First.Header.DataSetName,
                                     DataSetMetaData =
