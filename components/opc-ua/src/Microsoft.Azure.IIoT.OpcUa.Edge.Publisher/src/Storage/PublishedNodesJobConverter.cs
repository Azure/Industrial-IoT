--- conflicted
+++ resolved
@@ -18,14 +18,9 @@
     using System.Linq;
     using System.Text;
     using System.Threading.Tasks;
-<<<<<<< HEAD
-    using Newtonsoft.Json;
-    using System.Diagnostics;
-=======
     using Microsoft.Azure.IIoT.Exceptions;
     using Microsoft.Azure.IIoT.OpcUa.Publisher.Config.Models.Data;
     using Microsoft.Azure.IIoT.OpcUa.Publisher.Config.Models.Events;
->>>>>>> 66879a14
 
     /// <summary>
     /// Published nodes
@@ -84,228 +79,6 @@
                 return Enumerable.Empty<WriterGroupJobModel>();
             }
             try {
-<<<<<<< HEAD
-                IEnumerable<WriterGroupJobModel> opcEventsItems = new List<WriterGroupJobModel>();
-                IEnumerable<WriterGroupJobModel> opcNodesItems = new List<WriterGroupJobModel>();
-                
-                                opcEventsItems = items.Where(i => i.OpcEvents != null)
-                                    // Group by connection
-                                    .GroupBy(item => new ConnectionModel {
-                                        OperationTimeout = legacyCliModel.OperationTimeout,
-                                        Endpoint = new EndpointModel {
-                                            Url = item.EndpointUrl.OriginalString,
-                                            SecurityMode = item.UseSecurity == false &&
-                                                item.OpcAuthenticationMode != OpcAuthenticationMode.UsernamePassword ?
-                                                    SecurityMode.None : SecurityMode.Best
-                                        },
-                                        User = item.OpcAuthenticationMode != OpcAuthenticationMode.UsernamePassword ?
-                                                null : ToUserNamePasswordCredentialAsync(item).Result
-                                    },
-                                        // Select and batch nodes into published data set sources
-                                        item => GetEventModels(item, legacyCliModel.ScaleTestCount.GetValueOrDefault(1)),
-                                        // Comparer for connection information
-                                        new FuncCompare<ConnectionModel>((x, y) => x.IsSameAs(y)))
-                                    .Select(group => group
-                                        // Flatten all nodes for the same connection and group by publishing interval
-                                        // then batch in chunks for max 1000 nodes and create data sets from those.
-                                        .Flatten()
-                                        .GroupBy(n => n.OpcPublishingInterval)
-                                        .SelectMany(n => n
-                                            .Distinct((a, b) => a.Id == b.Id && a.DisplayName == b.DisplayName &&
-                                                        a.OpcSamplingInterval == b.OpcSamplingInterval)
-                                            .Batch(1000))
-                                        // time to create the internal structure for events
-                                        .Select(opcEvents => new PublishedDataSetSourceModel {
-                                            Connection = group.Key.Clone(),
-                                            SubscriptionSettings = new PublishedDataSetSettingsModel {
-                                                PublishingInterval = GetPublishingIntervalFromNodes(opcEvents, legacyCliModel),
-                                                ResolveDisplayName = legacyCliModel.FetchOpcNodeDisplayName
-                                            },
-                                            PublishedEvents = new PublishedEventItemsModel {
-                                                PublishedData = opcEvents
-                                                    .Select(eventNotifier => new PublishedDataSetEventModel {
-                                                        Id = string.IsNullOrEmpty(eventNotifier.DisplayName) ? eventNotifier.Id : eventNotifier.DisplayName,
-                                                        EventNotifier = eventNotifier.Id,
-                                                        SelectedFields = eventNotifier.SelectClauses.Select(selectedField => new SimpleAttributeOperandModel {
-                                                            NodeId = selectedField.TypeId,
-                                                            BrowsePath = selectedField.BrowsePaths.ToArray()
-                                                        }).ToList(),
-                                                        Filter = new ContentFilterModel {
-                                                            Elements = eventNotifier.WhereClauses.Select(whereClause => new ContentFilterElementModel {
-                                                                FilterOperator = (FilterOperatorType)Enum.Parse(typeof(FilterOperatorType), whereClause.Operator),
-                                                                FilterOperands = whereClause.Operands.Select(filterOperand => new FilterOperandModel {
-                                                                    Value = filterOperand.Literal
-                                                                }).ToList()
-                                                            }).ToList()
-                                                        },
-                                                        QueueSize = legacyCliModel.DefaultQueueSize,
-                                                            // TODO: skip first?
-                                                            // SkipFirst = opcNode.SkipFirst,
-                                                        }).ToList()
-                                            }
-                                        }))
-                                    .Select(dataSetSourceBatches => new WriterGroupJobModel {
-                                        MessagingMode = legacyCliModel.MessagingMode,
-                                        Engine = _config == null ? null : new EngineConfigurationModel {
-                                            BatchSize = _config.BatchSize,
-                                            BatchTriggerInterval = _config.BatchTriggerInterval,
-                                            DiagnosticsInterval = _config.DiagnosticsInterval,
-                                            MaxMessageSize = _config.MaxMessageSize,
-                                            MaxOutgressMessages = _config.MaxOutgressMessages
-                                        },
-                                        WriterGroup = new WriterGroupModel {
-                                            MessageType = legacyCliModel.MessageEncoding,
-                                            WriterGroupId = $"{dataSetSourceBatches.First().Connection.Endpoint.Url}_" +
-                                                $"{new ConnectionIdentifier(dataSetSourceBatches.First().Connection)}",
-                                            DataSetWriters = dataSetSourceBatches.Select(dataSetSource => new DataSetWriterModel {
-                                                DataSetWriterId = $"{dataSetSource.Connection.Endpoint.Url}_" +
-                                                    $"{dataSetSource.GetHashSafe()}",
-                                                DataSet = new PublishedDataSetModel {
-                                                    DataSetSource = dataSetSource.Clone(),
-                                                },
-                                                DataSetFieldContentMask =
-                                                        DataSetFieldContentMask.StatusCode |
-                                                        DataSetFieldContentMask.SourceTimestamp |
-                                                        (legacyCliModel.FullFeaturedMessage ? DataSetFieldContentMask.ServerTimestamp : 0) |
-                                                        DataSetFieldContentMask.NodeId |
-                                                        DataSetFieldContentMask.DisplayName |
-                                                        DataSetFieldContentMask.ApplicationUri |
-                                                        (legacyCliModel.FullFeaturedMessage ? DataSetFieldContentMask.EndpointUrl : 0) |
-                                                        (legacyCliModel.FullFeaturedMessage ? DataSetFieldContentMask.ExtensionFields : 0),
-                                                MessageSettings = new DataSetWriterMessageSettingsModel() {
-                                                    DataSetMessageContentMask =
-                                                            (legacyCliModel.FullFeaturedMessage ? DataSetContentMask.Timestamp : 0) |
-                                                            DataSetContentMask.MetaDataVersion |
-                                                            DataSetContentMask.DataSetWriterId |
-                                                            DataSetContentMask.MajorVersion |
-                                                            DataSetContentMask.MinorVersion |
-                                                            (legacyCliModel.FullFeaturedMessage ? DataSetContentMask.SequenceNumber : 0)
-                                                }
-                                            }).ToList(),
-                                            MessageSettings = new WriterGroupMessageSettingsModel() {
-                                                NetworkMessageContentMask =
-                                                        NetworkMessageContentMask.PublisherId |
-                                                        NetworkMessageContentMask.WriterGroupId |
-                                                        NetworkMessageContentMask.NetworkMessageNumber |
-                                                        NetworkMessageContentMask.SequenceNumber |
-                                                        NetworkMessageContentMask.PayloadHeader |
-                                                        NetworkMessageContentMask.Timestamp |
-                                                        NetworkMessageContentMask.DataSetClassId |
-                                                        NetworkMessageContentMask.NetworkMessageHeader |
-                                                        NetworkMessageContentMask.DataSetMessageHeader
-                                            }
-                                        }
-                                    });
-         
-
-                opcNodesItems = items.Where(i => i.OpcNodes != null || (i.OpcNodes == null && i.OpcEvents == null))
-                // Group by connection
-                .GroupBy(item => new ConnectionModel {
-                    OperationTimeout = legacyCliModel.OperationTimeout,
-                    Endpoint = new EndpointModel {
-                        Url = item.EndpointUrl.OriginalString,
-                        SecurityMode = item.UseSecurity == false &&
-                             item.OpcAuthenticationMode != OpcAuthenticationMode.UsernamePassword ?
-                                 SecurityMode.None : SecurityMode.Best
-                    },
-                    User = item.OpcAuthenticationMode != OpcAuthenticationMode.UsernamePassword ?
-                             null : ToUserNamePasswordCredentialAsync(item).Result
-                },
-                     // Select and batch nodes into published data set sources
-                     item => GetNodeModels(item, legacyCliModel.ScaleTestCount.GetValueOrDefault(1)),
-                     // Comparer for connection information
-                     new FuncCompare<ConnectionModel>((x, y) => x.IsSameAs(y)))
-
-                .Select(group => group
-                     // Flatten all nodes for the same connection and group by publishing interval
-                     // then batch in chunks for max 1000 nodes and create data sets from those.
-                     .Flatten()
-                     .GroupBy(n => n.OpcPublishingInterval)
-                     .SelectMany(n => n
-                         .Distinct((a, b) => a.Id == b.Id && a.DisplayName == b.DisplayName &&
-                                     a.OpcSamplingInterval == b.OpcSamplingInterval)
-                         .Batch(1000))
-                     .Select(opcNodes => new PublishedDataSetSourceModel {
-                         Connection = group.Key.Clone(),
-                         SubscriptionSettings = new PublishedDataSetSettingsModel {
-                             PublishingInterval = GetPublishingIntervalFromNodes(opcNodes, legacyCliModel),
-                             ResolveDisplayName = legacyCliModel.FetchOpcNodeDisplayName
-                         },
-                         PublishedVariables = new PublishedDataItemsModel {
-                             PublishedData = opcNodes
-                                 .Select(node => new PublishedDataSetVariableModel {
-                                     // this is the monitored item id, not the nodeId!
-                                     // Use the display name if any otherwisw the nodeId
-                                     Id = string.IsNullOrEmpty(node.DisplayName)
-                                         ? node.Id : node.DisplayName,
-                                     PublishedVariableNodeId = node.Id,
-                                     PublishedVariableDisplayName = node.DisplayName,
-                                     SamplingInterval = node.OpcSamplingIntervalTimespan ??
-                                         legacyCliModel.DefaultSamplingInterval,
-                                     HeartbeatInterval = node.HeartbeatInterval.HasValue ?
-                                         TimeSpan.FromSeconds(node.HeartbeatInterval.Value) :
-                                         legacyCliModel.DefaultHeartbeatInterval,
-                                     QueueSize = legacyCliModel.DefaultQueueSize,
-                                     // TODO: skip first?
-                                     // SkipFirst = opcNode.SkipFirst,
-                                 }).ToList()
-                         }
-                     }))
-                 .Select(dataSetSourceBatches => new WriterGroupJobModel {
-                     MessagingMode = legacyCliModel.MessagingMode,
-                     Engine = _config == null ? null : new EngineConfigurationModel {
-                         BatchSize = _config.BatchSize,
-                         BatchTriggerInterval = _config.BatchTriggerInterval,
-                         DiagnosticsInterval = _config.DiagnosticsInterval,
-                         MaxMessageSize = _config.MaxMessageSize,
-                         MaxOutgressMessages = _config.MaxOutgressMessages
-                     },
-                     WriterGroup = new WriterGroupModel {
-                         MessageType = legacyCliModel.MessageEncoding,
-                         WriterGroupId = $"{dataSetSourceBatches.First().Connection.Endpoint.Url}_" +
-                             $"{new ConnectionIdentifier(dataSetSourceBatches.First().Connection)}",
-                         DataSetWriters = dataSetSourceBatches.Select(dataSetSource => new DataSetWriterModel {
-                             DataSetWriterId = $"{dataSetSource.Connection.Endpoint.Url}_" +
-                                 $"{dataSetSource.GetHashSafe()}",
-                             DataSet = new PublishedDataSetModel {
-                                 DataSetSource = dataSetSource.Clone(),
-                             },
-                             DataSetFieldContentMask =
-                                     DataSetFieldContentMask.StatusCode |
-                                     DataSetFieldContentMask.SourceTimestamp |
-                                     (legacyCliModel.FullFeaturedMessage ? DataSetFieldContentMask.ServerTimestamp : 0) |
-                                     DataSetFieldContentMask.NodeId |
-                                     DataSetFieldContentMask.DisplayName |
-                                     DataSetFieldContentMask.ApplicationUri |
-                                     (legacyCliModel.FullFeaturedMessage ? DataSetFieldContentMask.EndpointUrl : 0) |
-                                     (legacyCliModel.FullFeaturedMessage ? DataSetFieldContentMask.ExtensionFields : 0),
-                             MessageSettings = new DataSetWriterMessageSettingsModel() {
-                                 DataSetMessageContentMask =
-                                         (legacyCliModel.FullFeaturedMessage ? DataSetContentMask.Timestamp : 0) |
-                                         DataSetContentMask.MetaDataVersion |
-                                         DataSetContentMask.DataSetWriterId |
-                                         DataSetContentMask.MajorVersion |
-                                         DataSetContentMask.MinorVersion |
-                                         (legacyCliModel.FullFeaturedMessage ? DataSetContentMask.SequenceNumber : 0)
-                             }
-                         }).ToList(),
-                         MessageSettings = new WriterGroupMessageSettingsModel() {
-                             NetworkMessageContentMask =
-                                     NetworkMessageContentMask.PublisherId |
-                                     NetworkMessageContentMask.WriterGroupId |
-                                     NetworkMessageContentMask.NetworkMessageNumber |
-                                     NetworkMessageContentMask.SequenceNumber |
-                                     NetworkMessageContentMask.PayloadHeader |
-                                     NetworkMessageContentMask.Timestamp |
-                                     NetworkMessageContentMask.DataSetClassId |
-                                     NetworkMessageContentMask.NetworkMessageHeader |
-                                     NetworkMessageContentMask.DataSetMessageHeader
-                         }
-                     }
-                 });
-
-                return opcNodesItems.Union(opcEventsItems).ToList();
-=======
                 var result = items
                     // Group by connection
                     .GroupBy(item => new ConnectionModel {
@@ -434,7 +207,6 @@
                         }
                     }).ToList();
                 return result;
->>>>>>> 66879a14
             }
             catch (Exception ex) {
                 _logger.Error(ex, "failed to convert the published nodes.");
@@ -448,13 +220,8 @@
         /// <param name="item"></param>
         /// <param name="scaleTestCount"></param>
         /// <returns></returns>
-<<<<<<< HEAD
-        private IEnumerable<OpcNodeModel> GetNodeModels(PublishedNodesEntryModel item,
-                  int scaleTestCount = 1) {
-=======
         private IEnumerable<OpcBaseNodeModel> GetNodeModels(PublishedNodesEntryModel item,
             int scaleTestCount = 1) {
->>>>>>> 66879a14
 
             if (item.OpcNodes != null) {
                 foreach (var node in item.OpcNodes) {
@@ -602,304 +369,6 @@
             };
         }
 
-<<<<<<< HEAD
-        /// <summary>
-        /// Describing an entry in the node list
-        /// </summary>
-        [DataContract]
-        public class OpcNodeModel {
-
-            /// <summary> Node Identifier </summary>
-            [DataMember(EmitDefaultValue = false)]
-            public string Id { get; set; }
-
-            /// <summary> Also </summary>
-            [DataMember(EmitDefaultValue = false)]
-            public string ExpandedNodeId { get; set; }
-
-            /// <summary> Sampling interval </summary>
-            [DataMember(EmitDefaultValue = false)]
-            public int? OpcSamplingInterval { get; set; }
-
-            /// <summary>
-            /// OpcSamplingInterval as TimeSpan.
-            /// </summary>
-            [IgnoreDataMember]
-            public TimeSpan? OpcSamplingIntervalTimespan {
-                get => OpcSamplingInterval.HasValue ?
-                    TimeSpan.FromMilliseconds(OpcSamplingInterval.Value) : (TimeSpan?)null;
-                set => OpcSamplingInterval = value != null ?
-                    (int)value.Value.TotalMilliseconds : (int?)null;
-            }
-
-            /// <summary> Publishing interval </summary>
-            [DataMember(EmitDefaultValue = false)]
-            public int? OpcPublishingInterval { get; set; }
-
-            /// <summary>
-            /// OpcPublishingInterval as TimeSpan.
-            /// </summary>
-            [IgnoreDataMember]
-            public TimeSpan? OpcPublishingIntervalTimespan {
-                get => OpcPublishingInterval.HasValue ?
-                    TimeSpan.FromMilliseconds(OpcPublishingInterval.Value) : (TimeSpan?)null;
-                set => OpcPublishingInterval = value != null ?
-                    (int)value.Value.TotalMilliseconds : (int?)null;
-            }
-
-            /// <summary> Display name </summary>
-            [DataMember(EmitDefaultValue = false)]
-            public string DisplayName { get; set; }
-
-            /// <summary> Heartbeat </summary>
-            [DataMember(EmitDefaultValue = false)]
-            public int? HeartbeatInterval { get; set; }
-
-            /// <summary>
-            /// Heartbeat interval as TimeSpan.
-            /// </summary>
-            [IgnoreDataMember]
-            public TimeSpan? HeartbeatIntervalTimespan {
-                get => HeartbeatInterval.HasValue ?
-                    TimeSpan.FromSeconds(HeartbeatInterval.Value) : (TimeSpan?)null;
-                set => HeartbeatInterval = value != null ?
-                    (int)value.Value.TotalSeconds : (int?)null;
-            }
-
-            /// <summary> Skip first value </summary>
-            [DataMember(EmitDefaultValue = false)]
-            public bool? SkipFirst { get; set; }
-        }
-
-        /// <summary>
-        /// Node id serialized as object
-        /// </summary>
-        [DataContract]
-        public class NodeIdModel {
-            /// <summary> Identifier </summary>
-            [DataMember(EmitDefaultValue = false)]
-            public string Identifier { get; set; }
-        }
-
-        /// <summary>
-        /// Contains the nodes which should be
-        /// </summary>
-        [DataContract]
-        public class PublishedNodesEntryModel {
-
-            /// <summary> The endpoint URL of the OPC UA server. </summary>
-            [DataMember(IsRequired = true)]
-            public Uri EndpointUrl { get; set; }
-
-            /// <summary> Secure transport should be used to </summary>
-            [DataMember(EmitDefaultValue = false)]
-            public bool? UseSecurity { get; set; }
-
-            /// <summary> The node to monitor in "ns=" syntax. </summary>
-            [DataMember(EmitDefaultValue = false)]
-            public NodeIdModel NodeId { get; set; }
-
-            /// <summary> authentication mode </summary>
-            [DataMember(EmitDefaultValue = false)]
-            public OpcAuthenticationMode OpcAuthenticationMode { get; set; }
-
-            /// <summary> encrypted username </summary>
-            [DataMember(EmitDefaultValue = false)]
-            public string EncryptedAuthUsername { get; set; }
-
-            /// <summary> encrypted password </summary>
-            [DataMember]
-            public string EncryptedAuthPassword { get; set; }
-
-            /// <summary> plain username </summary>
-            [DataMember(EmitDefaultValue = false)]
-            public string OpcAuthenticationUsername { get; set; }
-
-            /// <summary> plain password </summary>
-            [DataMember]
-            public string OpcAuthenticationPassword { get; set; }
-
-            /// <summary> Nodes defined in the collection. </summary>
-            [DataMember(EmitDefaultValue = false)]
-            public List<OpcNodeModel> OpcNodes { get; set; }
-
-            /// <summary> Nodes defined in the collection. </summary>
-            [DataMember(EmitDefaultValue = false)]
-            public List<OpcEventModel> OpcEvents { get; set; }
-        }
-
-        /// <summary> OpcEventModel </summary>
-        [DataContract]
-        public class OpcEventModel : OpcNodeModel {
-            /// <summary>
-            /// The SelectClauses used to select the fields which should be published for an event.
-            /// </summary>
-            [JsonProperty(Required = Required.Always)]
-            public List<SelectClauseModel> SelectClauses;
-
-            /// <summary>
-            /// The WhereClause to specify which events are of interest.
-            /// </summary>
-            [JsonProperty(Required = Required.Always)]
-            public List<WhereClauseElementModel> WhereClauses;
-        }
-
-        /// <summary>
-        /// Class describing select clauses for an event filter.
-        /// </summary>
-        [DataContract]
-        public class SelectClauseModel {
-            /// <summary>
-            /// The NodeId of the SimpleAttributeOperand.
-            /// </summary>
-            [JsonProperty(Required = Required.Always)]
-            public string TypeId;
-
-            /// <summary>
-            /// A list of QualifiedName's describing the field to be published.
-            /// </summary>
-            [JsonProperty(Required = Required.Always)]
-            public List<string> BrowsePaths;
-
-            /// <summary>
-            /// The Attribute of the identified node to be published. This is Value by default.
-            /// </summary>
-            [JsonProperty(NullValueHandling = NullValueHandling.Ignore)]
-            public string AttributeId;
-
-            /// <summary>
-            /// The index range of the node values to be published.
-            /// </summary>
-            [JsonProperty(NullValueHandling = NullValueHandling.Ignore)]
-            public string IndexRange;
-        }
-
-        /// <summary> WhereClauseElementModel </summary>
-        [DataContract]
-        public class WhereClauseElementModel {
-            /// <summary>
-            /// The Operator of the WhereClauseElement.
-            /// </summary>
-            [JsonProperty(Required = Required.Always)]
-            public string Operator;
-
-            /// <summary>
-            /// The Operands of the WhereClauseElement.
-            /// </summary>
-            [JsonProperty(Required = Required.Always)]
-            public List<WhereClauseOperandModel> Operands;
-        }
-
-        /// <summary> WhereClauseOperandModel </summary>
-        [DataContract]
-        public class WhereClauseOperandModel {
-            /// <summary>
-            /// Holds an element value.
-            /// </summary>
-            [JsonProperty(DefaultValueHandling = DefaultValueHandling.Ignore, NullValueHandling = NullValueHandling.Ignore)]
-            public uint? Element;
-
-            /// <summary>
-            /// Holds an Literal value.
-            /// </summary>
-            [JsonProperty(NullValueHandling = NullValueHandling.Ignore)]
-            public string Literal;
-
-            /// <summary>
-            /// Holds an AttributeOperand value.
-            /// </summary>
-            [JsonProperty(NullValueHandling = NullValueHandling.Ignore)]
-            public FilterAttributeModel Attribute;
-
-            /// <summary>
-            /// Holds an SimpleAttributeOperand value.
-            /// </summary>
-            [JsonProperty(NullValueHandling = NullValueHandling.Ignore)]
-            public FilterSimpleAttributeModel SimpleAttribute;
-        }
-
-        /// <summary>
-        /// Class to describe the SimpleAttributeOperand.
-        /// </summary>
-        [DataContract]
-        public class FilterSimpleAttributeModel {
-            /// <summary>
-            /// The TypeId of the SimpleAttributeOperand.
-            /// </summary>
-            [JsonProperty(Required = Required.Always)]
-            public string TypeId;
-
-            /// <summary>
-            /// The browse path as a list of QualifiedName's of the SimpleAttributeOperand.
-            /// </summary>
-            [JsonProperty(NullValueHandling = NullValueHandling.Ignore)]
-            public List<string> BrowsePaths;
-
-            /// <summary>
-            /// The AttributeId of the SimpleAttributeOperand.
-            /// </summary>
-            [JsonProperty(NullValueHandling = NullValueHandling.Ignore)]
-            public string AttributeId;
-
-            /// <summary>
-            /// The IndexRange of the SimpleAttributeOperand.
-            /// </summary>
-            [JsonProperty(NullValueHandling = NullValueHandling.Ignore)]
-            public string IndexRange;
-        }
-
-        /// <summary>
-        /// Class to describe the AttributeOperand.
-        /// </summary>
-        [DataContract]
-        public class FilterAttributeModel {
-            /// <summary>
-            /// The NodeId of the AttributeOperand.
-            /// </summary>
-            [JsonProperty(Required = Required.Always)]
-            public string NodeId;
-
-            /// <summary>
-            /// The Alias of the AttributeOperand.
-            /// </summary>
-            [JsonProperty(NullValueHandling = NullValueHandling.Ignore)]
-            public string Alias;
-
-            /// <summary>
-            /// A RelativePath describing the browse path from NodeId of the AttributeOperand.
-            /// </summary>
-            [JsonProperty(Required = Required.Always)]
-            public string BrowsePath;
-
-            /// <summary>
-            /// The AttibuteId of the AttributeOperand.
-            /// </summary>
-            [JsonProperty(NullValueHandling = NullValueHandling.Ignore)]
-            public string AttributeId;
-
-
-            /// <summary>
-            /// The IndexRange of the AttributeOperand.
-            /// </summary>
-            [JsonProperty(NullValueHandling = NullValueHandling.Ignore)]
-            public string IndexRange;
-        }
-
-        /// <summary>
-        /// Enum that defines the authentication method
-        /// </summary>
-        [DataContract]
-        public enum OpcAuthenticationMode {
-            /// <summary> Anonymous authentication </summary>
-            [EnumMember]
-            Anonymous,
-            /// <summary> Username/Password authentication </summary>
-            [EnumMember]
-            UsernamePassword
-        }
-
-=======
->>>>>>> 66879a14
         private readonly IEngineConfiguration _config;
         private readonly ISecureElement _cryptoProvider;
         private readonly IJsonSerializer _serializer;
