--- conflicted
+++ resolved
@@ -16,17 +16,11 @@
     using Serilog;
     using System;
     using System.Collections.Generic;
+    using System.Diagnostics;
     using System.IO;
     using System.Linq;
     using System.Text;
     using System.Threading.Tasks;
-<<<<<<< HEAD
-    using Microsoft.Azure.IIoT.Exceptions;
-    using Microsoft.Azure.IIoT.OpcUa.Publisher.Config.Models.Data;
-    using Microsoft.Azure.IIoT.OpcUa.Publisher.Config.Models.Events;
-    using System.Diagnostics;
-=======
->>>>>>> 031d4502
 
     /// <summary>
     /// Published nodes
@@ -83,118 +77,15 @@
         /// Read monitored item job from reader
         /// </summary>
         /// <param name="items"></param>
-<<<<<<< HEAD
-        /// <param name="legacyCliModel">The legacy command line arguments</param>
-        /// <returns></returns>
-        private IEnumerable<WriterGroupJobModel> ToWriterGroupJobs(
-             IEnumerable<PublishedNodesEntryModel> items, LegacyCliModel legacyCliModel) {
-=======
         /// <param name="standaloneCliModel">The standalone command line arguments</param>
         public IEnumerable<WriterGroupJobModel> ToWriterGroupJobs(
             IEnumerable<PublishedNodesEntryModel> items,
             StandaloneCliModel standaloneCliModel) {
->>>>>>> 031d4502
             if (items == null) {
                 return Enumerable.Empty<WriterGroupJobModel>();
             }
             var sw = Stopwatch.StartNew();
             try {
-<<<<<<< HEAD
-                var result = items
-                    // Group by connection
-                    .GroupBy(item => new ConnectionModel {
-                        OperationTimeout = legacyCliModel.OperationTimeout,
-                        Id = item.DataSetWriterId,
-                        Group = item.DataSetWriterGroup,
-                        Endpoint = new EndpointModel {
-                            Url = item.EndpointUrl.OriginalString,
-                            SecurityMode = item.UseSecurity == false &&
-                                item.OpcAuthenticationMode != OpcAuthenticationMode.UsernamePassword ?
-                                    SecurityMode.None : SecurityMode.Best
-                        },
-                        User = item.OpcAuthenticationMode != OpcAuthenticationMode.UsernamePassword ?
-                                null : ToUserNamePasswordCredentialAsync(item).Result,
-
-                    },
-                        // Select and batch nodes into published data set sources
-                        item => GetNodeModels(item, legacyCliModel.ScaleTestCount.GetValueOrDefault(1)),
-                        // Comparer for connection information
-                        new FuncCompare<ConnectionModel>((x, y) => x.IsSameAs(y)))
-                    .Select(group => group
-                        // Flatten all nodes for the same connection and group by publishing interval
-                        // then batch in chunks for max 1000 nodes and create data sets from those.
-                        .Flatten()
-                        .GroupBy(n => n.OpcPublishingInterval)
-                        .SelectMany(n => n
-                             .Distinct((a, b) => {
-                                 if (a is OpcDataNodeModel node1 &&
-                                     b is OpcDataNodeModel node2 &&
-                                     node1.OpcSamplingInterval != node2.OpcSamplingInterval) {
-                                     return false;
-                                 }
-                                 return a.Id == b.Id && a.DisplayName == b.DisplayName && a.DataSetFieldId == b.DataSetFieldId;
-                             })
-                            .Batch(1000))
-                        .Select(opcBaseNodes => new PublishedDataSetSourceModel {
-                            Connection = group.Key.Clone(),
-                            SubscriptionSettings = new PublishedDataSetSettingsModel {
-                                PublishingInterval = GetPublishingIntervalFromNodes(opcBaseNodes, legacyCliModel),
-                                ResolveDisplayName = legacyCliModel.FetchOpcNodeDisplayName
-                            },
-                            PublishedVariables = new PublishedDataItemsModel {
-                                PublishedData = opcBaseNodes
-                                        .OfType<OpcDataNodeModel>()
-                                        .Select(node => new PublishedDataSetVariableModel {
-                                            // this is the monitored item id, not the nodeId!
-                                            // Use the display name if any otherwise the nodeId
-                                            Id = string.IsNullOrEmpty(node.DisplayName) ?
-                                                string.IsNullOrEmpty(node.DataSetFieldId) ? node.Id : node.DataSetFieldId : node.DisplayName,
-                                            PublishedVariableNodeId = node.Id,
-                                            PublishedVariableDisplayName = node.DisplayName,
-                                            SamplingInterval = node.OpcSamplingIntervalTimespan ??
-                                                legacyCliModel.DefaultSamplingInterval,
-                                            HeartbeatInterval = node.HeartbeatIntervalTimespan ?? legacyCliModel.DefaultHeartbeatInterval,
-                                            QueueSize = legacyCliModel.DefaultQueueSize,
-                                        }).ToList()
-                            },
-                            PublishedEvents = new PublishedEventItemsModel {
-                                PublishedData = opcBaseNodes
-                                        .OfType<OpcEventNodeModel>()
-                                        .Select(eventNotifier => new PublishedDataSetEventModel {
-                                            Id = string.IsNullOrEmpty(eventNotifier.DisplayName) ? eventNotifier.Id : eventNotifier.DisplayName,
-                                            EventNotifier = eventNotifier.Id,
-                                            SelectClauses = eventNotifier.SelectClauses,
-                                            WhereClause = eventNotifier.WhereClause,
-                                            QueueSize = 0,
-                                            PendingAlarms = eventNotifier.PendingAlarms?.Clone() ?? null,
-                                            TypeDefinitionId = eventNotifier.TypeDefinitionId,
-                                        }).ToList()
-                            }
-                        }))
-                    .Select(dataSetSourceBatches => new WriterGroupJobModel {
-                        MessagingMode = legacyCliModel.MessagingMode,
-                        Engine = _config == null ? null : new EngineConfigurationModel {
-                            BatchSize = _config.BatchSize,
-                            BatchTriggerInterval = _config.BatchTriggerInterval,
-                            DiagnosticsInterval = _config.DiagnosticsInterval,
-                            MaxMessageSize = _config.MaxMessageSize,
-                            MaxOutgressMessages = _config.MaxOutgressMessages,
-                            UseReversibleEncoding = _config.UseReversibleEncoding,
-                        },
-                        WriterGroup = new WriterGroupModel {
-                            MessageType = legacyCliModel.MessageEncoding,
-                            WriterGroupId = !string.IsNullOrEmpty(dataSetSourceBatches.First().Connection.Group)
-                                ? $"{dataSetSourceBatches.First().Connection.Group}"
-                                : $"{dataSetSourceBatches.First().Connection.Endpoint.Url}_" +
-                                    $"{new ConnectionIdentifier(dataSetSourceBatches.First().Connection)}",
-                            DataSetWriters = dataSetSourceBatches.Select(dataSetSource => new DataSetWriterModel {
-                                DataSetWriterId = !string.IsNullOrEmpty(dataSetSource.Connection.Id)
-                                    ? $"{dataSetSource.Connection.Id}"
-                                    : $"{dataSetSource.Connection.Endpoint.Url}_" +
-                                        $"{dataSetSource.GetHashSafe()}",
-                                DataSet = new PublishedDataSetModel {
-                                    DataSetSource = dataSetSource.Clone(),
-=======
                 // note: do not remove 'unnecessary' .ToList(),
                 // the grouping of operations improves perf by 30%
                 // Group by connection
@@ -290,7 +181,6 @@
                                     PublishedEvents = dataSetSource.PublishedEvents.Clone(),
                                     PublishedVariables = dataSetSource.PublishedVariables.Clone(),
                                     SubscriptionSettings = dataSetSource.SubscriptionSettings.Clone(),
->>>>>>> 031d4502
                                 },
                             },
                             DataSetFieldContentMask =
@@ -349,9 +239,6 @@
             catch (Exception ex) {
                 _logger.Error(ex, "failed to convert the published nodes.");
             }
-<<<<<<< HEAD
-            return Enumerable.Empty<WriterGroupJobModel>();
-=======
             finally {
                 _logger.Information("Converted published nodes entry models to jobs in {elapsed}", sw.Elapsed);
                 sw.Stop();
@@ -412,22 +299,13 @@
             public int GetHashCode((string, OpcNodeModel) obj) {
                 return HashCode.Combine(obj.Item1, obj.Item2);
             }
->>>>>>> 031d4502
         }
 
         /// <summary>
         /// Get the node models from entry
         /// </summary>
-<<<<<<< HEAD
-        /// <param name="item"></param>
-        /// <param name="scaleTestCount"></param>
-        /// <returns></returns>
-        private IEnumerable<OpcBaseNodeModel> GetNodeModels(PublishedNodesEntryModel item,
-            int scaleTestCount = 1) {
-=======
         private static IEnumerable<(string, OpcNodeModel)> GetNodeModels(PublishedNodesEntryModel item,
             StandaloneCliModel standaloneCliModel) {
->>>>>>> 031d4502
 
             if (item.OpcNodes != null) {
                 foreach (var node in item.OpcNodes) {
@@ -450,14 +328,6 @@
                         });
                     }
                     else {
-<<<<<<< HEAD
-                        for (var i = 0; i < scaleTestCount; i++) {
-                            yield return new OpcDataNodeModel {
-                                Id = string.IsNullOrEmpty(node.DisplayName) ?
-                                                string.IsNullOrEmpty(node.DataSetFieldId) ? node.Id : node.DataSetFieldId : node.DisplayName,
-                                DisplayName = string.IsNullOrEmpty(node.DisplayName) ?
-                                    $"{node.Id}_{i}" : $"{node.DisplayName}_{i}",
-=======
                         for (var i = 0; i < standaloneCliModel.ScaleTestCount.GetValueOrDefault(1); i++) {
                             yield return (item.DataSetWriterId, new OpcNodeModel {
                                 Id = !string.IsNullOrEmpty(node.Id) ? node.Id : node.ExpandedNodeId,
@@ -466,7 +336,6 @@
                                     !string.IsNullOrEmpty(node.Id) ?
                                         $"{node.Id}_{i}" :
                                         $"{node.ExpandedNodeId}_{i}",
->>>>>>> 031d4502
                                 DataSetFieldId = node.DataSetFieldId,
                                 ExpandedNodeId = node.ExpandedNodeId,
                                 HeartbeatIntervalTimespan = node
@@ -486,6 +355,8 @@
             }
 
             if (item.OpcEvents != null) {
+
+/*
                 foreach (var node in item.OpcEvents) {
                     if (string.IsNullOrEmpty(node.Id)) {
                         node.Id = node.ExpandedNodeId;
@@ -511,14 +382,11 @@
                         }
                     }
                 }
+*/
             }
 
             if (item.NodeId?.Identifier != null) {
-<<<<<<< HEAD
-                yield return new OpcDataNodeModel {
-=======
                 yield return (item.DataSetWriterId, new OpcNodeModel {
->>>>>>> 031d4502
                     Id = item.NodeId.Identifier,
                     HeartbeatIntervalTimespan = standaloneCliModel.DefaultHeartbeatInterval,
                     OpcPublishingIntervalTimespan = item
@@ -535,21 +403,10 @@
         /// Extract publishing interval from nodes. Ath this point in time, the OpcPublishingIntervalTimespan
         /// must be filled in with the appropriate version
         /// </summary>
-<<<<<<< HEAD
-        /// <param name="opcNodes"></param>
-        /// <param name="legacyCliModel">The legacy command line arguments</param>
-        /// <returns></returns>
-        private static TimeSpan? GetPublishingIntervalFromNodes(IEnumerable<OpcBaseNodeModel> opcNodes,
-            LegacyCliModel legacyCliModel) {
-            var interval = opcNodes
-                .FirstOrDefault(x => x.OpcPublishingInterval != null)?.OpcPublishingIntervalTimespan;
-            return interval ?? legacyCliModel.DefaultPublishingInterval;
-=======
         private static TimeSpan? GetPublishingIntervalFromNodes(IEnumerable<(string, OpcNodeModel)> opcNodes) {
             return opcNodes
                 .FirstOrDefault(x => x.Item2.OpcPublishingIntervalTimespan.HasValue)
                 .Item2.OpcPublishingIntervalTimespan;
->>>>>>> 031d4502
         }
 
         /// <summary>
