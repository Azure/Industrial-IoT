﻿// ------------------------------------------------------------
//  Copyright (c) Microsoft Corporation.  All rights reserved.
//  Licensed under the MIT License (MIT). See License.txt in the repo root for license information.
// ------------------------------------------------------------

namespace Microsoft.Azure.IIoT.OpcUa.Edge.Publisher.Models {
    using Microsoft.Azure.IIoT.OpcUa.Publisher.Models;
    using Microsoft.Azure.IIoT.OpcUa.Publisher;
    using Microsoft.Azure.IIoT.OpcUa.Core.Models;
    using Microsoft.Azure.IIoT.Module;
    using Microsoft.Azure.IIoT.Crypto;
    using Microsoft.Azure.IIoT.Serializers;
    using Serilog;
    using System;
    using System.Runtime.Serialization;
    using System.Collections.Generic;
    using System.Diagnostics;
    using System.IO;
    using System.Linq;
    using System.Text;
    using System.Threading.Tasks;

    /// <summary>
    /// Published nodes
    /// </summary>
    public class PublishedNodesJobConverter {

        /// <summary>
        /// Create converter
        /// </summary>
        /// <param name="logger"></param>
        /// <param name="serializer"></param>
        /// <param name="config"></param>
        /// <param name="cryptoProvider"></param>
        /// <param name="identity"></param>
        public PublishedNodesJobConverter(ILogger logger,
            IJsonSerializer serializer, IIdentity identity,
            IEngineConfiguration config = null, ISecureElement cryptoProvider = null) {
            _config = config;
            _cryptoProvider = cryptoProvider;
            _serializer = serializer ?? throw new ArgumentNullException(nameof(logger));
            _logger = logger ?? throw new ArgumentNullException(nameof(logger));
            _identity = identity ?? throw new ArgumentNullException(nameof(identity));
        }

        /// <summary>
        /// Read monitored item job from reader
        /// </summary>
        /// <param name="publishedNodesFile"></param>
        /// <param name="legacyCliModel">The legacy command line arguments</param>
        /// <returns></returns>
        public IEnumerable<WriterGroupJobModel> Read(TextReader publishedNodesFile,
            LegacyCliModel legacyCliModel) {
            var sw = Stopwatch.StartNew();
            _logger.Debug("Reading published nodes file ({elapsed}", sw.Elapsed);
            var items = _serializer.Deserialize<List<PublishedNodesEntryModel>>(
                publishedNodesFile);
            _logger.Information(
                "Read {count} items from published nodes file in {elapsed}",
                items.Count, sw.Elapsed);
            sw.Restart();
            var jobs = ToWriterGroupJobs(items, legacyCliModel);
            _logger.Information("Converted items to jobs in {elapsed}", sw.Elapsed);
            return jobs;
        }

        /// <summary>
        /// Read monitored item job from reader
        /// </summary>
        /// <param name="items"></param>
        /// <param name="legacyCliModel">The legacy command line arguments</param>
        /// <returns></returns>
        private IEnumerable<WriterGroupJobModel> ToWriterGroupJobs(
            IEnumerable<PublishedNodesEntryModel> items, LegacyCliModel legacyCliModel) {
            if (items == null) {
                return Enumerable.Empty<WriterGroupJobModel>();
            }
            return items
                // Group by connection
                .GroupBy(item => new ConnectionModel {
                        OperationTimeout = legacyCliModel.OperationTimeout,
                        Endpoint = new EndpointModel {
                            Url = item.EndpointUrl.OriginalString,
                            SecurityMode = item.UseSecurity == false ?
                                SecurityMode.None : SecurityMode.Best
                        },
                        User = item.OpcAuthenticationMode != OpcAuthenticationMode.UsernamePassword ?
                            null :ToUserNamePasswordCredentialAsync(item).Result
                    },
                    // Select and batch nodes into published data set sources
                    item => GetNodeModels(item),
                    // Comparer for connection information
                    new FuncCompare<ConnectionModel>((x, y) => x.IsSameAs(y)))
                .Select(group => group
                    // Flatten all nodes for the same connection and group by publishing interval
                    // then batch in chunks for max 1000 nodes and create data sets from those.
                    .Flatten()
                    .GroupBy(n => n.OpcPublishingInterval)
                    .SelectMany(n => n
                        .Distinct((a, b) => a.Id == b.Id && a.OpcSamplingInterval == b.OpcSamplingInterval)
                        .Batch(1000))
                    .Select(opcNodes => new PublishedDataSetSourceModel {
                        Connection = group.Key.Clone(),
                        SubscriptionSettings = new PublishedDataSetSettingsModel {
                            PublishingInterval = GetPublishingIntervalFromNodes(opcNodes, legacyCliModel),
                            ResolveDisplayName = legacyCliModel.FetchOpcNodeDisplayName
                        },
                        PublishedVariables = new PublishedDataItemsModel {
                            PublishedData = opcNodes
                                .Select(node => new PublishedDataSetVariableModel {
                                    Id = node.Id,
                                    PublishedVariableNodeId = node.Id,
                                    PublishedVariableDisplayName = node.DisplayName,
<<<<<<< HEAD
                                    SamplingInterval = node.OpcSamplingIntervalTimespan ??
                                        legacyCliModel.DefaultSamplingInterval ?? (TimeSpan?)null,
                                    HeartbeatInterval = node.HeartbeatInterval == null ? (TimeSpan?)null :
                                        TimeSpan.FromSeconds(node.HeartbeatInterval.Value)
                                    // TODO: skip first? 
=======
                                    SamplingInterval = node.OpcSamplingIntervalTimespan ?? legacyCliModel.DefaultSamplingInterval ?? null
                                    // TODO: Link all to server time sampled at heartbeat interval
                                    // HeartbeatInterval = opcNode.HeartbeatInterval == null ? (TimeSpan?)null :
                                    //    TimeSpan.FromMilliseconds(opcNode.HeartbeatInterval.Value),
>>>>>>> 4f50fc4b
                                    // SkipFirst = opcNode.SkipFirst,

                                })
                                .ToList()
                        }
                    }))
                .SelectMany(dataSetSourceBatches => dataSetSourceBatches
                    .Select(dataSetSource => new WriterGroupJobModel {

                        MessagingMode = legacyCliModel.MessagingMode,
                        Engine = _config == null ? null : new EngineConfigurationModel {
                            BatchSize = _config.BatchSize,
                            DiagnosticsInterval = _config.DiagnosticsInterval
                        },
                        WriterGroup = new WriterGroupModel {
                            WriterGroupId = _identity.DeviceId + "_"+ _identity.ModuleId,
                            DataSetWriters = new List<DataSetWriterModel> {
                                new DataSetWriterModel {
                                    DataSetWriterId = _identity.DeviceId + "_"+ _identity.ModuleId,
                                    DataSet = new PublishedDataSetModel {
                                        DataSetSource = dataSetSource.Clone(),
                                    },
                                    DataSetFieldContentMask =
                                        DataSetFieldContentMask.StatusCode |
                                        DataSetFieldContentMask.SourceTimestamp |
                                        (legacyCliModel.FullFeaturedMessage ? DataSetFieldContentMask.ServerTimestamp : 0) |
                                        DataSetFieldContentMask.NodeId |
                                        DataSetFieldContentMask.DisplayName |
                                        DataSetFieldContentMask.ApplicationUri |
                                        (legacyCliModel.FullFeaturedMessage ? DataSetFieldContentMask.EndpointUrl : 0) |
                                        (legacyCliModel.FullFeaturedMessage ? DataSetFieldContentMask.ExtensionFields : 0) ,
                                    MessageSettings = new DataSetWriterMessageSettingsModel() {
                                        DataSetMessageContentMask =
                                            (legacyCliModel.FullFeaturedMessage ? DataSetContentMask.Timestamp : 0) |
                                            DataSetContentMask.MetaDataVersion |
                                            DataSetContentMask.Status |
                                            DataSetContentMask.DataSetWriterId |
                                            DataSetContentMask.MajorVersion |
                                            DataSetContentMask.MinorVersion |
                                            DataSetContentMask.SequenceNumber
                                    }
                                }
                            },
                            MessageSettings = new WriterGroupMessageSettingsModel() {
                                NetworkMessageContentMask =
                                    NetworkMessageContentMask.PublisherId |
                                    NetworkMessageContentMask.WriterGroupId |
                                    NetworkMessageContentMask.NetworkMessageNumber |
                                    NetworkMessageContentMask.SequenceNumber |
                                    NetworkMessageContentMask.PayloadHeader |
                                    NetworkMessageContentMask.Timestamp |
                                    NetworkMessageContentMask.DataSetClassId |
                                    NetworkMessageContentMask.NetworkMessageHeader |
                                    NetworkMessageContentMask.DataSetMessageHeader
                            }
                        }
                    }));
        }

        /// <summary>
        /// Get the node models from entry
        /// </summary>
        /// <param name="item"></param>
        /// <returns></returns>
        private IEnumerable<OpcNodeModel> GetNodeModels(PublishedNodesEntryModel item) {
            if (item.OpcNodes != null) {
                foreach (var node in item.OpcNodes) {
                    if (string.IsNullOrEmpty(node.Id)) {
                        node.Id = node.ExpandedNodeId;
                    }
                    yield return node;
                }
            }
            if (item.NodeId?.Identifier != null) {
                yield return new OpcNodeModel {
                    Id = item.NodeId.Identifier,
                };
            }
        }

        /// <summary>
        /// Extract publishing interval from nodes
        /// </summary>
        /// <param name="opcNodes"></param>
        /// <param name="legacyCliModel">The legacy command line arguments</param>
        /// <returns></returns>
        private static TimeSpan? GetPublishingIntervalFromNodes(IEnumerable<OpcNodeModel> opcNodes,
            LegacyCliModel legacyCliModel) {
            var interval = opcNodes
                .FirstOrDefault(x => x.OpcPublishingInterval != null)?.OpcPublishingIntervalTimespan;
            return interval ?? legacyCliModel.DefaultPublishingInterval;
        }

        /// <summary>
        /// Convert to credential model
        /// </summary>
        /// <param name="entry"></param>
        /// <returns></returns>
        private async Task<CredentialModel> ToUserNamePasswordCredentialAsync(
            PublishedNodesEntryModel entry) {
            var user = entry.OpcAuthenticationUsername;
            var password = entry.OpcAuthenticationPassword;
            if (string.IsNullOrEmpty(user)) {
                if (_cryptoProvider == null || string.IsNullOrEmpty(entry.EncryptedAuthUsername)) {
                    return null;
                }

                const string kInitializationVector = "alKGJdfsgidfasdO"; // See previous publisher
                var userBytes = await _cryptoProvider.DecryptAsync(kInitializationVector,
                    Convert.FromBase64String(entry.EncryptedAuthUsername));
                user = Encoding.UTF8.GetString(userBytes);
                if (entry.EncryptedAuthPassword != null) {
                    var passwordBytes = await _cryptoProvider.DecryptAsync(kInitializationVector,
                        Convert.FromBase64String(entry.EncryptedAuthPassword));
                    password = Encoding.UTF8.GetString(passwordBytes);
                }
            }
            return new CredentialModel {
                Type = CredentialType.UserName,
                Value = _serializer.FromObject(new { user, password })
            };
        }

        /// <summary>
        /// Describing an entry in the node list
        /// </summary>
        [DataContract]
        public class OpcNodeModel {

            /// <summary> Node Identifier </summary>
            [DataMember(EmitDefaultValue = false)]
            public string Id { get; set; }

            /// <summary> Also </summary>
            [DataMember(EmitDefaultValue = false)]
            public string ExpandedNodeId { get; set; }

            /// <summary> Sampling interval </summary>
            [DataMember(EmitDefaultValue = false)]
            public int? OpcSamplingInterval { get; set; }

            /// <summary>
            /// OpcSamplingInterval as TimeSpan.
            /// </summary>
            [IgnoreDataMember]
            public TimeSpan? OpcSamplingIntervalTimespan {
                get => OpcSamplingInterval.HasValue ?
                    TimeSpan.FromMilliseconds(OpcSamplingInterval.Value) : (TimeSpan?)null;
                set => OpcSamplingInterval = value != null ?
                    (int)value.Value.TotalMilliseconds : (int?)null;
            }

            /// <summary> Publishing interval </summary>
            [DataMember(EmitDefaultValue = false)]
            public int? OpcPublishingInterval { get; set; }

            /// <summary>
            /// OpcPublishingInterval as TimeSpan.
            /// </summary>
            [IgnoreDataMember]
            public TimeSpan? OpcPublishingIntervalTimespan {
                get => OpcPublishingInterval.HasValue ?
                    TimeSpan.FromMilliseconds(OpcPublishingInterval.Value) : (TimeSpan?)null;
                set => OpcPublishingInterval = value != null ?
                    (int)value.Value.TotalMilliseconds : (int?)null;
            }

            /// <summary> Display name </summary>
            [DataMember(EmitDefaultValue = false)]
            public string DisplayName { get; set; }

            /// <summary> Heartbeat </summary>
            [DataMember(EmitDefaultValue = false)]
            public int? HeartbeatInterval { get; set; }

            /// <summary>
            /// Heartbeat interval as TimeSpan.
            /// </summary>
            [IgnoreDataMember]
            public TimeSpan? HeartbeatIntervalTimespan {
                get => HeartbeatInterval.HasValue ?
                    TimeSpan.FromSeconds(HeartbeatInterval.Value) : (TimeSpan?)null;
                set => HeartbeatInterval = value != null ?
                    (int)value.Value.TotalSeconds : (int?)null;
            }

            /// <summary> Skip first value </summary>
            [DataMember(EmitDefaultValue = false)]
            public bool? SkipFirst { get; set; }
        }

        /// <summary>
        /// Node id serialized as object
        /// </summary>
        [DataContract]
        public class NodeIdModel {
            /// <summary> Identifier </summary>
            [DataMember(EmitDefaultValue = false)]
            public string Identifier { get; set; }
        }

        /// <summary>
        /// Contains the nodes which should be
        /// </summary>
        [DataContract]
        public class PublishedNodesEntryModel {

            /// <summary> The endpoint URL of the OPC UA server. </summary>
            [DataMember(IsRequired = true)]
            public Uri EndpointUrl { get; set; }

            /// <summary> Secure transport should be used to </summary>
            [DataMember(EmitDefaultValue = false)]
            public bool? UseSecurity { get; set; }

            /// <summary> The node to monitor in "ns=" syntax. </summary>
            [DataMember(EmitDefaultValue = false)]
            public NodeIdModel NodeId { get; set; }

            /// <summary> authentication mode </summary>
            [DataMember(EmitDefaultValue = false)]
            public OpcAuthenticationMode OpcAuthenticationMode { get; set; }

            /// <summary> encrypted username </summary>
            [DataMember(EmitDefaultValue = false)]
            public string EncryptedAuthUsername { get; set; }

            /// <summary> encrypted password </summary>
            [DataMember]
            public string EncryptedAuthPassword { get; set; }

            /// <summary> plain username </summary>
            [DataMember(EmitDefaultValue = false)]
            public string OpcAuthenticationUsername { get; set; }

            /// <summary> plain password </summary>
            [DataMember]
            public string OpcAuthenticationPassword { get; set; }

            /// <summary> Nodes defined in the collection. </summary>
            [DataMember(EmitDefaultValue = false)]
            public List<OpcNodeModel> OpcNodes { get; set; }
        }

        /// <summary>
        /// Enum that defines the authentication method
        /// </summary>
        [DataContract]
        public enum OpcAuthenticationMode {
            /// <summary> Anonymous authentication </summary>
            [EnumMember]
            Anonymous,
            /// <summary> Username/Password authentication </summary>
            [EnumMember]
            UsernamePassword
        }

        private readonly IEngineConfiguration _config;
        private readonly ISecureElement _cryptoProvider;
        private readonly IJsonSerializer _serializer;
        private readonly ILogger _logger;
        private readonly IIdentity _identity;
    }
}<|MERGE_RESOLUTION|>--- conflicted
+++ resolved
@@ -111,18 +111,11 @@
                                     Id = node.Id,
                                     PublishedVariableNodeId = node.Id,
                                     PublishedVariableDisplayName = node.DisplayName,
-<<<<<<< HEAD
                                     SamplingInterval = node.OpcSamplingIntervalTimespan ??
                                         legacyCliModel.DefaultSamplingInterval ?? (TimeSpan?)null,
                                     HeartbeatInterval = node.HeartbeatInterval == null ? (TimeSpan?)null :
                                         TimeSpan.FromSeconds(node.HeartbeatInterval.Value)
                                     // TODO: skip first? 
-=======
-                                    SamplingInterval = node.OpcSamplingIntervalTimespan ?? legacyCliModel.DefaultSamplingInterval ?? null
-                                    // TODO: Link all to server time sampled at heartbeat interval
-                                    // HeartbeatInterval = opcNode.HeartbeatInterval == null ? (TimeSpan?)null :
-                                    //    TimeSpan.FromMilliseconds(opcNode.HeartbeatInterval.Value),
->>>>>>> 4f50fc4b
                                     // SkipFirst = opcNode.SkipFirst,
 
                                 })
