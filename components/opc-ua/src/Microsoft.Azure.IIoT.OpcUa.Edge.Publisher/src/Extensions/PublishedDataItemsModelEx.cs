﻿// ------------------------------------------------------------
//  Copyright (c) Microsoft Corporation.  All rights reserved.
//  Licensed under the MIT License (MIT). See License.txt in the repo root for license information.
// ------------------------------------------------------------

namespace Microsoft.Azure.IIoT.OpcUa.Publisher.Models {
    using Microsoft.Azure.IIoT.OpcUa.Protocol.Models;
    using System.Collections.Generic;
    using System.Linq;
    using System;

    /// <summary>
    /// Published data items extensions
    /// </summary>
    public static class PublishedDataItemsModelEx {

        /// <summary>
        /// Convert to monitored items including heartbeat handling.
        /// </summary>
        /// <param name="dataItems"></param>
        /// <returns></returns>
        public static IEnumerable<BaseMonitoredItemModel> ToMonitoredItems(
            this PublishedDataItemsModel dataItems) {
            if (dataItems?.PublishedData == null) {
                return Enumerable.Empty<BaseMonitoredItemModel>();
            }

            var map = new Dictionary<string, BaseMonitoredItemModel>();
            foreach (var item in dataItems.PublishedData) {
                if (item == null) {
                    continue;
                }
                var monitoredItem = item.ToMonitoredItem();
<<<<<<< HEAD
                map.Add(monitoredItem.Id ?? Guid.NewGuid().ToString(), monitoredItem);
=======

                map.Add(monitoredItem.StartNodeId, monitoredItem);
>>>>>>> 031d4502
            }
            return map.Values;
        }
    }
}<|MERGE_RESOLUTION|>--- conflicted
+++ resolved
@@ -31,12 +31,8 @@
                     continue;
                 }
                 var monitoredItem = item.ToMonitoredItem();
-<<<<<<< HEAD
-                map.Add(monitoredItem.Id ?? Guid.NewGuid().ToString(), monitoredItem);
-=======
 
                 map.Add(monitoredItem.StartNodeId, monitoredItem);
->>>>>>> 031d4502
             }
             return map.Values;
         }
