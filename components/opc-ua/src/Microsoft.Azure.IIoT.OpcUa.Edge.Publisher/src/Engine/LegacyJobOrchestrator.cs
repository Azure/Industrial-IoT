--- conflicted
+++ resolved
@@ -791,11 +791,7 @@
                 var nodeFound = false;
                 
                 foreach (var entry in _publishedNodesEntries) {
-<<<<<<< HEAD
-                    if (entry.IsFiltered(request)) { 
-=======
                     if (entry.HasSameGroup(request)) {  
->>>>>>> 53289d61
                         nodeFound = true;
                         response.AddRange(entry.OpcNodes);
                     }
