--- conflicted
+++ resolved
@@ -1,4 +1,4 @@
-﻿// ------------------------------------------------------------
+// ------------------------------------------------------------
 //  Copyright (c) Microsoft Corporation.  All rights reserved.
 //  Licensed under the MIT License (MIT). See License.txt in the repo root for license information.
 // ------------------------------------------------------------
@@ -264,17 +264,11 @@
                         }
                         _availableJobs = availableJobs;
                         _assignedJobs.Clear();
-<<<<<<< HEAD
-                    }
-                    else {
-                        _logger.Information("File {publishedNodesFile} has changed and content-hash is equal to last one, nothing to do", _legacyCliModel.PublishedNodesFile);
-=======
                     } else {
                         //avoid double events from FileSystemWatcher
                         if (lastWriteTime - _lastRead > TimeSpan.FromMilliseconds(10)) {
                             _logger.Information("File {publishedNodesFile} has changed and content-hash is equal to last one, nothing to do", _legacyCliModel.PublishedNodesFile);
                         }
->>>>>>> ced3625e
                     }
                     _lastRead = lastWriteTime;
                     break;
