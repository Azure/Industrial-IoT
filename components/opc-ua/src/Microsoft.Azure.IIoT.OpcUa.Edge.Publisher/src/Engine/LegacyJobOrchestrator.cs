// ------------------------------------------------------------
//  Copyright (c) Microsoft Corporation.  All rights reserved.
//  Licensed under the MIT License (MIT). See License.txt in the repo root for license information.
// ------------------------------------------------------------

namespace Microsoft.Azure.IIoT.OpcUa.Edge.Publisher.Engine {
    using Microsoft.Azure.IIoT.Agent.Framework;
    using Microsoft.Azure.IIoT.Agent.Framework.Models;
    using Microsoft.Azure.IIoT.OpcUa.Core.Models;
    using Microsoft.Azure.IIoT.OpcUa.Edge.Publisher;
    using Microsoft.Azure.IIoT.OpcUa.Edge.Publisher.Models;
    using Microsoft.Azure.IIoT.OpcUa.Publisher.Config.Models;
    using Microsoft.Azure.IIoT.OpcUa.Publisher.Models;
    using Microsoft.Azure.IIoT.Exceptions;
    using Microsoft.Azure.IIoT.Module;
    using Serilog;
    using System;
    using System.Collections.Generic;
    using System.Diagnostics;
    using System.IO;
    using System.Linq;
    using System.Net;
    using System.Security.Cryptography;
    using System.Text;
    using System.Threading;
    using System.Threading.Tasks;
    using Microsoft.Azure.IIoT.OpcUa.Edge.Publisher.Storage;
    using System.Text.Json;

    /// <summary>
    /// Job orchestrator the represents the legacy publishednodes.json with legacy command line arguments as job.
    /// </summary>
    public class LegacyJobOrchestrator : IJobOrchestrator, IPublisherConfigServices, IDisposable {
        /// <summary>
        /// Creates a new class of the LegacyJobOrchestrator.
        /// </summary>
        /// <param name="publishedNodesJobConverter">The converter to read the job from the specified file.</param>
        /// <param name="legacyCliModelProvider">The provider that provides the legacy command line arguments.</param>
        /// <param name="agentConfigProvider">The provider that provides the agent configuration.</param>
        /// <param name="jobSerializer">The serializer to (de)serialize job information.</param>
        /// <param name="logger">Logger to write log messages.</param>
        /// <param name="publishedNodesProvider">Published nodes provider.</param>
        public LegacyJobOrchestrator(PublishedNodesJobConverter publishedNodesJobConverter,
            ILegacyCliModelProvider legacyCliModelProvider, IAgentConfigProvider agentConfigProvider,
            IJobSerializer jobSerializer, ILogger logger, PublishedNodesProvider publishedNodesProvider) {
            _publishedNodesJobConverter = publishedNodesJobConverter
                ?? throw new ArgumentNullException(nameof(publishedNodesJobConverter));
            _legacyCliModel = legacyCliModelProvider.LegacyCliModel
                    ?? throw new ArgumentNullException(nameof(legacyCliModelProvider));
            _agentConfig = agentConfigProvider
                    ?? throw new ArgumentNullException(nameof(agentConfigProvider));

            _jobSerializer = jobSerializer ?? throw new ArgumentNullException(nameof(jobSerializer));
            _logger = logger ?? throw new ArgumentNullException(nameof(logger));
            _publishedNodesProvider = publishedNodesProvider ?? throw new ArgumentNullException(nameof(publishedNodesProvider));

            _availableJobs = new Dictionary<string, JobProcessingInstructionModel>();
            _assignedJobs = new Dictionary<string, JobProcessingInstructionModel>();

            _lockConfig = new SemaphoreSlim(1, 1);
            _lockJobs = new SemaphoreSlim(1, 1);

            _publishedNodesEntrys = new List<PublishedNodesEntryModel>();

            RefreshJobFromFile();
            _publishedNodesProvider.FileSystemWatcher.Changed += _fileSystemWatcher_Changed;
            _publishedNodesProvider.FileSystemWatcher.Created += _fileSystemWatcher_Created;
            _publishedNodesProvider.FileSystemWatcher.Renamed += _fileSystemWatcher_Renamed;
            _publishedNodesProvider.FileSystemWatcher.Deleted += _fileSystemWatcher_Deleted;
            _publishedNodesProvider.FileSystemWatcher.EnableRaisingEvents = true;
        }

        /// <summary>
        /// Gets the next available job - this will always return the job representation of the legacy publishednodes.json
        /// along with legacy command line arguments.
        /// </summary>
        /// <param name="workerId"></param>
        /// <param name="request"></param>
        /// <param name="ct"></param>
        /// <returns></returns>
        public async Task<JobProcessingInstructionModel> GetAvailableJobAsync(string workerId, JobRequestModel request, CancellationToken ct = default) {
            await _lockJobs.WaitAsync(ct).ConfigureAwait(false);
            try {
                ct.ThrowIfCancellationRequested();
                if (_assignedJobs.TryGetValue(workerId, out var job)) {
                    return job;
                }
                if (_availableJobs.Count > 0 && _availableJobs.Remove(_availableJobs.First().Key, out job)) {
                    _assignedJobs.AddOrUpdate(workerId, job);
                    return job;
                }
                else {
                    // There are no available jobs or we were not able to get a job from _availableJobs.
                    return null;
                }
            }
            catch (OperationCanceledException) {
                _logger.Information("Operation GetAvailableJobAsync was canceled");
                throw;
            }
            catch (Exception e) {
                _logger.Error(e, "Error while looking for available jobs, for {Worker}", workerId);
                throw;
            }
            finally {
                _lockJobs.Release();
            }
        }

        /// <summary>
        /// Receives the heartbeat from the LegacyJobOrchestrator, JobProcess; used to control lifetime of job (cancel, restart, keep).
        /// </summary>
        /// <param name="heartbeat"></param>
        /// <param name="ct"></param>
        /// <returns></returns>
        public async Task<HeartbeatResultModel> SendHeartbeatAsync(HeartbeatModel heartbeat, CancellationToken ct = default) {
            if (heartbeat == null || heartbeat.Worker == null) {
                throw new ArgumentNullException(nameof(heartbeat));
            }
            await _lockJobs.WaitAsync(ct).ConfigureAwait(false);
            try {
                ct.ThrowIfCancellationRequested();
                HeartbeatResultModel heartbeatResultModel;
                JobProcessingInstructionModel job = null;
                if (heartbeat.Job != null) {
                    if (_assignedJobs.TryGetValue(heartbeat.Worker.WorkerId, out job)) {
                        if (job.Job.GetHashSafe() == heartbeat.Job.JobHash) {
                            // JobProcess should keep working
                            heartbeatResultModel = new HeartbeatResultModel {
                                HeartbeatInstruction = HeartbeatInstruction.Keep,
                                LastActiveHeartbeat = DateTime.UtcNow,
                                UpdatedJob = null,
                            };
                        }
                        else {
                            if (job.Job.Id == heartbeat.Job.JobId) {
                                // JobProcess have to finished current and process new job (if job != null) otherwise complete
                                //  TODO: since just the content of the datasets is changed, just trigger a job update
                                heartbeatResultModel = new HeartbeatResultModel {
                                    HeartbeatInstruction = HeartbeatInstruction.CancelProcessing,
                                    LastActiveHeartbeat = DateTime.UtcNow,
                                    UpdatedJob = job,
                                };
                            }
                            else {
                                // JobProcess have to finished current and process new job (if job != null) otherwise complete
                                heartbeatResultModel = new HeartbeatResultModel {
                                    HeartbeatInstruction = HeartbeatInstruction.CancelProcessing,
                                    LastActiveHeartbeat = DateTime.UtcNow,
                                    UpdatedJob = job,
                                };
                            }
                        }
                    }
                    else {
                        heartbeatResultModel = new HeartbeatResultModel {
                            HeartbeatInstruction = HeartbeatInstruction.CancelProcessing,
                            LastActiveHeartbeat = DateTime.UtcNow,
                            UpdatedJob = null,
                        };
                    }
                }
                else {
                    // usecase when called from Timer of Worker instead of JobProcess
                    heartbeatResultModel = new HeartbeatResultModel {
                        HeartbeatInstruction = HeartbeatInstruction.Keep,
                        LastActiveHeartbeat = DateTime.UtcNow,
                        UpdatedJob = null,
                    };
                }
                _logger.Debug("Worker update with {heartbeatInstruction} instruction for job {jobId}.",
                    heartbeatResultModel?.HeartbeatInstruction, job?.Job?.Id);

                return heartbeatResultModel;
            }
            catch (OperationCanceledException) {
                _logger.Information("Operation SendHeartbeatAsync was canceled.");
                throw;
            }
            catch (Exception e) {
                _logger.Error(e, "Exception while handling worker heartbeat.");
                throw;
            }
            finally {
                _lockJobs.Release();
            }
        }

        /// <inheritdoc/>
        public void Dispose() {
            if (_publishedNodesProvider.FileSystemWatcher != null) {
                _publishedNodesProvider.FileSystemWatcher.EnableRaisingEvents = false;
                _publishedNodesProvider.FileSystemWatcher.Changed -= _fileSystemWatcher_Changed;
                _publishedNodesProvider.FileSystemWatcher.Created -= _fileSystemWatcher_Created;
                _publishedNodesProvider.FileSystemWatcher.Renamed -= _fileSystemWatcher_Renamed;
                _publishedNodesProvider.FileSystemWatcher.Deleted -= _fileSystemWatcher_Deleted;
            }
            _lockConfig?.Dispose();
            _lockJobs?.Dispose();
        }

        private void _fileSystemWatcher_Changed(object sender, FileSystemEventArgs e) {
            _logger.Debug("File {publishedNodesFile} changed. Triggering file refresh ...", _legacyCliModel.PublishedNodesFile);
            RefreshJobFromFile();
        }

        private void _fileSystemWatcher_Created(object sender, FileSystemEventArgs e) {
            _logger.Debug("File {publishedNodesFile} created. Triggering file refresh ...", _legacyCliModel.PublishedNodesFile);
            RefreshJobFromFile();
        }

        private void _fileSystemWatcher_Renamed(object sender, FileSystemEventArgs e) {
            _logger.Debug("File {publishedNodesFile} renamed. Triggering file refresh ...", _legacyCliModel.PublishedNodesFile);
            RefreshJobFromFile();
        }

        private void _fileSystemWatcher_Deleted(object sender, FileSystemEventArgs e) {
            _logger.Debug("File {publishedNodesFile} deleted. Clearing configuration ...", _legacyCliModel.PublishedNodesFile);
            _lockConfig.Wait();
            try {
                _publishedNodesEntrys.Clear();
                _lastKnownFileHash = string.Empty;
                _lockJobs.Wait();
                try {
                    _availableJobs.Clear();
                    _assignedJobs.Clear();
                }
                finally {
                    _lockJobs.Release();
                }
            }
            finally {
                _lockConfig.Release();
            }
        }

        private static string GetChecksum(string content) {
            if (string.IsNullOrEmpty(content)) {
                return null;
            }
            var sha = new SHA256Managed();
            var checksum = sha.ComputeHash(Encoding.UTF8.GetBytes(content));
            return BitConverter.ToString(checksum).Replace("-", string.Empty);
        }

        /// <summary>
        /// Deserialize string representing published nodes file into PublishedNodesEntryModel entries and
        /// run schema validation if that is enables.
        /// </summary>
        /// <param name="content"></param>
        /// <returns></returns>
        private IEnumerable<PublishedNodesEntryModel> DeserializePublishedNodes(string content) {
            if (!File.Exists(_legacyCliModel.PublishedNodesSchemaFile)) {
                _logger.Information("Validation schema file {PublishedNodesSchemaFile} does not exist or is disabled, ignoring validation of {publishedNodesFile} file...",
                _legacyCliModel.PublishedNodesSchemaFile, _legacyCliModel.PublishedNodesFile);
                return _publishedNodesJobConverter.Read(content, null);
            }
            else {
                using (var fileSchemaReader = new StreamReader(_legacyCliModel.PublishedNodesSchemaFile)) {
                    return _publishedNodesJobConverter.Read(content, fileSchemaReader);
                }
            }
        }

        private bool IsSameDataSet(PublishedNodesEntryModel entry1, PublishedNodesEntryModel entry2) {
            return entry1.HasSameGroup(entry2)
                && entry1.DataSetWriterId == entry2.DataSetWriterId
                && entry1.DataSetPublishingInterval == entry2.DataSetPublishingInterval;
        }

        private IEnumerable<PublishedNodesEntryModel> AddNodes(
            IEnumerable<PublishedNodesEntryModel> entries,
            IEnumerable<PublishedNodesEntryModel> entriesToAdd
        ) {
            var existingEntries = entries
                .Select(entry => {
                    // Pre-create HashSet of nodes for this entry.
                    var existingNodesSet = new HashSet<OpcNodeModel>(OpcNodeModelEx.Comparer);
                    existingNodesSet.UnionWith(entry.OpcNodes);

                    return Tuple.Create(entry, existingNodesSet);
                })
                .ToList();

            foreach (var entryToAdd in entriesToAdd) {
                bool foundMatchingEndpoint = false;

                foreach (var existingEntry in existingEntries) {
                    if (IsSameDataSet(entryToAdd, existingEntry.Item1)) {
                        foreach (var nodeToAdd in entryToAdd.OpcNodes) {
                            if (!existingEntry.Item2.Contains(nodeToAdd)) {
                                existingEntry.Item1.OpcNodes.Add(nodeToAdd);
                                existingEntry.Item2.Add(nodeToAdd);
                            }
                            else {
                                _logger.Debug("Node \"{node}\" is already present for entry with \"{endpoint}\" endpoint.",
                                    nodeToAdd.Id, entryToAdd.EndpointUrl);
                            }
                        }

                        foundMatchingEndpoint = true;

                        // We should not continue search for a matching endpoint.
                        break;
                    }
                }

                if (!foundMatchingEndpoint) {
                    var entryToAddNodesSet = new HashSet<OpcNodeModel>(OpcNodeModelEx.Comparer);
                    entryToAddNodesSet.UnionWith(entryToAdd.OpcNodes);

                    existingEntries.Add(Tuple.Create(entryToAdd, entryToAddNodesSet));
                }
            }

            return existingEntries.ConvertAll(complexItem => complexItem.Item1);
        }

        private IEnumerable<PublishedNodesEntryModel> RemoveNodes(
            IEnumerable<PublishedNodesEntryModel> entries,
            IEnumerable<PublishedNodesEntryModel> entriesToRemove,
            out List<PublishedNodesEntryModel> entriesNotFound
        ) {
            entriesNotFound = new List<PublishedNodesEntryModel>();

            foreach (var entryToRemove in entriesToRemove) {
                if (entryToRemove.OpcNodes.Count == 0) {
                    // Nothing to do in this case.
                    continue;
                }

                // Pre-create HashSet of nodes for this entry.
                var nodesToRemoveSet = new HashSet<OpcNodeModel>(OpcNodeModelEx.Comparer);
                nodesToRemoveSet.UnionWith(entryToRemove.OpcNodes);

                foreach (var entry in entries) {
                    if (IsSameDataSet(entryToRemove, entry)) {
                        var updatedNodes = new List<OpcNodeModel>();

                        foreach (var node in entry.OpcNodes) {
                            if (nodesToRemoveSet.Contains(node)) {
                                // Found a node. Remove it from hash set.
                                nodesToRemoveSet.Remove(node);
                            }
                            else {
                                updatedNodes.Add(node);
                            }
                        }

                        entry.OpcNodes = updatedNodes;
                    }

                    if (nodesToRemoveSet.Count == 0) {
                        // We removed all nodes.
                        break;
                    }
                }

                // Remove entries without nodes.
                entries = entries.Where(entry => entry.OpcNodes.Count != 0).ToList();

                // Check if there were nodes that we were not able to find.
                if (nodesToRemoveSet.Count != 0) {
                    entryToRemove.OpcNodes = nodesToRemoveSet.ToList();
                    entriesNotFound.Add(entryToRemove);
                }
            }

            return entries;
        }

        private void RefreshJobs(IEnumerable<PublishedNodesEntryModel> entries) {
            var availableJobs = new ConcurrentDictionary<string, JobProcessingInstructionModel>();
            var assignedJobs = new ConcurrentDictionary<string, JobProcessingInstructionModel>();

            // Create JobId to WorkerId dictionary for fast lookup.
            var jobIdDict = _assignedJobs
                .Select(kvp => Tuple.Create(kvp.Value.Job.Id, kvp.Key))
                .ToDictionary(tuple => tuple.Item1);

            var jobs = _publishedNodesJobConverter.ToWriterGroupJobs(entries, _legacyCliModel);
            if (jobs.Any()) {
                foreach (var job in jobs) {
                    var newJob = ToJobProcessingInstructionModel(job);
                    if (string.IsNullOrEmpty(newJob?.Job?.Id)) {
                        continue;
                    }

                    var newJobId = newJob.Job.Id;
                    if (jobIdDict.ContainsKey(newJobId)) {
                        assignedJobs[jobIdDict[newJobId].Item2] = newJob;
                    }
                    else {
                        availableJobs.TryAdd(newJobId, newJob);
                    }
                }
            }

            // Update local state.
            _availableJobs = availableJobs;
            _assignedJobs = assignedJobs;

            _publishedNodesEntrys.Clear();
            _publishedNodesEntrys.AddRange(entries);
        }


        private void RefreshJobFromFile() {
            var retryCount = 3;
            var lastWriteTime = _publishedNodesProvider.GetLastWriteTime();
            while (true) {
                _lockConfig.Wait();
                try {
<<<<<<< HEAD
                    var content = _publishedNodesProvider.ReadContent();
                    var lastValidFileHash = _lastKnownFileHash;
                    var currentFileHash = GetChecksum(content);
                    if (currentFileHash != _lastKnownFileHash) {
                        _logger.Information("File {publishedNodesFile} has changed, last known hash {LastHash}, new hash {NewHash}, reloading...",
                            _legacyCliModel.PublishedNodesFile,
                            _lastKnownFileHash,
                            currentFileHash);

                        _lastKnownFileHash = currentFileHash;
                        if (!string.IsNullOrEmpty(content)) {
                            IEnumerable<PublishedNodesEntryModel> entries = null;

                            try {
                                entries = DeserializePublishedNodes(content);
                            }
                            catch (IOException) {
                                throw; //pass it thru, to handle retries
                            }
                            catch (SerializerException ex) {
                                _logger.Warning(ex, "Failed to deserialize {publishedNodesFile}, aborting reload...", _legacyCliModel.PublishedNodesFile);
                                _lastKnownFileHash = lastValidFileHash;
                                break;
=======
                    using (var fileStream = new FileStream(_legacyCliModel.PublishedNodesFile, FileMode.Open, FileAccess.Read, FileShare.Read)) {
                        var content = fileStream.ReadAsString(Encoding.UTF8);
                        var lastValidFileHash = _lastKnownFileHash;
                        var currentFileHash = GetChecksum(content);
                        if (currentFileHash != _lastKnownFileHash) {
                            _logger.Information("File {publishedNodesFile} has changed, last known hash {LastHash}, new hash {NewHash}, reloading...",
                                _legacyCliModel.PublishedNodesFile,
                                _lastKnownFileHash,
                                currentFileHash);

                            _lastKnownFileHash = currentFileHash;
                            var availableJobs = new Dictionary<string, JobProcessingInstructionModel>();
                            var assignedJobs = new Dictionary<string, JobProcessingInstructionModel>();
                            IEnumerable<PublishedNodesEntryModel> entries = null;
                            if (!string.IsNullOrEmpty(content)) {
                                try {
                                    if (!File.Exists(_legacyCliModel.PublishedNodesSchemaFile)) {
                                        _logger.Information("Validation schema file {PublishedNodesSchemaFile} does not " +
                                            "exist or is disabled, ignoring validation of {publishedNodesFile} file...",
                                        _legacyCliModel.PublishedNodesSchemaFile,
                                        _legacyCliModel.PublishedNodesFile);
                                        entries = _publishedNodesJobConverter.Read(content, null);
                                    }
                                    else {
                                        using (var fileSchemaReader = new StreamReader(_legacyCliModel.PublishedNodesSchemaFile)) {
                                            entries = _publishedNodesJobConverter.Read(content, fileSchemaReader);
                                        }
                                    }
                                }
                                catch (IOException) {
                                    throw; //pass it thru, to handle retries
                                }
                                catch (SerializerException ex) {
                                    _logger.Warning(ex, "Failed to deserialize {publishedNodesFile}, aborting reload...", 
                                        _legacyCliModel.PublishedNodesFile);
                                    _lastKnownFileHash = lastValidFileHash;
                                    break;
                                }

                                var jobs = _publishedNodesJobConverter.ToWriterGroupJobs(entries, _legacyCliModel);

                                _lockJobs.Wait();
                                try {
                                    if (jobs.Any()) {
                                        foreach (var job in jobs) {
                                            var newJob = ToJobProcessingInstructionModel(job);
                                            if (string.IsNullOrEmpty(newJob?.Job?.Id)) {
                                                continue;
                                            }
                                            var found = false;
                                            foreach (var assignedJob in _assignedJobs) {
                                                if (newJob.Job.Id == assignedJob.Value.Job.Id) {
                                                    assignedJobs[assignedJob.Key] = newJob;
                                                    found = true;
                                                    break;
                                                }
                                            }
                                            if (!found) {
                                                availableJobs.TryAdd(newJob.Job.Id, newJob);
                                            }
                                        }
                                    }
                                    _availableJobs = availableJobs;
                                    _assignedJobs = assignedJobs;
                                    AdjustMaxWorkersAgentConfig();
                                }
                                finally {
                                    _lockJobs.Release();
                                }

                                _publishedNodesEntrys.Clear();
                                if (entries != null) {
                                    _publishedNodesEntrys.AddRange(entries);
                                }

                            }
                            else {
                                _lockJobs.Wait();
                                try {
                                    _availableJobs.Clear();
                                    _assignedJobs.Clear();
                                }
                                finally {
                                    _lockJobs.Release();
                                }

                                _publishedNodesEntrys.Clear();
>>>>>>> 6a175b6a
                            }

                            RefreshJobs(entries);
                        }
                        else {
<<<<<<< HEAD
                            _availableJobs.Clear();
                            _assignedJobs.Clear();
=======
                            //avoid double events from FileSystemWatcher
                            if (lastWriteTime - _lastRead > TimeSpan.FromMilliseconds(10)) {
                                _logger.Information("File {publishedNodesFile} has changed and content-hash" +
                                    " is equal to last one, nothing to do", _legacyCliModel.PublishedNodesFile);
                            }
>>>>>>> 6a175b6a
                        }

                        TriggerAgentConfigUpdate();
                    }
                    else {
                        //avoid double events from FileSystemWatcher
                        if (lastWriteTime - _lastRead > TimeSpan.FromMilliseconds(10)) {
                            _logger.Information("File {publishedNodesFile} has changed and content-hash is equal to last one, nothing to do", _legacyCliModel.PublishedNodesFile);
                        }
                    }
                    _lastRead = lastWriteTime;
                    break;
                }
                catch (IOException ex) {
                    retryCount--;
                    if (retryCount > 0) {
                        _logger.Warning(ex, "Error while loading job from file. Retrying...");
                        Task.Delay(500).GetAwaiter().GetResult();
                    }
                    else {
                        _logger.Error(ex, "Error while loading job from file. Retry expired, giving up.");
                        break;
                    }
                }
                catch (SerializerException sx) {
                    _logger.Error(sx, "SerializerException while loading job from file.");
                    break;
                }
                catch (Exception e) {
                    _logger.Error(e, "Error while reloading {PublishedNodesFile}. Reseting the configuration.",
                        _legacyCliModel.PublishedNodesFile);
                    _lockJobs.Wait();
                    try {
                        _availableJobs.Clear();
                        _assignedJobs.Clear();
                    }
                    finally {
                        _lockJobs.Release();
                    }
                    _publishedNodesEntrys.Clear();
                    _lastKnownFileHash = string.Empty;
                    break;
                }
                finally {
                    _lockConfig.Release();
                }
            }
        }

        private JobProcessingInstructionModel ToJobProcessingInstructionModel (WriterGroupJobModel job){
            if (job == null) {
                return null;
            }

            var jobId = job.GetJobId();

            job.WriterGroup.DataSetWriters.ForEach(d => {
                d.DataSet.ExtensionFields ??= new Dictionary<string, string>();
                d.DataSet.ExtensionFields["PublisherId"] = jobId;
                d.DataSet.ExtensionFields["DataSetWriterId"] = d.DataSetWriterId;
            });
            var dataSetWriters = string.Join(", ", job.WriterGroup.DataSetWriters.Select(w => w.DataSetWriterId));
            _logger.Information("Job {jobId} loaded with dataSetGroup {group} with dataSetWriters {dataSetWriters}",
                jobId, job.WriterGroup.WriterGroupId, dataSetWriters);
            var serializedJob = _jobSerializer.SerializeJobConfiguration(job, out var jobConfigurationType);

            return new JobProcessingInstructionModel {
                    Job = new JobInfoModel {
                        Demands = new List<DemandModel>(),
                        Id = jobId,
                        JobConfiguration = serializedJob,
                        JobConfigurationType = jobConfigurationType,
                        LifetimeData = new JobLifetimeDataModel(),
                        Name = jobId,
                        RedundancyConfig = new RedundancyConfigModel { DesiredActiveAgents = 1, DesiredPassiveAgents = 0 },
                    },
                    ProcessMode = ProcessMode.Active,
                };
        }

        /// <summary>
        /// Adjust the configuration of max workers in the Agent's config
        /// </summary>
        private void AdjustMaxWorkersAgentConfig() {
            if (_agentConfig.Config.MaxWorkers < _availableJobs.Count + _assignedJobs.Count) {
                _agentConfig.Config.MaxWorkers = _availableJobs.Count + _assignedJobs.Count;
            }
        }

        /// <summary>
        /// Notify the worker supervisor about a configuration change
        /// </summary>
        private void TriggerAgentConfigUpdate() {
            _agentConfig.TriggerConfigUpdate(this, new EventArgs());
        }

        private void ValidateRequest(IEnumerable<PublishedNodesEntryModel> request) {
            var requestJson = JsonSerializer.Serialize(request);

            // This will throw SerializerException if values of request fields are not conformant.
            DeserializePublishedNodes(requestJson);
        }

        /// <inheritdoc/>
        public async Task<List<string>> PublishNodesAsync(PublishedNodesEntryModel request, CancellationToken ct = default) {
            _logger.Information("{nameof} method triggered ... ", nameof(PublishNodesAsync));
            var sw = Stopwatch.StartNew();
            await _lockConfig.WaitAsync(ct).ConfigureAwait(false);
            try {
<<<<<<< HEAD
                // This will throw SerializerException if values of request fields are not conformant.
                var requestList = new List<PublishedNodesEntryModel> { request };
                //ValidateRequest(requestList);

                var updatedPublishedNodesEntries = AddNodes(
                    _publishedNodesEntrys,
                    requestList
                );

                // Update published nodes file.
                var updatedContent = JsonSerializer.Serialize(updatedPublishedNodesEntries);
                _publishedNodesProvider.WriteContent(updatedContent, true);

                // Update local state.
                RefreshJobs(updatedPublishedNodesEntries);
=======
                var nodeFound = false;
                var existingGroup = new List<PublishedNodesEntryModel>();
                foreach (var entry in _publishedNodesEntrys) {
                    if (entry.HasSameGroup(request)) {
                        if (request.DataSetWriterId == entry.DataSetWriterId &&
                            request.DataSetPublishingInterval == entry.DataSetPublishingInterval) {
                            entry.OpcNodes.AddRange(request.OpcNodes);
                            nodeFound = true;
                        }
                        existingGroup.Add(entry);
                    }
                }

                if (!nodeFound) {
                    existingGroup.Add(request);
                    _publishedNodesEntrys.Add(request);
                }
                
                var found = false;
                var jobs = _publishedNodesJobConverter.ToWriterGroupJobs(existingGroup, _legacyCliModel);
                if (jobs.Any()) {
                    await _lockJobs.WaitAsync(ct).ConfigureAwait(false);
                    try {
                        foreach (var job in jobs) {
                            var newJob = ToJobProcessingInstructionModel(job);
                            if (string.IsNullOrEmpty(newJob?.Job?.Id)) {
                                continue;
                            }
                            foreach (var assignedJob in _assignedJobs) {
                                if (newJob.Job.Id == assignedJob.Value.Job.Id) {
                                    _assignedJobs[assignedJob.Key] = newJob;
                                    found = true;
                                    break;
                                }
                            }
                            if (!found) {
                                _availableJobs.AddOrUpdate(newJob.Job.Id, newJob);
                                found = true;
                            }
                        }
                        if (found) {
                            AdjustMaxWorkersAgentConfig();
                        }
                    }
                    finally {
                        _lockJobs.Release();
                    }
                }
                if (!found) {
                    throw new MethodCallStatusException((int)HttpStatusCode.NotFound, "Endpoint not found.");
                }
>>>>>>> 6a175b6a

                // fire config update so that the worker supervisor pickes up the changes ASAP
                TriggerAgentConfigUpdate();
            }
            catch (MethodCallStatusException) {
                throw;
            }
            catch (Exception e) {
                throw new MethodCallStatusException((int)HttpStatusCode.BadRequest, e.Message);
            }
            finally {
                _logger.Information("{nameof} method finished in {elapsed}", nameof(PublishNodesAsync), sw.Elapsed);
                sw.Stop();
                _lockConfig.Release();
            }

            return new List<string> { "Succeeded" };
        }

        /// <inheritdoc/>
        public async Task<List<string>> UnpublishNodesAsync(PublishedNodesEntryModel request, CancellationToken ct = default) {
            _logger.Information("{nameof} method triggered ...", nameof(UnpublishNodesAsync));
            var sw = Stopwatch.StartNew();
            await _lockConfig.WaitAsync(ct).ConfigureAwait(false);
            try {
<<<<<<< HEAD
                // This will throw SerializerException if values of request fields are not conformant.
                var requestList = new List<PublishedNodesEntryModel> { request };
                //ValidateRequest(requestList);

                var updatedPublishedNodesEntries = RemoveNodes(
                    _publishedNodesEntrys,
                    requestList,
                    out var entriesNotFound
                );

                // Report error if there were entries that we were not able to find.
                if (entriesNotFound.Count != 0) {
                    var entriesNotFoundJson = JsonSerializer.Serialize(entriesNotFound);
                    throw new MethodCallStatusException(entriesNotFoundJson, (int)HttpStatusCode.NotFound, "Nodes not found");
=======
                var nodeFound = false;
                var existingGroup = new List<PublishedNodesEntryModel>();
                foreach (var entry in _publishedNodesEntrys.ToList()) {
                    if (entry.HasSameGroup(request)) {
                        if (request.DataSetWriterId == entry.DataSetWriterId &&
                            request.DataSetPublishingInterval == entry.DataSetPublishingInterval) {
                            foreach (var requestNode in request.OpcNodes) {
                                foreach (var entryNode in entry.OpcNodes) {
                                    if (requestNode.IsSame(entryNode, request.DataSetPublishingInterval)) {
                                        entry.OpcNodes.Remove(entryNode);
                                        nodeFound = true;
                                        break;
                                    }
                                }
                            }
                        }
                        existingGroup.Add(entry);
                    }
>>>>>>> 6a175b6a
                }

                // Update published nodes file.
                var updatedContent = JsonSerializer.Serialize(updatedPublishedNodesEntries);
                _publishedNodesProvider.WriteContent(updatedContent, true);

<<<<<<< HEAD
                // Update local state.
                RefreshJobs(updatedPublishedNodesEntries);
=======
                foreach (var entry in existingGroup) {
                    if (!entry.OpcNodes.Any()) {
                        _publishedNodesEntrys.Remove(entry);
                    }
                }

                var found = false;
                await _lockJobs.WaitAsync(ct).ConfigureAwait(false);
                try {
                    var jobs = _publishedNodesJobConverter.ToWriterGroupJobs(existingGroup, _legacyCliModel);
                    if (jobs.Any()) {
                        foreach (var job in jobs) {
                            var newJob = ToJobProcessingInstructionModel(job);
                            if (string.IsNullOrEmpty(newJob?.Job?.Id)) {
                                continue;
                            }
                            foreach (var assignedJob in _assignedJobs) {
                                if (newJob.Job.Id == assignedJob.Value.Job.Id) {
                                    _assignedJobs[assignedJob.Key] = newJob;
                                    found = true;
                                    break;
                                }
                            }
                            if (!found) {
                                if (_availableJobs.ContainsKey(newJob.Job.Id)) {
                                    _availableJobs[newJob.Job.Id] = newJob;
                                    found = true;
                                }
                            }
                        }
                    }

                    if (!found) {
                        var entryJobId = _publishedNodesJobConverter.
                            ToConnectionModel(request, _legacyCliModel).CreateConnectionId();
                        foreach (var assignedJob in _assignedJobs) {
                            if (entryJobId == assignedJob.Value.Job.Id) {
                                found = _assignedJobs.Remove(assignedJob.Key, out _);
                                break;
                            }
                        }
                        if (!found) {
                            found = _availableJobs.Remove(entryJobId, out _);
                        }
                    }
                }
                finally {
                    _lockJobs.Release();
                }

                if (!found) {
                    throw new MethodCallStatusException((int)HttpStatusCode.NotFound, "Endpoint not found.");
                }
>>>>>>> 6a175b6a

                // fire config update so that the worker supervisor pickes up the changes ASAP
                TriggerAgentConfigUpdate();
            }
            catch (MethodCallStatusException) {
                throw;
            }
            catch (Exception e) {
                throw new MethodCallStatusException((int)HttpStatusCode.BadRequest, e.Message);
            }
            finally {
                _logger.Information("{nameof} method finished in {elapsed}", nameof(PublishNodesAsync), sw.Elapsed);
                sw.Stop();
                _lockConfig.Release();
            }

            return new List<string> { "Succeeded" };
        }

        /// <inheritdoc/>
        public async Task<List<string>> UnpublishAllNodesAsync(
            PublishedNodesEntryModel request,
            CancellationToken ct) {
            _logger.Information("{nameof} method triggered", nameof(UnpublishAllNodesAsync));
            await _lockConfig.WaitAsync(ct).ConfigureAwait(false);
            try {
                throw new MethodCallStatusException((int)HttpStatusCode.NotImplemented, "Not Implemented");
            }
            finally {
                _lockConfig.Release();
            }
        }

        /// <inheritdoc/>
        public async Task<List<PublishedNodesEntryModel>> GetConfiguredEndpointsAsync(
            CancellationToken ct = default) {
            _logger.Information("{nameof} method triggered", nameof(GetConfiguredEndpointsAsync));
            await _lockConfig.WaitAsync(ct).ConfigureAwait(false);
            try {
                throw new MethodCallStatusException((int)HttpStatusCode.NotImplemented, "Not Implemented");
            }
            finally {
                _lockConfig.Release();
            }
        }

        /// <inheritdoc/>
        public async Task<PublishedNodesEntryModel> GetConfiguredNodesOnEndpointAsync(
            PublishedNodesEntryModel request,
            CancellationToken ct = default) {

            _logger.Information("{nameof} method triggered", nameof(GetConfiguredNodesOnEndpointAsync));
            await _lockConfig.WaitAsync(ct).ConfigureAwait(false);
            try {
                throw new MethodCallStatusException((int)HttpStatusCode.NotImplemented, "Not Implemented");
            }
            finally {
                _lockConfig.Release();
            }
        }

        /// <inheritdoc/>
        public async Task<PublishedNodesEntryModel> GetDiagnosticInfoAsync(
            PublishedNodesEntryModel request,
            CancellationToken ct = default) {
            _logger.Information("{nameof} method triggered", nameof(GetDiagnosticInfoAsync));
            await _lockConfig.WaitAsync(ct).ConfigureAwait(false);
            try {
                throw new MethodCallStatusException((int)HttpStatusCode.NotImplemented, "Not Implemented");
            }
            finally {
                _lockConfig.Release();
            }
        }

        private readonly IJobSerializer _jobSerializer;
        private readonly LegacyCliModel _legacyCliModel;
        private readonly IAgentConfigProvider _agentConfig;
        private readonly ILogger _logger;
        private readonly PublishedNodesJobConverter _publishedNodesJobConverter;
<<<<<<< HEAD
        private readonly PublishedNodesProvider _publishedNodesProvider;
        private readonly SemaphoreSlim _lock;
=======
        private readonly SemaphoreSlim _lockJobs;
        private readonly SemaphoreSlim _lockConfig;
>>>>>>> 6a175b6a
        private readonly List<PublishedNodesEntryModel> _publishedNodesEntrys;
        private Dictionary<string, JobProcessingInstructionModel> _assignedJobs;
        private Dictionary<string, JobProcessingInstructionModel> _availableJobs;
        private string _lastKnownFileHash = string.Empty;
        private DateTime _lastRead = DateTime.MinValue;
    }
}<|MERGE_RESOLUTION|>--- conflicted
+++ resolved
@@ -370,40 +370,48 @@
         }
 
         private void RefreshJobs(IEnumerable<PublishedNodesEntryModel> entries) {
-            var availableJobs = new ConcurrentDictionary<string, JobProcessingInstructionModel>();
-            var assignedJobs = new ConcurrentDictionary<string, JobProcessingInstructionModel>();
-
-            // Create JobId to WorkerId dictionary for fast lookup.
-            var jobIdDict = _assignedJobs
-                .Select(kvp => Tuple.Create(kvp.Value.Job.Id, kvp.Key))
-                .ToDictionary(tuple => tuple.Item1);
-
-            var jobs = _publishedNodesJobConverter.ToWriterGroupJobs(entries, _legacyCliModel);
-            if (jobs.Any()) {
-                foreach (var job in jobs) {
-                    var newJob = ToJobProcessingInstructionModel(job);
-                    if (string.IsNullOrEmpty(newJob?.Job?.Id)) {
-                        continue;
-                    }
-
-                    var newJobId = newJob.Job.Id;
-                    if (jobIdDict.ContainsKey(newJobId)) {
-                        assignedJobs[jobIdDict[newJobId].Item2] = newJob;
-                    }
-                    else {
-                        availableJobs.TryAdd(newJobId, newJob);
-                    }
-                }
-            }
-
-            // Update local state.
-            _availableJobs = availableJobs;
-            _assignedJobs = assignedJobs;
-
-            _publishedNodesEntrys.Clear();
-            _publishedNodesEntrys.AddRange(entries);
-        }
-
+            var availableJobs = new Dictionary<string, JobProcessingInstructionModel>();
+            var assignedJobs = new Dictionary<string, JobProcessingInstructionModel>();
+
+            _lockJobs.Wait();
+            try {
+                // Create JobId to WorkerId dictionary for fast lookup.
+                var jobIdDict = _assignedJobs
+                    .Select(kvp => Tuple.Create(kvp.Value.Job.Id, kvp.Key))
+                    .ToDictionary(tuple => tuple.Item1);
+
+                var jobs = _publishedNodesJobConverter.ToWriterGroupJobs(entries, _legacyCliModel);
+                if (jobs.Any()) {
+                    foreach (var job in jobs) {
+                        var newJob = ToJobProcessingInstructionModel(job);
+                        if (string.IsNullOrEmpty(newJob?.Job?.Id)) {
+                            continue;
+                        }
+
+                        var newJobId = newJob.Job.Id;
+                        if (jobIdDict.ContainsKey(newJobId)) {
+                            assignedJobs[jobIdDict[newJobId].Item2] = newJob;
+                        }
+                        else {
+                            availableJobs.Add(newJobId, newJob);
+                        }
+                    }
+                }
+
+                // Update local state.
+                _availableJobs = availableJobs;
+                _assignedJobs = assignedJobs;
+
+                AdjustMaxWorkersAgentConfig();
+
+                _publishedNodesEntrys.Clear();
+                _publishedNodesEntrys.AddRange(entries);
+
+            }
+            finally {
+                _lockJobs.Release();
+            }
+        }
 
         private void RefreshJobFromFile() {
             var retryCount = 3;
@@ -411,10 +419,10 @@
             while (true) {
                 _lockConfig.Wait();
                 try {
-<<<<<<< HEAD
                     var content = _publishedNodesProvider.ReadContent();
                     var lastValidFileHash = _lastKnownFileHash;
                     var currentFileHash = GetChecksum(content);
+
                     if (currentFileHash != _lastKnownFileHash) {
                         _logger.Information("File {publishedNodesFile} has changed, last known hash {LastHash}, new hash {NewHash}, reloading...",
                             _legacyCliModel.PublishedNodesFile,
@@ -432,113 +440,25 @@
                                 throw; //pass it thru, to handle retries
                             }
                             catch (SerializerException ex) {
-                                _logger.Warning(ex, "Failed to deserialize {publishedNodesFile}, aborting reload...", _legacyCliModel.PublishedNodesFile);
+                                _logger.Warning(ex, "Failed to deserialize {publishedNodesFile}, aborting reload...",
+                                    _legacyCliModel.PublishedNodesFile);
                                 _lastKnownFileHash = lastValidFileHash;
                                 break;
-=======
-                    using (var fileStream = new FileStream(_legacyCliModel.PublishedNodesFile, FileMode.Open, FileAccess.Read, FileShare.Read)) {
-                        var content = fileStream.ReadAsString(Encoding.UTF8);
-                        var lastValidFileHash = _lastKnownFileHash;
-                        var currentFileHash = GetChecksum(content);
-                        if (currentFileHash != _lastKnownFileHash) {
-                            _logger.Information("File {publishedNodesFile} has changed, last known hash {LastHash}, new hash {NewHash}, reloading...",
-                                _legacyCliModel.PublishedNodesFile,
-                                _lastKnownFileHash,
-                                currentFileHash);
-
-                            _lastKnownFileHash = currentFileHash;
-                            var availableJobs = new Dictionary<string, JobProcessingInstructionModel>();
-                            var assignedJobs = new Dictionary<string, JobProcessingInstructionModel>();
-                            IEnumerable<PublishedNodesEntryModel> entries = null;
-                            if (!string.IsNullOrEmpty(content)) {
-                                try {
-                                    if (!File.Exists(_legacyCliModel.PublishedNodesSchemaFile)) {
-                                        _logger.Information("Validation schema file {PublishedNodesSchemaFile} does not " +
-                                            "exist or is disabled, ignoring validation of {publishedNodesFile} file...",
-                                        _legacyCliModel.PublishedNodesSchemaFile,
-                                        _legacyCliModel.PublishedNodesFile);
-                                        entries = _publishedNodesJobConverter.Read(content, null);
-                                    }
-                                    else {
-                                        using (var fileSchemaReader = new StreamReader(_legacyCliModel.PublishedNodesSchemaFile)) {
-                                            entries = _publishedNodesJobConverter.Read(content, fileSchemaReader);
-                                        }
-                                    }
-                                }
-                                catch (IOException) {
-                                    throw; //pass it thru, to handle retries
-                                }
-                                catch (SerializerException ex) {
-                                    _logger.Warning(ex, "Failed to deserialize {publishedNodesFile}, aborting reload...", 
-                                        _legacyCliModel.PublishedNodesFile);
-                                    _lastKnownFileHash = lastValidFileHash;
-                                    break;
-                                }
-
-                                var jobs = _publishedNodesJobConverter.ToWriterGroupJobs(entries, _legacyCliModel);
-
-                                _lockJobs.Wait();
-                                try {
-                                    if (jobs.Any()) {
-                                        foreach (var job in jobs) {
-                                            var newJob = ToJobProcessingInstructionModel(job);
-                                            if (string.IsNullOrEmpty(newJob?.Job?.Id)) {
-                                                continue;
-                                            }
-                                            var found = false;
-                                            foreach (var assignedJob in _assignedJobs) {
-                                                if (newJob.Job.Id == assignedJob.Value.Job.Id) {
-                                                    assignedJobs[assignedJob.Key] = newJob;
-                                                    found = true;
-                                                    break;
-                                                }
-                                            }
-                                            if (!found) {
-                                                availableJobs.TryAdd(newJob.Job.Id, newJob);
-                                            }
-                                        }
-                                    }
-                                    _availableJobs = availableJobs;
-                                    _assignedJobs = assignedJobs;
-                                    AdjustMaxWorkersAgentConfig();
-                                }
-                                finally {
-                                    _lockJobs.Release();
-                                }
-
-                                _publishedNodesEntrys.Clear();
-                                if (entries != null) {
-                                    _publishedNodesEntrys.AddRange(entries);
-                                }
-
-                            }
-                            else {
-                                _lockJobs.Wait();
-                                try {
-                                    _availableJobs.Clear();
-                                    _assignedJobs.Clear();
-                                }
-                                finally {
-                                    _lockJobs.Release();
-                                }
-
-                                _publishedNodesEntrys.Clear();
->>>>>>> 6a175b6a
                             }
 
                             RefreshJobs(entries);
                         }
                         else {
-<<<<<<< HEAD
-                            _availableJobs.Clear();
-                            _assignedJobs.Clear();
-=======
-                            //avoid double events from FileSystemWatcher
-                            if (lastWriteTime - _lastRead > TimeSpan.FromMilliseconds(10)) {
-                                _logger.Information("File {publishedNodesFile} has changed and content-hash" +
-                                    " is equal to last one, nothing to do", _legacyCliModel.PublishedNodesFile);
-                            }
->>>>>>> 6a175b6a
+                            _lockJobs.Wait();
+                            try {
+                                _availableJobs.Clear();
+                                _assignedJobs.Clear();
+                            }
+                            finally {
+                                _lockJobs.Release();
+                            }
+
+                            _publishedNodesEntrys.Clear();
                         }
 
                         TriggerAgentConfigUpdate();
@@ -546,7 +466,8 @@
                     else {
                         //avoid double events from FileSystemWatcher
                         if (lastWriteTime - _lastRead > TimeSpan.FromMilliseconds(10)) {
-                            _logger.Information("File {publishedNodesFile} has changed and content-hash is equal to last one, nothing to do", _legacyCliModel.PublishedNodesFile);
+                            _logger.Information("File {publishedNodesFile} has changed and content-hash" +
+                                " is equal to last one, nothing to do", _legacyCliModel.PublishedNodesFile);
                         }
                     }
                     _lastRead = lastWriteTime;
@@ -635,8 +556,9 @@
             _agentConfig.TriggerConfigUpdate(this, new EventArgs());
         }
 
-        private void ValidateRequest(IEnumerable<PublishedNodesEntryModel> request) {
-            var requestJson = JsonSerializer.Serialize(request);
+        private void ValidateRequest(PublishedNodesEntryModel request) {
+            var requestList = new List<PublishedNodesEntryModel> { request };
+            var requestJson = JsonSerializer.Serialize(requestList);
 
             // This will throw SerializerException if values of request fields are not conformant.
             DeserializePublishedNodes(requestJson);
@@ -648,43 +570,48 @@
             var sw = Stopwatch.StartNew();
             await _lockConfig.WaitAsync(ct).ConfigureAwait(false);
             try {
-<<<<<<< HEAD
+                // ToDo: Uncomment ValidateRequest() once our test requests pass validation.
                 // This will throw SerializerException if values of request fields are not conformant.
-                var requestList = new List<PublishedNodesEntryModel> { request };
-                //ValidateRequest(requestList);
-
-                var updatedPublishedNodesEntries = AddNodes(
-                    _publishedNodesEntrys,
-                    requestList
-                );
+                //ValidateRequest(request);
+
+                var dataSetFound = false;
+                var existingGroups = new List<PublishedNodesEntryModel>();
+                foreach (var entry in _publishedNodesEntrys) {
+                    // We may have several entries with the same DataSetGroup definition,
+                    // so we will add nodes only if the whole DataSet definition matches.
+                    if (IsSameDataSet(entry, request)) {
+                        // Create HashSet of nodes for this entry.
+                        var existingNodesSet = new HashSet<OpcNodeModel>(OpcNodeModelEx.Comparer);
+                        existingNodesSet.UnionWith(entry.OpcNodes);
+
+                        foreach (var nodeToAdd in request.OpcNodes) {
+                            if (!existingNodesSet.Contains(nodeToAdd)) {
+                                entry.OpcNodes.Add(nodeToAdd);
+                                existingNodesSet.Add(nodeToAdd);
+                            }
+                            else {
+                                _logger.Debug("Node \"{node}\" is already present for entry with \"{endpoint}\" endpoint.",
+                                    nodeToAdd.Id, entry.EndpointUrl);
+                            }
+                        }
+
+                        dataSetFound = true;
+                        existingGroups.Add(entry);
+                        break;
+                    }
+                }
+
+                if (!dataSetFound) {
+                    existingGroups.Add(request);
+                    _publishedNodesEntrys.Add(request);
+                }
 
                 // Update published nodes file.
-                var updatedContent = JsonSerializer.Serialize(updatedPublishedNodesEntries);
+                var updatedContent = JsonSerializer.Serialize(_publishedNodesEntrys);
                 _publishedNodesProvider.WriteContent(updatedContent, true);
 
-                // Update local state.
-                RefreshJobs(updatedPublishedNodesEntries);
-=======
-                var nodeFound = false;
-                var existingGroup = new List<PublishedNodesEntryModel>();
-                foreach (var entry in _publishedNodesEntrys) {
-                    if (entry.HasSameGroup(request)) {
-                        if (request.DataSetWriterId == entry.DataSetWriterId &&
-                            request.DataSetPublishingInterval == entry.DataSetPublishingInterval) {
-                            entry.OpcNodes.AddRange(request.OpcNodes);
-                            nodeFound = true;
-                        }
-                        existingGroup.Add(entry);
-                    }
-                }
-
-                if (!nodeFound) {
-                    existingGroup.Add(request);
-                    _publishedNodesEntrys.Add(request);
-                }
-                
                 var found = false;
-                var jobs = _publishedNodesJobConverter.ToWriterGroupJobs(existingGroup, _legacyCliModel);
+                var jobs = _publishedNodesJobConverter.ToWriterGroupJobs(existingGroups, _legacyCliModel);
                 if (jobs.Any()) {
                     await _lockJobs.WaitAsync(ct).ConfigureAwait(false);
                     try {
@@ -693,6 +620,7 @@
                             if (string.IsNullOrEmpty(newJob?.Job?.Id)) {
                                 continue;
                             }
+
                             foreach (var assignedJob in _assignedJobs) {
                                 if (newJob.Job.Id == assignedJob.Value.Job.Id) {
                                     _assignedJobs[assignedJob.Key] = newJob;
@@ -716,7 +644,6 @@
                 if (!found) {
                     throw new MethodCallStatusException((int)HttpStatusCode.NotFound, "Endpoint not found.");
                 }
->>>>>>> 6a175b6a
 
                 // fire config update so that the worker supervisor pickes up the changes ASAP
                 TriggerAgentConfigUpdate();
@@ -742,105 +669,59 @@
             var sw = Stopwatch.StartNew();
             await _lockConfig.WaitAsync(ct).ConfigureAwait(false);
             try {
-<<<<<<< HEAD
+                // ToDo: Uncomment ValidateRequest() once our test requests pass validation.
                 // This will throw SerializerException if values of request fields are not conformant.
-                var requestList = new List<PublishedNodesEntryModel> { request };
-                //ValidateRequest(requestList);
-
-                var updatedPublishedNodesEntries = RemoveNodes(
-                    _publishedNodesEntrys,
-                    requestList,
-                    out var entriesNotFound
-                );
+                //ValidateRequest(request);
+
+                // Create HashSet of nodes to remove.
+                var nodesToRemoveSet = new HashSet<OpcNodeModel>(OpcNodeModelEx.Comparer);
+                nodesToRemoveSet.UnionWith(request.OpcNodes);
+
+                // ToDo: Use clone of _publishedNodesEntrys. -> Need to test.
+                var updatedPublishedNodesEntries = new List<PublishedNodesEntryModel>();
+                updatedPublishedNodesEntries.AddRange(_publishedNodesEntrys);
+
+                var existingGroup = new List<PublishedNodesEntryModel>();
+
+                foreach (var entry in updatedPublishedNodesEntries) {
+                    // We may have several entries with the same DataSetGroup definition,
+                    // so we will remove nodes only if the whole DataSet definition matches.
+                    if (IsSameDataSet(entry, request)) {
+                        var updatedNodes = new List<OpcNodeModel>();
+
+                        foreach (var node in entry.OpcNodes) {
+                            if (nodesToRemoveSet.Contains(node)) {
+                                // Found a node. Remove it from hash set.
+                                nodesToRemoveSet.Remove(node);
+                            }
+                            else {
+                                updatedNodes.Add(node);
+                            }
+                        }
+
+                        entry.OpcNodes = updatedNodes;
+                        existingGroup.Add(entry);
+                    }
+                }
 
                 // Report error if there were entries that we were not able to find.
-                if (entriesNotFound.Count != 0) {
-                    var entriesNotFoundJson = JsonSerializer.Serialize(entriesNotFound);
+                if (nodesToRemoveSet.Count != 0) {
+                    request.OpcNodes = nodesToRemoveSet.ToList();
+                    var entriesNotFoundJson = JsonSerializer.Serialize(request);
                     throw new MethodCallStatusException(entriesNotFoundJson, (int)HttpStatusCode.NotFound, "Nodes not found");
-=======
-                var nodeFound = false;
-                var existingGroup = new List<PublishedNodesEntryModel>();
-                foreach (var entry in _publishedNodesEntrys.ToList()) {
-                    if (entry.HasSameGroup(request)) {
-                        if (request.DataSetWriterId == entry.DataSetWriterId &&
-                            request.DataSetPublishingInterval == entry.DataSetPublishingInterval) {
-                            foreach (var requestNode in request.OpcNodes) {
-                                foreach (var entryNode in entry.OpcNodes) {
-                                    if (requestNode.IsSame(entryNode, request.DataSetPublishingInterval)) {
-                                        entry.OpcNodes.Remove(entryNode);
-                                        nodeFound = true;
-                                        break;
-                                    }
-                                }
-                            }
-                        }
-                        existingGroup.Add(entry);
-                    }
->>>>>>> 6a175b6a
-                }
+                }
+
+                updatedPublishedNodesEntries = updatedPublishedNodesEntries.Where(entry => entry.OpcNodes.Count > 0).ToList();
+
+                _publishedNodesEntrys.Clear();
+                _publishedNodesEntrys.AddRange(updatedPublishedNodesEntries);
 
                 // Update published nodes file.
-                var updatedContent = JsonSerializer.Serialize(updatedPublishedNodesEntries);
+                var updatedContent = JsonSerializer.Serialize(_publishedNodesEntrys);
                 _publishedNodesProvider.WriteContent(updatedContent, true);
 
-<<<<<<< HEAD
                 // Update local state.
                 RefreshJobs(updatedPublishedNodesEntries);
-=======
-                foreach (var entry in existingGroup) {
-                    if (!entry.OpcNodes.Any()) {
-                        _publishedNodesEntrys.Remove(entry);
-                    }
-                }
-
-                var found = false;
-                await _lockJobs.WaitAsync(ct).ConfigureAwait(false);
-                try {
-                    var jobs = _publishedNodesJobConverter.ToWriterGroupJobs(existingGroup, _legacyCliModel);
-                    if (jobs.Any()) {
-                        foreach (var job in jobs) {
-                            var newJob = ToJobProcessingInstructionModel(job);
-                            if (string.IsNullOrEmpty(newJob?.Job?.Id)) {
-                                continue;
-                            }
-                            foreach (var assignedJob in _assignedJobs) {
-                                if (newJob.Job.Id == assignedJob.Value.Job.Id) {
-                                    _assignedJobs[assignedJob.Key] = newJob;
-                                    found = true;
-                                    break;
-                                }
-                            }
-                            if (!found) {
-                                if (_availableJobs.ContainsKey(newJob.Job.Id)) {
-                                    _availableJobs[newJob.Job.Id] = newJob;
-                                    found = true;
-                                }
-                            }
-                        }
-                    }
-
-                    if (!found) {
-                        var entryJobId = _publishedNodesJobConverter.
-                            ToConnectionModel(request, _legacyCliModel).CreateConnectionId();
-                        foreach (var assignedJob in _assignedJobs) {
-                            if (entryJobId == assignedJob.Value.Job.Id) {
-                                found = _assignedJobs.Remove(assignedJob.Key, out _);
-                                break;
-                            }
-                        }
-                        if (!found) {
-                            found = _availableJobs.Remove(entryJobId, out _);
-                        }
-                    }
-                }
-                finally {
-                    _lockJobs.Release();
-                }
-
-                if (!found) {
-                    throw new MethodCallStatusException((int)HttpStatusCode.NotFound, "Endpoint not found.");
-                }
->>>>>>> 6a175b6a
 
                 // fire config update so that the worker supervisor pickes up the changes ASAP
                 TriggerAgentConfigUpdate();
@@ -921,13 +802,9 @@
         private readonly IAgentConfigProvider _agentConfig;
         private readonly ILogger _logger;
         private readonly PublishedNodesJobConverter _publishedNodesJobConverter;
-<<<<<<< HEAD
         private readonly PublishedNodesProvider _publishedNodesProvider;
-        private readonly SemaphoreSlim _lock;
-=======
         private readonly SemaphoreSlim _lockJobs;
         private readonly SemaphoreSlim _lockConfig;
->>>>>>> 6a175b6a
         private readonly List<PublishedNodesEntryModel> _publishedNodesEntrys;
         private Dictionary<string, JobProcessingInstructionModel> _assignedJobs;
         private Dictionary<string, JobProcessingInstructionModel> _availableJobs;
