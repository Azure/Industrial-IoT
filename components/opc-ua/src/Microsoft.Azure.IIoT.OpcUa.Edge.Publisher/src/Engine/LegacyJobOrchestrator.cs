// ------------------------------------------------------------
//  Copyright (c) Microsoft Corporation.  All rights reserved.
//  Licensed under the MIT License (MIT). See License.txt in the repo root for license information.
// ------------------------------------------------------------

namespace Microsoft.Azure.IIoT.OpcUa.Edge.Publisher.Engine {
    using Microsoft.Azure.IIoT.Agent.Framework;
    using Microsoft.Azure.IIoT.Agent.Framework.Models;
    using Microsoft.Azure.IIoT.Exceptions;
    using Microsoft.Azure.IIoT.OpcUa.Core.Models;
    using Microsoft.Azure.IIoT.OpcUa.Edge.Publisher;
    using Microsoft.Azure.IIoT.OpcUa.Edge.Publisher.Models;
    using Microsoft.Azure.IIoT.OpcUa.Edge.Publisher.Storage;
    using Microsoft.Azure.IIoT.OpcUa.Publisher.Config.Models;
    using Microsoft.Azure.IIoT.OpcUa.Publisher.Models;
    using Microsoft.Azure.IIoT.Serializers;
    using Serilog;
    using System;
    using System.Collections.Generic;
    using System.Diagnostics;
    using System.IO;
    using System.Linq;
    using System.Net;
    using System.Security.Cryptography;
    using System.Text;
    using System.Threading;
    using System.Threading.Tasks;

    /// <summary>
    /// Job orchestrator the represents the legacy publishednodes.json with legacy command line arguments as job.
    /// </summary>
    public class LegacyJobOrchestrator : IJobOrchestrator, IPublisherConfigServices, IDisposable {
        /// <summary>
        /// Creates a new class of the LegacyJobOrchestrator.
        /// </summary>
        public LegacyJobOrchestrator(PublishedNodesJobConverter publishedNodesJobConverter,
            ILegacyCliModelProvider legacyCliModelProvider, IAgentConfigProvider agentConfigProvider,
            IJobSerializer jobSerializer, ILogger logger, IPublishedNodesProvider publishedNodesProvider,
            IJsonSerializer jsonSerializer
        ) {
            _publishedNodesJobConverter = publishedNodesJobConverter
                ?? throw new ArgumentNullException(nameof(publishedNodesJobConverter));
            _legacyCliModel = legacyCliModelProvider.LegacyCliModel
                    ?? throw new ArgumentNullException(nameof(legacyCliModelProvider));
            _agentConfig = agentConfigProvider
                    ?? throw new ArgumentNullException(nameof(agentConfigProvider));

            _jobSerializer = jobSerializer ?? throw new ArgumentNullException(nameof(jobSerializer));
            _logger = logger ?? throw new ArgumentNullException(nameof(logger));
            _publishedNodesProvider = publishedNodesProvider ?? throw new ArgumentNullException(nameof(publishedNodesProvider));
            _jsonSerializer = jsonSerializer ?? throw new ArgumentNullException(nameof(jsonSerializer));

            _availableJobs = new Dictionary<string, JobProcessingInstructionModel>();
            _assignedJobs = new Dictionary<string, JobProcessingInstructionModel>();

            _lockConfig = new SemaphoreSlim(1, 1);
            _lockJobs = new SemaphoreSlim(1, 1);

            _publishedNodesEntries = new List<PublishedNodesEntryModel>();
            _publisherDiagnosticInfo = new Dictionary<string, JobDiagnosticInfoModel>();

            RefreshJobFromFile();
            _publishedNodesProvider.Changed += _fileSystemWatcher_Changed;
            _publishedNodesProvider.Created += _fileSystemWatcher_Created;
            _publishedNodesProvider.Renamed += _fileSystemWatcher_Renamed;
            _publishedNodesProvider.Deleted += _fileSystemWatcher_Deleted;
            _publishedNodesProvider.EnableRaisingEvents = true;
        }

        /// <summary>
        /// Gets the next available job - this will always return the job representation of the legacy publishednodes.json
        /// along with legacy command line arguments.
        /// </summary>
        public async Task<JobProcessingInstructionModel> GetAvailableJobAsync(string workerId, JobRequestModel request, CancellationToken ct = default) {
            await _lockJobs.WaitAsync(ct).ConfigureAwait(false);
            try {
                ct.ThrowIfCancellationRequested();
                if (_assignedJobs.TryGetValue(workerId, out var job)) {
                    return job;
                }
                if (_availableJobs.Any() && _availableJobs.Remove(_availableJobs.First().Key, out job)) {
                    _assignedJobs.AddOrUpdate(workerId, job);
                    return job;
                }
                else {
                    // There are no available jobs or we were not able to get a job from _availableJobs.
                    return null;
                }
            }
            catch (OperationCanceledException) {
                _logger.Information("Operation GetAvailableJobAsync was canceled");
                throw;
            }
            catch (Exception e) {
                _logger.Error(e, "Error while looking for available jobs, for {Worker}", workerId);
                throw;
            }
            finally {
                _lockJobs.Release();
            }
        }

        /// <summary>
        /// Receives the heartbeat from the LegacyJobOrchestrator, JobProcess; used to control lifetime of job (cancel, restart, keep).
        /// Used also to receive the diagnostic info
        /// </summary>
<<<<<<< HEAD
        public async Task<HeartbeatResultModel> SendHeartbeatAsync(HeartbeatModel heartbeat, CancellationToken ct = default) {
=======
        /// <param name="heartbeat"></param>
        /// <param name="diagInfo"></param>
        /// <param name="ct"></param>
        /// <returns></returns>
        public async Task<HeartbeatResultModel> SendHeartbeatAsync(
            HeartbeatModel heartbeat, 
            JobDiagnosticInfoModel diagInfo, 
            CancellationToken ct = default
        ) {
>>>>>>> 1894c8f4
            if (heartbeat == null || heartbeat.Worker == null) {
                throw new ArgumentNullException(nameof(heartbeat));
            }
            await _lockJobs.WaitAsync(ct).ConfigureAwait(false);
            try {
                ct.ThrowIfCancellationRequested();
                HeartbeatResultModel heartbeatResultModel;
                JobProcessingInstructionModel job = null;
                if (heartbeat.Job != null) {
                    if (_assignedJobs.TryGetValue(heartbeat.Worker.WorkerId, out job)) {
                        if (job.Job.GetHashSafe() == heartbeat.Job.JobHash) {
                            // JobProcess should keep working
                            heartbeatResultModel = new HeartbeatResultModel {
                                HeartbeatInstruction = HeartbeatInstruction.Keep,
                                LastActiveHeartbeat = DateTime.UtcNow,
                                UpdatedJob = null,
                            };
                        }
                        else {
                            if (job.Job.Id == heartbeat.Job.JobId) {
                                // JobProcess have to finished current and process new job (if job != null) otherwise complete
                                //  TODO: since just the content of the datasets is changed, just trigger a job update
                                heartbeatResultModel = new HeartbeatResultModel {
                                    HeartbeatInstruction = HeartbeatInstruction.Update,
                                    LastActiveHeartbeat = DateTime.UtcNow,
                                    UpdatedJob = job,
                                };
                            }
                            else {
                                // JobProcess have to finished current and process new job (if job != null) otherwise complete
                                heartbeatResultModel = new HeartbeatResultModel {
                                    HeartbeatInstruction = HeartbeatInstruction.CancelProcessing,
                                    LastActiveHeartbeat = DateTime.UtcNow,
                                    UpdatedJob = job,
                                };
                            }
                        }
                    }
                    else {
                        heartbeatResultModel = new HeartbeatResultModel {
                            HeartbeatInstruction = HeartbeatInstruction.CancelProcessing,
                            LastActiveHeartbeat = DateTime.UtcNow,
                            UpdatedJob = null,
                        };
                    }
                }
                else {
                    // usecase when called from Timer of Worker instead of JobProcess
                    heartbeatResultModel = new HeartbeatResultModel {
                        HeartbeatInstruction = HeartbeatInstruction.Keep,
                        LastActiveHeartbeat = DateTime.UtcNow,
                        UpdatedJob = null,
                    };
                }
                if (diagInfo != null) {
                    foreach (var assignedJob in _assignedJobs) {

                        if (diagInfo.Id == assignedJob.Value.Job.Id) {
                            _publisherDiagnosticInfo.AddOrUpdate(assignedJob.Value.Job.Id, diagInfo);
                        }
                    }
                }

                _logger.Debug("Worker update with {heartbeatInstruction} instruction for job {jobId}.",
                    heartbeatResultModel?.HeartbeatInstruction, job?.Job?.Id);

                return heartbeatResultModel;
            }
            catch (OperationCanceledException) {
                _logger.Information("Operation SendHeartbeatAsync was canceled.");
                throw;
            }
            catch (Exception e) {
                _logger.Error(e, "Exception while handling worker heartbeat.");
                throw;
            }
            finally {
                _lockJobs.Release();
            }
        }

        /// <inheritdoc/>
        public void Dispose() {
            if (_publishedNodesProvider != null) {
                _publishedNodesProvider.EnableRaisingEvents = false;
                _publishedNodesProvider.Changed -= _fileSystemWatcher_Changed;
                _publishedNodesProvider.Created -= _fileSystemWatcher_Created;
                _publishedNodesProvider.Renamed -= _fileSystemWatcher_Renamed;
                _publishedNodesProvider.Deleted -= _fileSystemWatcher_Deleted;
            }
            _lockConfig?.Dispose();
            _lockJobs?.Dispose();
        }

        private void _fileSystemWatcher_Changed(object sender, FileSystemEventArgs e) {
            _logger.Debug("File {publishedNodesFile} changed. Triggering file refresh ...", _legacyCliModel.PublishedNodesFile);
            RefreshJobFromFile();
        }

        private void _fileSystemWatcher_Created(object sender, FileSystemEventArgs e) {
            _logger.Debug("File {publishedNodesFile} created. Triggering file refresh ...", _legacyCliModel.PublishedNodesFile);
            RefreshJobFromFile();
        }

        private void _fileSystemWatcher_Renamed(object sender, FileSystemEventArgs e) {
            _logger.Debug("File {publishedNodesFile} renamed. Triggering file refresh ...", _legacyCliModel.PublishedNodesFile);
            RefreshJobFromFile();
        }

        private void _fileSystemWatcher_Deleted(object sender, FileSystemEventArgs e) {
            _logger.Debug("File {publishedNodesFile} deleted. Clearing configuration ...", _legacyCliModel.PublishedNodesFile);
            _lockConfig.Wait();
            try {
                _publishedNodesEntries.Clear();
                _lastKnownFileHash = string.Empty;
                _lockJobs.Wait();
                try {
                    _availableJobs.Clear();
                    _assignedJobs.Clear();
                    _publisherDiagnosticInfo.Clear();
                }
                finally {
                    _lockJobs.Release();
                }
            }
            finally {
                _lockConfig.Release();
            }
        }

        private static string GetChecksum(string content) {
            if (string.IsNullOrEmpty(content)) {
                return null;
            }
            var sha = new SHA256Managed();
            var checksum = sha.ComputeHash(Encoding.UTF8.GetBytes(content));
            return BitConverter.ToString(checksum).Replace("-", string.Empty);
        }

        /// <summary>
        /// Deserialize string representing published nodes file into PublishedNodesEntryModel entries and
        /// run schema validation if that is enables.
        /// </summary>
        private IEnumerable<PublishedNodesEntryModel> DeserializePublishedNodes(string content) {
            bool ioErrorEncountered = false;
            if (File.Exists(_legacyCliModel.PublishedNodesSchemaFile)) {
                try {
                    using (var fileSchemaReader = new StreamReader(_legacyCliModel.PublishedNodesSchemaFile)) {
                        return _publishedNodesJobConverter.Read(content, fileSchemaReader);
                    }
                }
                catch (IOException e) {
                    _logger.Warning(e, "File IO exception when reading published nodes schema file at \"{path}\"." +
                        "Falling back to deserializing content of published nodes file without schema validation.",
                        _legacyCliModel.PublishedNodesSchemaFile);
                    ioErrorEncountered = true;
                }
            }

            // Deserialize without schema validation.
            if (!ioErrorEncountered) {
                _logger.Information("Validation schema file {PublishedNodesSchemaFile} does not exist or is disabled, " +
                    "ignoring validation of {publishedNodesFile} file.",
                    _legacyCliModel.PublishedNodesSchemaFile, _legacyCliModel.PublishedNodesFile);
            }

            return _publishedNodesJobConverter.Read(content, null);
        }

        private void RefreshJobs(IEnumerable<PublishedNodesEntryModel> entries) {
            var availableJobs = new Dictionary<string, JobProcessingInstructionModel>();
            var assignedJobs = new Dictionary<string, JobProcessingInstructionModel>();
            var publisherDiagnosticInfo = new Dictionary<string, JobDiagnosticInfoModel>();

            var jobs = _publishedNodesJobConverter.ToWriterGroupJobs(entries, _legacyCliModel);

            _lockJobs.Wait();
            try {
                // Create JobId to WorkerId dictionary for fast lookup.
                var jobIdDict = _assignedJobs
                    .Select(kvp => Tuple.Create(kvp.Value.Job.Id, kvp.Key))
                    .ToDictionary(tuple => tuple.Item1);

                if (jobs.Any()) {
                    foreach (var job in jobs) {
                        var newJob = ToJobProcessingInstructionModel(job);
                        if (string.IsNullOrEmpty(newJob?.Job?.Id)) {
                            continue;
                        }

                        var newJobId = newJob.Job.Id;
                        if (jobIdDict.ContainsKey(newJobId)) {
                            assignedJobs[jobIdDict[newJobId].Item2] = newJob;
                            if (_publisherDiagnosticInfo.ContainsKey(newJobId)) {
                                publisherDiagnosticInfo.Add(newJobId, _publisherDiagnosticInfo[newJobId]);
                            }
                        }
                        else {
                            availableJobs.Add(newJobId, newJob);
                        }
                    }
                }

                // Update local state.
                _availableJobs = availableJobs;
                _assignedJobs = assignedJobs;
                _publisherDiagnosticInfo = publisherDiagnosticInfo;

                AdjustMaxWorkersAgentConfig();
            }
            finally {
                _lockJobs.Release();
            }
        }

        private void RefreshJobFromFile() {
            var retryCount = 3;
            var lastWriteTime = _publishedNodesProvider.GetLastWriteTime();
            while (true) {
                _lockConfig.Wait();
                try {
                    var content = _publishedNodesProvider.ReadContent();
                    var lastValidFileHash = _lastKnownFileHash;
                    var currentFileHash = GetChecksum(content);

                    if (currentFileHash != _lastKnownFileHash) {
                        _logger.Information("File {publishedNodesFile} has changed, last known hash {LastHash}, new hash {NewHash}, reloading...",
                            _legacyCliModel.PublishedNodesFile,
                            _lastKnownFileHash,
                            currentFileHash);

                        _lastKnownFileHash = currentFileHash;
                        if (!string.IsNullOrEmpty(content)) {
                            List<PublishedNodesEntryModel> entries = null;

                            try {
                                entries = DeserializePublishedNodes(content).ToList();
                            }
                            catch (IOException) {
                                throw; //pass it thru, to handle retries
                            }
                            catch (SerializerException ex) {
                                _logger.Warning(ex, "Failed to deserialize {publishedNodesFile}, aborting reload...",
                                    _legacyCliModel.PublishedNodesFile);
                                _lastKnownFileHash = lastValidFileHash;
                                break;
                            }

                            // Remove entries with null or empty OpcNodes.
                            entries.RemoveAll(entry => entry.OpcNodes == null || entry.OpcNodes.Count == 0);

                            _publishedNodesEntries.Clear();
                            _publishedNodesEntries.AddRange(entries);

                            RefreshJobs(entries);
                        }
                        else {
                            _lockJobs.Wait();
                            try {
                                _availableJobs.Clear();
                                _assignedJobs.Clear();
                                _publisherDiagnosticInfo.Clear();
                            }
                            finally {
                                _lockJobs.Release();
                            }

                            _publishedNodesEntries.Clear();
                        }

                        // fire config update so that the worker supervisor pickes up the changes ASAP
                        TriggerAgentConfigUpdate();
                    }
                    else {
                        //avoid double events from FileSystemWatcher
                        if (lastWriteTime - _lastRead > TimeSpan.FromMilliseconds(10)) {
                            _logger.Information("File {publishedNodesFile} has changed and content-hash" +
                                " is equal to last one, nothing to do", _legacyCliModel.PublishedNodesFile);
                        }
                    }
                    _lastRead = lastWriteTime;
                    break;
                }
                catch (IOException ex) {
                    retryCount--;
                    if (retryCount > 0) {
                        _logger.Warning(ex, "Error while loading job from file. Retrying...");
                        Task.Delay(500).GetAwaiter().GetResult();
                    }
                    else {
                        _logger.Error(ex, "Error while loading job from file. Retry expired, giving up.");
                        break;
                    }
                }
                catch (SerializerException sx) {
                    _logger.Error(sx, "SerializerException while loading job from file.");
                    break;
                }
                catch (Exception e) {
                    _logger.Error(e, "Error while reloading {PublishedNodesFile}. Reseting the configuration.",
                        _legacyCliModel.PublishedNodesFile);
                    _lockJobs.Wait();
                    try {
                        _availableJobs.Clear();
                        _assignedJobs.Clear();
                        _publisherDiagnosticInfo.Clear();
                    }
                    finally {
                        _lockJobs.Release();
                    }
                    _publishedNodesEntries.Clear();
                    _lastKnownFileHash = string.Empty;
                    break;
                }
                finally {
                    _lockConfig.Release();
                }
            }
        }

        private JobProcessingInstructionModel ToJobProcessingInstructionModel (WriterGroupJobModel job){
            if (job == null) {
                return null;
            }

            var jobId = job.GetJobId();

            job.WriterGroup.DataSetWriters.ForEach(d => {
                d.DataSet.ExtensionFields ??= new Dictionary<string, string>();
                d.DataSet.ExtensionFields["PublisherId"] = jobId;
                d.DataSet.ExtensionFields["DataSetWriterId"] = d.DataSetWriterId;
            });
            var dataSetWriters = string.Join(", ", job.WriterGroup.DataSetWriters.Select(w => w.DataSetWriterId));
            _logger.Information("Job {jobId} loaded with dataSetGroup {group} with dataSetWriters {dataSetWriters}",
                jobId, job.WriterGroup.WriterGroupId, dataSetWriters);
            var serializedJob = _jobSerializer.SerializeJobConfiguration(job, out var jobConfigurationType);

            return new JobProcessingInstructionModel {
                    Job = new JobInfoModel {
                        Demands = new List<DemandModel>(),
                        Id = jobId,
                        JobConfiguration = serializedJob,
                        JobConfigurationType = jobConfigurationType,
                        LifetimeData = new JobLifetimeDataModel(),
                        Name = jobId,
                        RedundancyConfig = new RedundancyConfigModel { DesiredActiveAgents = 1, DesiredPassiveAgents = 0 },
                    },
                    ProcessMode = ProcessMode.Active,
                };
        }

        /// <summary>
        /// Adjust the configuration of max workers in the Agent's config
        /// </summary>
        private void AdjustMaxWorkersAgentConfig() {
            if (_agentConfig.Config.MaxWorkers < _availableJobs.Count + _assignedJobs.Count) {
                _agentConfig.Config.MaxWorkers = _availableJobs.Count + _assignedJobs.Count;
            }
        }

        /// <summary>
        /// Notify the worker supervisor about a configuration change
        /// </summary>
        private void TriggerAgentConfigUpdate() {
            _agentConfig.TriggerConfigUpdate(this, new EventArgs());
        }

        private void ValidateRequest(PublishedNodesEntryModel request) {
            var requestList = new List<PublishedNodesEntryModel> { request };
            var requestJson = _jsonSerializer.SerializeToString(requestList);

            // This will throw SerializerException if values of request fields are not conformant.
            DeserializePublishedNodes(requestJson);
        }

        /// <summary>
        /// Persist _publishedNodesEntries to published nodes file.
        /// </summary>
        /// <remarks>
        /// Note that the method assumes that it is called from a locked block on _lockConfig.
        /// So please acquire the lock on _lockConfig before performing the call.
        /// </remarks>
        private void PersistPublishedNodes() {
            var updatedContent = _jsonSerializer.SerializeToString(_publishedNodesEntries, SerializeOption.Indented);
            _publishedNodesProvider.WriteContent(updatedContent, true);

            // Update _lastKnownFileHash
            _lastKnownFileHash = GetChecksum(updatedContent);
        }

        /// <inheritdoc/>
        public async Task<List<string>> PublishNodesAsync(PublishedNodesEntryModel request, CancellationToken ct = default) {
            _logger.Information("{nameof} method triggered ... ", nameof(PublishNodesAsync));
            var sw = Stopwatch.StartNew();

            if (request is null || request.OpcNodes is null || request.OpcNodes.Count == 0) {
                var message = request is null
                    ? kNullRequestMessage
                    : kNullOrEmptyOpcNodesMessage;

                _logger.Information("{nameof} method finished in {elapsed}", nameof(PublishNodesAsync), sw.Elapsed);
                sw.Stop();

                throw new MethodCallStatusException((int)HttpStatusCode.BadRequest, message);
            }

            await _lockConfig.WaitAsync(ct).ConfigureAwait(false);
            var response = new List<string>();
            try {
                // ToDo: Uncomment ValidateRequest() once our test requests pass validation.
                // This will throw SerializerException if values of request fields are not conformant.
                //ValidateRequest(request);

                var dataSetFound = false;
                var existingGroups = new List<PublishedNodesEntryModel>();
                foreach (var entry in _publishedNodesEntries) {
                    if (entry.HasSameGroup(request)) {
                        // We may have several entries with the same DataSetGroup definition,
                        // so we will add nodes only if the whole DataSet definition matches.
                        if (entry.HasSameDataSet(request)) {
                            // Create HashSet of nodes for this entry.
                            var existingNodesSet = new HashSet<OpcNodeModel>(OpcNodeModelEx.Comparer);
                            existingNodesSet.UnionWith(entry.OpcNodes);

                            foreach (var nodeToAdd in request.OpcNodes) {
                                if (!existingNodesSet.Contains(nodeToAdd)) {
                                    entry.OpcNodes.Add(nodeToAdd);
                                    existingNodesSet.Add(nodeToAdd);
                                }
                                else {
                                    _logger.Debug("Node \"{node}\" is already present for entry with \"{endpoint}\" endpoint.",
                                        nodeToAdd.Id, entry.EndpointUrl);
                                }
                            }

                            dataSetFound = true;
                        }

                        // Even if DataSets did not match, we need to add this entry to existingGroups
                        // so that generated job definition is complete.
                        existingGroups.Add(entry);
                    }
                }

                if (!dataSetFound) {
                    existingGroups.Add(request);
                    _publishedNodesEntries.Add(request);
                }

                PersistPublishedNodes();

                var found = false;
                var jobs = _publishedNodesJobConverter.ToWriterGroupJobs(existingGroups, _legacyCliModel);

                if (jobs.Any()) {
                    await _lockJobs.WaitAsync(ct).ConfigureAwait(false);
                    try {
                        foreach (var job in jobs) {
                            var newJob = ToJobProcessingInstructionModel(job);
                            if (string.IsNullOrEmpty(newJob?.Job?.Id)) {
                                continue;
                            }

                            foreach (var assignedJob in _assignedJobs) {
                                if (newJob.Job.Id == assignedJob.Value.Job.Id) {
                                    _assignedJobs[assignedJob.Key] = newJob;
                                    found = true;
                                    break;
                                }
                            }
                            if (!found) {
                                _availableJobs.AddOrUpdate(newJob.Job.Id, newJob);
                                found = true;
                            }
                        }
                        if (found) {
                            AdjustMaxWorkersAgentConfig();
                        }
                    }
                    finally {
                        _lockJobs.Release();
                    }
                }

                if (!found) {
                    throw new MethodCallStatusException((int)HttpStatusCode.NotFound,
                        $"Endpoint not found: {request.EndpointUrl}");
                }

                // fire config update so that the worker supervisor pickes up the changes ASAP
                TriggerAgentConfigUpdate();
                response.Add($"Publishing succeeded for EndpointUrl: {request.EndpointUrl}");
            }
            catch (MethodCallStatusException) {
                throw;
            }
            catch (Exception e) {
                throw new MethodCallStatusException((int)HttpStatusCode.BadRequest, e.Message);
            }
            finally {
                _logger.Information("{nameof} method finished in {elapsed}", nameof(PublishNodesAsync), sw.Elapsed);
                sw.Stop();
                _lockConfig.Release();
            }

            return response;
        }

        /// <inheritdoc/>
        public async Task<List<string>> UnpublishNodesAsync(PublishedNodesEntryModel request, CancellationToken ct = default) {
            _logger.Information("{nameof} method triggered ...", nameof(UnpublishNodesAsync));
            var sw = Stopwatch.StartNew();

            if (request is null || request.OpcNodes is null || request.OpcNodes.Count == 0) {
                var message = request is null
                    ? kNullRequestMessage
                    : kNullOrEmptyOpcNodesMessage;

                _logger.Information("{nameof} method finished in {elapsed}", nameof(UnpublishNodesAsync), sw.Elapsed);
                sw.Stop();

                throw new MethodCallStatusException((int)HttpStatusCode.BadRequest, message);
            }

            await _lockConfig.WaitAsync(ct).ConfigureAwait(false);
            var response = new List<string>();
            try {
                // ToDo: Uncomment ValidateRequest() once our test requests pass validation.
                // This will throw SerializerException if values of request fields are not conformant.
                //ValidateRequest(request);

                // Create HashSet of nodes to remove.
                var nodesToRemoveSet = new HashSet<OpcNodeModel>(OpcNodeModelEx.Comparer);
                nodesToRemoveSet.UnionWith(request.OpcNodes);

                // Perform first pass to determine if we can find all nodes to remove.
                var matchingGroups = new List<PublishedNodesEntryModel>();
                foreach (var entry in _publishedNodesEntries) {
                    if (entry.HasSameGroup(request)) {
                        // We may have several entries with the same DataSetGroup definition,
                        // so we will remove nodes only if the whole DataSet definition matches.
                        if (entry.HasSameDataSet(request)) {
                            foreach (var node in entry.OpcNodes) {
                                if (nodesToRemoveSet.Contains(node)) {
                                    // Found a node. Remove it from hash set.
                                    nodesToRemoveSet.Remove(node);
                                }
                            }

                            matchingGroups.Add(entry);
                        }
                    }
                }

                // Report error if no matching endpoint was found.
                if (matchingGroups.Count == 0) {
                    throw new MethodCallStatusException((int)HttpStatusCode.NotFound,
                        $"Endpoint not found: {request.EndpointUrl}");
                }

                // Report error if there were entries that we were not able to find.
                if (nodesToRemoveSet.Count != 0) {
                    request.OpcNodes = nodesToRemoveSet.ToList();
                    var entriesNotFoundJson = _jsonSerializer.SerializeToString(request);
                    throw new MethodCallStatusException(entriesNotFoundJson, (int)HttpStatusCode.NotFound, "Nodes not found");
                }

                // Create HashSet of nodes to remove again for the second pass.
                nodesToRemoveSet.Clear();
                nodesToRemoveSet.UnionWith(request.OpcNodes);

                // Perform second pass and remove entries this time.
                var existingGroups = new List<PublishedNodesEntryModel>();
                foreach (var entry in _publishedNodesEntries) {
                    if (entry.HasSameGroup(request)) {
                        // We may have several entries with the same DataSetGroup definition,
                        // so we will remove nodes only if the whole DataSet definition matches.
                        if (entry.HasSameDataSet(request)) {
                            var updatedNodes = new List<OpcNodeModel>();

                            foreach (var node in entry.OpcNodes) {
                                if (nodesToRemoveSet.Contains(node)) {
                                    // Found a node. Remove it from hash set.
                                    nodesToRemoveSet.Remove(node);
                                }
                                else {
                                    updatedNodes.Add(node);
                                }
                            }

                            entry.OpcNodes = updatedNodes;
                        }

                        // Even if DataSets did not match, we need to add this entry to existingGroups
                        // so that generated job definition is complete.
                        existingGroups.Add(entry);
                    }
                }

                // Remove entries without nodes.
                _publishedNodesEntries.RemoveAll(entry => entry.OpcNodes == null || entry.OpcNodes.Count == 0);

                PersistPublishedNodes();

                var found = false;
                var jobs = _publishedNodesJobConverter.ToWriterGroupJobs(existingGroups, _legacyCliModel);

                await _lockJobs.WaitAsync(ct).ConfigureAwait(false);
                try {
                    if (jobs.Any()) {
                        foreach (var job in jobs) {
                            var newJob = ToJobProcessingInstructionModel(job);
                            if (string.IsNullOrEmpty(newJob?.Job?.Id)) {
                                continue;
                            }

                            foreach (var assignedJob in _assignedJobs) {
                                if (newJob.Job.Id == assignedJob.Value.Job.Id) {
                                    _assignedJobs[assignedJob.Key] = newJob;
                                    found = true;
                                    break;
                                }
                            }
                            if (!found && _availableJobs.ContainsKey(newJob.Job.Id)) {
                                _availableJobs[newJob.Job.Id] = newJob;
                                found = true;
                            }
                        }
                    }

                    // In the case that all OpcNodes entries were removed from existingGroups
                    // ToWriterGroupJobs() will return an empty result. So we need to manually
                    // remove corresponsing entries from _assignedJobs and _availableJobs.
                    if (!found) {
                        var entryJobId = _publishedNodesJobConverter.
                            ToConnectionModel(request, _legacyCliModel).CreateConnectionId();
                        foreach (var assignedJob in _assignedJobs) {
                            if (entryJobId == assignedJob.Value.Job.Id) {
                                found = _assignedJobs.Remove(assignedJob.Key, out _);
                                _publisherDiagnosticInfo.Remove(assignedJob.Key, out _);
                                break;
                            }
                        }
                        if (!found) {
                            found = _availableJobs.Remove(entryJobId, out _);
                        }
                    }
                }
                finally {
                    _lockJobs.Release();
                }

                if (!found) {
                    throw new MethodCallStatusException((int)HttpStatusCode.NotFound,
                        $"Endpoint not found: {request.EndpointUrl}");
                }

                // fire config update so that the worker supervisor pickes up the changes ASAP
                TriggerAgentConfigUpdate();
                response.Add($"Unpublishing succeeded for EndpointUrl: {request.EndpointUrl}");
            }
            catch (MethodCallStatusException) {
                throw;
            }
            catch (Exception e) {
                throw new MethodCallStatusException((int)HttpStatusCode.BadRequest, e.Message);
            }
            finally {
                _logger.Information("{nameof} method finished in {elapsed}", nameof(UnpublishNodesAsync), sw.Elapsed);
                sw.Stop();
                _lockConfig.Release();
            }

            return response;
        }

        /// <inheritdoc/>
        public async Task<List<string>> UnpublishAllNodesAsync(
            PublishedNodesEntryModel request,
            CancellationToken ct) {
            _logger.Information("{nameof} method triggered", nameof(UnpublishAllNodesAsync));
            var sw = Stopwatch.StartNew();
            await _lockConfig.WaitAsync(ct).ConfigureAwait(false);
            var response = new List<string>();
            try {

                var found = false;
                // Perform pass to determine existing groups
                var matchingGroups = new List<PublishedNodesEntryModel>();
                foreach (var entry in _publishedNodesEntries) {
                    if (entry.HasSameGroup(request)) {
                        // We may have several entries with the same DataSetGroup definition,
                        // so we will remove nodes only if the whole DataSet definition matches.
                        if (entry.HasSameDataSet(request)) {
                            entry.OpcNodes.Clear();
                            found = true;
                        }
                        matchingGroups.Add(entry);
                    }
                }

                // Report error if there were entries that did not have any nodes
                if (!found) {
                    throw new MethodCallStatusException((int)HttpStatusCode.NotFound, $"Endpoint or node not found: {request.EndpointUrl}");
                }

                // Remove entries without nodes.
                _publishedNodesEntries.RemoveAll(entry => (entry.OpcNodes == null || entry.OpcNodes.Count == 0));

                PersistPublishedNodes();

                found = false;
                var jobs = _publishedNodesJobConverter.ToWriterGroupJobs(matchingGroups, _legacyCliModel);

                await _lockJobs.WaitAsync(ct).ConfigureAwait(false);
                try {
                    if (jobs.Any()) {
                        foreach (var job in jobs) {
                            var newJob = ToJobProcessingInstructionModel(job);
                            if (string.IsNullOrEmpty(newJob?.Job?.Id)) {
                                continue;
                            }

                            foreach (var assignedJob in _assignedJobs) {
                                if (newJob.Job.Id == assignedJob.Value.Job.Id) {
                                    _assignedJobs[assignedJob.Key] = newJob;
                                    found = true;
                                    break;
                                }
                            }
                            if (!found && _availableJobs.ContainsKey(newJob.Job.Id)) {
                                _availableJobs[newJob.Job.Id] = newJob;
                                found = true;
                            }
                        }
                    }

                    if (!found) {
                        var entryJobId = _publishedNodesJobConverter.
                            ToConnectionModel(request, _legacyCliModel).CreateConnectionId();
                        foreach (var assignedJob in _assignedJobs) {
                            if (entryJobId == assignedJob.Value.Job.Id) {
                                found = _assignedJobs.Remove(assignedJob.Key, out _);
                                break;
                            }
                        }
                        if (!found) {
                            found = _availableJobs.Remove(entryJobId, out _);
                        }
                    }
                }
                finally {
                    _lockJobs.Release();
                }

                if (!found) {
                    throw new MethodCallStatusException((int)HttpStatusCode.NotFound,
                        $"Endpoint not found: {request.EndpointUrl}");
                }

                // fire config update so that the worker supervisor pickes up the changes ASAP
                TriggerAgentConfigUpdate();
                response.Add($"Unpublishing all nodes succeeded for EndpointUrl: {request.EndpointUrl}");
            }
            catch (MethodCallStatusException) {
                throw;
            }
            catch (Exception e) {
                throw new MethodCallStatusException((int)HttpStatusCode.BadRequest, e.Message);
            }
            finally {
                _logger.Information("{nameof} method finished in {elapsed}", nameof(UnpublishAllNodesAsync), sw.Elapsed);
                sw.Stop();
                _lockConfig.Release();
            }

            return response;
        }

        /// <inheritdoc/>
        public async Task<List<string>> AddOrUpdateEndpointsAsync(
            List<PublishedNodesEntryModel> request,
            CancellationToken ct = default) {

            var methodName = nameof(AddOrUpdateEndpointsAsync);
            _logger.Information("{methodName} method triggered ... ", methodName);
            var sw = Stopwatch.StartNew();

            if (request is null) {
                _logger.Information("{methodName} method finished in {elapsed}", methodName, sw.Elapsed);
                sw.Stop();

                throw new MethodCallStatusException((int)HttpStatusCode.BadRequest, kNullRequestMessage);
            }

            // First, let's check that there are no 2 entries for the same endpoint in the request.
            for (int itemIndex = 1; itemIndex < request.Count; itemIndex++) {
                for (int prevItemIndex = 0; prevItemIndex < itemIndex; prevItemIndex++) {
                    if (request[itemIndex].HasSameDataSet(request[prevItemIndex])) {
                        throw new MethodCallStatusException((int)HttpStatusCode.BadRequest,
                            $"Request contains two entries for the same endpoint at index {prevItemIndex} and {itemIndex}");
                    }
                }
            }

            var response = new List<string>();

            await _lockConfig.WaitAsync(ct).ConfigureAwait(false);
            try {
                // ToDo: Uncomment ValidateRequest() once our test requests pass validation.
                // This will throw SerializerException if values of request fields are not conformant.
                //ValidateRequest(request);

                // Second, let's check that endpoints that we are asked to remove exist.
                var dataSetsToRemove = request.Where(e => e.OpcNodes is null || e.OpcNodes.Count == 0).ToList();

                foreach (var dataSetToRemove in dataSetsToRemove) {
                    var foundDataSet = false;
                    foreach (var entry in _publishedNodesEntries) {
                        foundDataSet = foundDataSet || entry.HasSameDataSet(dataSetToRemove);
                    }
                    if (!foundDataSet) {
                        throw new MethodCallStatusException((int)HttpStatusCode.NotFound,
                            $"Endpoint not found: {dataSetToRemove.EndpointUrl}");
                    }
                }

                var existingGroups = new List<PublishedNodesEntryModel>();
                var requestDataSetsFound = Enumerable.Repeat(false, request.Count).ToList(); ;

                foreach (var entry in _publishedNodesEntries) {
                    var groupFound = false;

                    for (var k = 0; k < request.Count; ++k) {
                        var dataSetToUpdate = request[k];
                        if (entry.HasSameGroup(dataSetToUpdate)) {
                            groupFound = true;

                            // We may have several entries with the same DataSetGroup definition,
                            // so we will update nodes only if the whole DataSet definition matches.
                            if (entry.HasSameDataSet(dataSetToUpdate)) {
                                if (dataSetToUpdate.OpcNodes is null || dataSetToUpdate.OpcNodes.Count == 0 || requestDataSetsFound[k]) {
                                    // In this case existing OpcNodes entries should be cleaned up.
                                    entry.OpcNodes?.Clear();
                                }
                                else {
                                    // We will add OpcNodes to the first matching entry
                                    // and the rest will be cleaned up.
                                    entry.OpcNodes = dataSetToUpdate.OpcNodes;
                                }

                                // We do not need to look for another matching data set in request.
                                requestDataSetsFound[k] = true;
                                break;
                            }
                        }
                    }

                    if (groupFound) {
                        // Even if DataSets did not match, we need to add this entry to existingGroups
                        // so that generated job definition is complete.
                        existingGroups.Add(entry);
                    }
                }

                // Add new data sets from request.
                for (var k = 0; k < request.Count; ++k) {
                    if (!requestDataSetsFound[k]) {
                        existingGroups.Add(request[k]);
                        _publishedNodesEntries.Add(request[k]);
                    }

                    response.Add($"Update succeeded for EndpointUrl: {request[k].EndpointUrl}");
                }

                // Remove entries without nodes.
                _publishedNodesEntries.RemoveAll(entry => entry.OpcNodes == null || entry.OpcNodes.Count == 0);

                PersistPublishedNodes();

                var jobs = _publishedNodesJobConverter.ToWriterGroupJobs(existingGroups, _legacyCliModel);

                await _lockJobs.WaitAsync(ct).ConfigureAwait(false);
                try {
                    // We will first update existing jobs. Then we will cleanup empty ones.
                    var processedJobIds = new HashSet<string>();

                    if (jobs.Any()) {
                        foreach (var job in jobs) {
                            var newJob = ToJobProcessingInstructionModel(job);

                            if (string.IsNullOrEmpty(newJob?.Job?.Id)) {
                                continue;
                            }

                            var jobFound = false;
                            foreach (var assignedJob in _assignedJobs) {
                                if (newJob.Job.Id == assignedJob.Value.Job.Id) {
                                    _assignedJobs[assignedJob.Key] = newJob;
                                    jobFound = true;
                                    break;
                                }
                            }
                            if (!jobFound) {
                                _availableJobs.AddOrUpdate(newJob.Job.Id, newJob);
                            }

                            processedJobIds.Add(newJob.Job.Id);
                        }
                    }

                    // In the case that all OpcNodes entries were removed from existingGroups
                    // ToWriterGroupJobs() will return an empty result. So we need to manually
                    // remove entries from _assignedJobs and _availableJobs that were marked for
                    // removal in request.
                    foreach (var dataSetToRemove in dataSetsToRemove) {
                        var entryJobId = _publishedNodesJobConverter.
                            ToConnectionModel(dataSetToRemove, _legacyCliModel).CreateConnectionId();

                        // If entry with this JobId was already processed, then there already
                        // was an update operation for it. We will skip its removal.
                        if (!processedJobIds.Contains(entryJobId)) {
                            var jobFound = false;
                            foreach (var assignedJob in _assignedJobs) {
                                if (entryJobId == assignedJob.Value.Job.Id) {
                                    jobFound = _assignedJobs.Remove(assignedJob.Key);
                                    _publisherDiagnosticInfo.Remove(assignedJob.Key);
                                    break;
                                }
                            }
                            if (!jobFound) {
                                _availableJobs.Remove(entryJobId);
                            }
                        }
                    }

                    AdjustMaxWorkersAgentConfig();
                }
                finally {
                    _lockJobs.Release();
                }

                // fire config update so that the worker supervisor pickes up the changes ASAP
                TriggerAgentConfigUpdate();
            }
            finally {
                _lockConfig.Release();

                _logger.Information("{methodName} method finished in {elapsed}", methodName, sw.Elapsed);
                sw.Stop();
            }

            return response;
        }

        /// <inheritdoc/>
        public async Task<List<PublishedNodesEntryModel>> GetConfiguredEndpointsAsync(
            CancellationToken ct = default) {

            var methodName = nameof(GetConfiguredEndpointsAsync);
            _logger.Information("{nameof} method triggered", methodName);
            var sw = Stopwatch.StartNew();

            var endpoints = new List<PublishedNodesEntryModel>();
            await _lockConfig.WaitAsync(ct).ConfigureAwait(false);

            try {
                endpoints = _publishedNodesEntries.Select(model => new PublishedNodesEntryModel {
                    EndpointUrl = model.EndpointUrl,
                    UseSecurity = model.UseSecurity,
                    OpcAuthenticationMode = model.OpcAuthenticationMode,
                    OpcAuthenticationUsername = model.OpcAuthenticationUsername,
                    DataSetWriterGroup = model.DataSetWriterGroup,
                    DataSetWriterId = model.DataSetWriterId,
                    DataSetPublishingInterval = model.DataSetPublishingInterval,
                }).ToList();
            }
            catch (MethodCallStatusException) {
                throw;
            }
            catch (Exception e) {
                throw new MethodCallStatusException((int)HttpStatusCode.BadRequest, e.Message);
            }
            finally {
                _lockConfig.Release();

                _logger.Information("{methodName} method finished in {elapsed}", methodName, sw.Elapsed);
                sw.Stop();
            }
            return endpoints;
        }

        /// <inheritdoc/>
        public async Task<List<OpcNodeModel>> GetConfiguredNodesOnEndpointAsync(
            PublishedNodesEntryModel request,
            CancellationToken ct = default
        ) {
            _logger.Information("{nameof} method triggered", nameof(GetConfiguredNodesOnEndpointAsync));
            var sw = Stopwatch.StartNew();

            if (request is null) {
                _logger.Information("{nameof} method finished in {elapsed}", nameof(GetConfiguredNodesOnEndpointAsync), sw.Elapsed);
                sw.Stop();

                throw new MethodCallStatusException((int)HttpStatusCode.BadRequest, kNullRequestMessage);
            }

            List<OpcNodeModel> response = new List<OpcNodeModel>();
            await _lockConfig.WaitAsync(ct).ConfigureAwait(false);
            try {
                var endpointFound = false;

                foreach (var entry in _publishedNodesEntries) {
                    if (entry.HasSameDataSet(request)) {
                        endpointFound = true;
                        response.AddRange(entry.OpcNodes);
                    }
                }

                if (!endpointFound) {
                    throw new MethodCallStatusException((int)HttpStatusCode.NotFound,
                        $"Endpoint not found: {request.EndpointUrl}");
                }
            }
            catch (MethodCallStatusException) {
                throw;
            }
            catch (Exception e) {
                throw new MethodCallStatusException((int)HttpStatusCode.BadRequest, e.Message);
            }
            finally {
                _logger.Information("{nameof} method finished in {elapsed}", nameof(GetConfiguredNodesOnEndpointAsync), sw.Elapsed);
                sw.Stop();
                _lockConfig.Release();
            }
            return response;
        }

        /// <inheritdoc/>
        public async Task<List<JobDiagnosticInfoModel>> GetDiagnosticInfoAsync(
            CancellationToken ct = default) {
            _logger.Information("{nameof} method triggered", nameof(GetDiagnosticInfoAsync));
            var sw = Stopwatch.StartNew();
            await _lockJobs.WaitAsync(ct).ConfigureAwait(false);
            try {

                return _publisherDiagnosticInfo.Values.ToList();
            }
            catch (MethodCallStatusException) {
                throw;
            }
            catch (Exception e) {
                throw new MethodCallStatusException((int)HttpStatusCode.BadRequest, e.Message);
            }
            finally {
                _logger.Information("{nameof} method finished in {elapsed}", nameof(GetDiagnosticInfoAsync), sw.Elapsed);
                sw.Stop();
                _lockJobs.Release();
            }
        }

        private readonly static string kNullRequestMessage = "null request is provided";
        private readonly static string kNullOrEmptyOpcNodesMessage = "null or empty OpcNodes is provided in request";

        private readonly IJobSerializer _jobSerializer;
        private readonly LegacyCliModel _legacyCliModel;
        private readonly IAgentConfigProvider _agentConfig;
        private readonly ILogger _logger;
        private readonly PublishedNodesJobConverter _publishedNodesJobConverter;
        private readonly IPublishedNodesProvider _publishedNodesProvider;
        private readonly IJsonSerializer _jsonSerializer;
        private readonly SemaphoreSlim _lockJobs;
        private readonly SemaphoreSlim _lockConfig;
        private readonly List<PublishedNodesEntryModel> _publishedNodesEntries;
        private Dictionary<string, JobProcessingInstructionModel> _assignedJobs;
        private Dictionary<string, JobProcessingInstructionModel> _availableJobs;
        private string _lastKnownFileHash = string.Empty;
        private DateTime _lastRead = DateTime.MinValue;
        private Dictionary<string, JobDiagnosticInfoModel> _publisherDiagnosticInfo;
    }
}<|MERGE_RESOLUTION|>--- conflicted
+++ resolved
@@ -104,19 +104,10 @@
         /// Receives the heartbeat from the LegacyJobOrchestrator, JobProcess; used to control lifetime of job (cancel, restart, keep).
         /// Used also to receive the diagnostic info
         /// </summary>
-<<<<<<< HEAD
-        public async Task<HeartbeatResultModel> SendHeartbeatAsync(HeartbeatModel heartbeat, CancellationToken ct = default) {
-=======
-        /// <param name="heartbeat"></param>
-        /// <param name="diagInfo"></param>
-        /// <param name="ct"></param>
-        /// <returns></returns>
         public async Task<HeartbeatResultModel> SendHeartbeatAsync(
-            HeartbeatModel heartbeat, 
-            JobDiagnosticInfoModel diagInfo, 
-            CancellationToken ct = default
-        ) {
->>>>>>> 1894c8f4
+            HeartbeatModel heartbeat,
+            JobDiagnosticInfoModel diagInfo,
+            CancellationToken ct = default) {
             if (heartbeat == null || heartbeat.Worker == null) {
                 throw new ArgumentNullException(nameof(heartbeat));
             }
