﻿// ------------------------------------------------------------
//  Copyright (c) Microsoft Corporation.  All rights reserved.
//  Licensed under the MIT License (MIT). See License.txt in the repo root for license information.
// ------------------------------------------------------------

namespace Microsoft.Azure.IIoT.OpcUa.Edge.Publisher.Engine {
    using Microsoft.Azure.IIoT.Agent.Framework;
    using Microsoft.Azure.IIoT.Agent.Framework.Models;
    using Microsoft.Azure.IIoT.OpcUa.Edge.Publisher.Models;
    using Microsoft.Azure.IIoT.OpcUa.Publisher;
    using Microsoft.Azure.IIoT.Exceptions;
    using Microsoft.Azure.IIoT.Module;
    using Microsoft.Azure.IIoT.Serializers;
    using Prometheus;
    using Serilog;
    using System;
    using System.Linq;
    using System.Text;
    using System.Threading;
    using System.Threading.Tasks;
    using System.Threading.Tasks.Dataflow;


    /// <summary>
    /// Dataflow engine
    /// </summary>
    public class DataFlowProcessingEngine : IProcessingEngine, IDisposable {

        /// <inheritdoc/>
        public bool IsRunning { get; private set; }

        /// <inheritdoc/>
        public string Name => _messageTrigger.Id;

        /// <summary>
        /// Create engine
        /// </summary>
        public DataFlowProcessingEngine(IMessageTrigger messageTrigger, IMessageEncoder encoder,
            IMessageSink messageSink, IEngineConfiguration engineConfiguration, ILogger logger,
            IIdentity identity) {
            _config = engineConfiguration;
            _messageTrigger = messageTrigger;
            _messageSink = messageSink;
            _messageEncoder = encoder;
            _logger = logger;
            _identity = identity;

            if (_config.BatchSize.HasValue && _config.BatchSize.Value > 1) {
                _dataSetMessageBufferSize = _config.BatchSize.Value;
            }
            if (_config.MaxMessageSize.HasValue && _config.MaxMessageSize.Value > 0) {
                _maxEncodedMessageSize = _config.MaxMessageSize.Value;
            }

            _diagnosticInterval = _config.DiagnosticsInterval.GetValueOrDefault(TimeSpan.Zero);
            _batchTriggerInterval = _config.BatchTriggerInterval.GetValueOrDefault(TimeSpan.Zero);
            _diagnosticsOutputTimer = new Timer(DiagnosticsOutputTimer_Elapsed);
            _batchTriggerIntervalTimer = new Timer(BatchTriggerIntervalTimer_Elapsed);
            _maxOutgressMessages = _config.MaxOutgressMessages.GetValueOrDefault(4096); // = 1 GB
<<<<<<< HEAD
            _useReversibleEncoding = _config.UseReversibleEncoding.GetValueOrDefault(false);
=======

            _encodingBlock = new TransformManyBlock<DataSetMessageModel[], NetworkMessageModel>(
                async input => {
                    try {
                        if (_dataSetMessageBufferSize == 1) {
                            return await _messageEncoder.EncodeAsync(input, _maxEncodedMessageSize).ConfigureAwait(false);
                        }
                        else {
                            return await _messageEncoder.EncodeBatchAsync(input, _maxEncodedMessageSize).ConfigureAwait(false);
                        }
                    }
                    catch (Exception e) {
                        _logger.Error(e, "Encoding failure");
                        return Enumerable.Empty<NetworkMessageModel>();
                    }
                },
                new ExecutionDataflowBlockOptions());

            _batchDataSetMessageBlock = new BatchBlock<DataSetMessageModel>(
                _dataSetMessageBufferSize,
                new GroupingDataflowBlockOptions ());

            _batchNetworkMessageBlock = new BatchBlock<NetworkMessageModel>(
                _networkMessageBufferSize,
                new GroupingDataflowBlockOptions ());

            _sinkBlock = new ActionBlock<NetworkMessageModel[]>(
                async input => {
                    if (input != null && input.Any()) {
                        _logger.Debug("Sink block in engine {Name} triggered with {count} messages",
                            Name, input.Length);
                        await _messageSink.SendAsync(input).ConfigureAwait(false);
                    }
                    else {
                        _logger.Warning("Sink block in engine {Name} triggered with empty input",
                            Name);
                    }
                },
                new ExecutionDataflowBlockOptions ());
            _batchDataSetMessageBlock.LinkTo(_encodingBlock);
            _encodingBlock.LinkTo(_batchNetworkMessageBlock);
            _batchNetworkMessageBlock.LinkTo(_sinkBlock);

            _messageTrigger.OnMessage += MessageTriggerMessageReceived;
            _messageTrigger.OnCounterReset += MessageTriggerCounterResetReceived;

            if (_diagnosticInterval > TimeSpan.Zero) {
                _diagnosticsOutputTimer.Change(_diagnosticInterval, _diagnosticInterval);
            }
>>>>>>> 031d4502
        }

        /// <inheritdoc/>
        public void Dispose() {
            _logger.Information("Disposing processing engine {Name}", Name);
            _diagnosticsOutputTimer?.Change(Timeout.Infinite, Timeout.Infinite);
            _batchTriggerIntervalTimer?.Change(Timeout.Infinite, Timeout.Infinite);
            _messageTrigger.OnCounterReset -= MessageTriggerCounterResetReceived;
            _messageTrigger.OnMessage -= MessageTriggerMessageReceived;
            _batchDataSetMessageBlock.Complete();
            _batchDataSetMessageBlock.Completion.GetAwaiter().GetResult();
            _encodingBlock.Complete();
            _encodingBlock.Completion.GetAwaiter().GetResult();
            _sinkBlock.Complete();
            _sinkBlock.Completion.GetAwaiter().GetResult();
            _diagnosticsOutputTimer?.Dispose();
            _batchTriggerIntervalTimer?.Dispose();
        }

        /// <inheritdoc/>
        public Task<VariantValue> GetCurrentJobState() {
            return Task.FromResult<VariantValue>(null);
        }

        /// <inheritdoc/>
        public async Task RunAsync(ProcessMode processMode, CancellationToken cancellationToken) {
            if (_messageEncoder == null) {
                throw new NotInitializedException();
            }

            if (IsRunning) {
                return;
            }

            try {
                IsRunning = true;
<<<<<<< HEAD
                _encodingBlock = new TransformManyBlock<DataSetMessageModel[], NetworkMessageModel>(
                    async input => {
                        try {
                            if (_dataSetMessageBufferSize == 1) {
                                return await _messageEncoder.EncodeAsync(input, _maxEncodedMessageSize, _useReversibleEncoding).ConfigureAwait(false);
                            }
                            else {
                                return await _messageEncoder.EncodeBatchAsync(input, _maxEncodedMessageSize, _useReversibleEncoding).ConfigureAwait(false);
                            }
                        }
                        catch (Exception e) {
                            _logger.Error(e, "Encoding failure");
                            return Enumerable.Empty<NetworkMessageModel>();
                        }
                    },
                    new ExecutionDataflowBlockOptions {
                        CancellationToken = cancellationToken
                    });

                _batchDataSetMessageBlock = new BatchBlock<DataSetMessageModel>(
                    _dataSetMessageBufferSize,
                    new GroupingDataflowBlockOptions {
                        CancellationToken = cancellationToken
                    });

                _batchNetworkMessageBlock = new BatchBlock<NetworkMessageModel>(
                    _networkMessageBufferSize,
                    new GroupingDataflowBlockOptions {
                        CancellationToken = cancellationToken
                    });

                _sinkBlock = new ActionBlock<NetworkMessageModel[]>(
                    async input => {
                        if (input != null && input.Any()) {
                            await _messageSink.SendAsync(input).ConfigureAwait(false);
                        }
                        else {
                            _logger.Information("Sink block in engine {Name} triggered with empty input",
                                Name);
                        }
                    },
                    new ExecutionDataflowBlockOptions {
                        CancellationToken = cancellationToken
                    });
                _batchDataSetMessageBlock.LinkTo(_encodingBlock);
                _encodingBlock.LinkTo(_batchNetworkMessageBlock);
                _batchNetworkMessageBlock.LinkTo(_sinkBlock);

                _messageTrigger.OnMessage += MessageTriggerMessageReceived;
                if (_diagnosticInterval > TimeSpan.Zero) {
                    _diagnosticsOutputTimer.Change(_diagnosticInterval, _diagnosticInterval);
                }

=======
>>>>>>> 031d4502
                await _messageTrigger.RunAsync(cancellationToken).ConfigureAwait(false);
            }
            finally {
                IsRunning = false;
            }
        }

        /// <inheritdoc/>
        public Task SwitchProcessMode(ProcessMode processMode, DateTime? timestamp) {
            return Task.CompletedTask;
        }

        /// <inheritdoc/>
        public JobDiagnosticInfoModel GetDiagnosticInfo() {
            var totalSeconds = (DateTime.UtcNow - _diagnosticStart).TotalSeconds;
            double totalDuration = _diagnosticStart != DateTime.MinValue ? totalSeconds : 0;
            double chunkSizeAverage = _messageEncoder.AvgMessageSize / (4 * 1024);
            double sentMessagesPerSec = totalDuration > 0 ? _messageSink.SentMessagesCount / totalDuration : 0;
            double estimatedMsgChunksPerDay = Math.Ceiling(chunkSizeAverage) * sentMessagesPerSec * 60 * 60 * 24;
            var diagnosticInfo = new JobDiagnosticInfoModel();
            var endpointDiagnosticInfo = new EndpointDiagnosticModel();

            endpointDiagnosticInfo.EndpointUrl = _messageTrigger.EndpointUrl;
            endpointDiagnosticInfo.DataSetWriterGroup = _messageTrigger.DataSetWriterGroup;
            endpointDiagnosticInfo.UseSecurity = _messageTrigger.UseSecurity;
            endpointDiagnosticInfo.OpcAuthenticationMode = (AuthMode)_messageTrigger.AuthenticationMode;
            endpointDiagnosticInfo.OpcAuthenticationUsername = _messageTrigger.AuthenticationUsername;
            diagnosticInfo.Endpoint = endpointDiagnosticInfo;
            diagnosticInfo.Id = Name;
            diagnosticInfo.SentMessagesPerSec = sentMessagesPerSec;
            diagnosticInfo.IngestionDuration = TimeSpan.FromSeconds(totalDuration);
            diagnosticInfo.IngressDataChanges = _messageTrigger.DataChangesCount;
            diagnosticInfo.IngressValueChanges = _messageTrigger.ValueChangesCount;
            diagnosticInfo.IngressBatchBlockBufferSize = _batchDataSetMessageBlock.OutputCount;
            diagnosticInfo.EncodingBlockInputSize = _encodingBlock.InputCount;
            diagnosticInfo.EncodingBlockOutputSize = _encodingBlock.OutputCount;
            diagnosticInfo.EncoderNotificationsProcessed = _messageEncoder.NotificationsProcessedCount;
            diagnosticInfo.EncoderNotificationsDropped = _messageEncoder.NotificationsDroppedCount;
            diagnosticInfo.EncoderIoTMessagesProcessed = _messageEncoder.MessagesProcessedCount;
            diagnosticInfo.EncoderAvgNotificationsMessage = _messageEncoder.AvgNotificationsPerMessage;
            diagnosticInfo.EncoderAvgIoTMessageBodySize = _messageEncoder.AvgMessageSize;
            diagnosticInfo.EncoderAvgIoTChunkUsage = chunkSizeAverage;
            diagnosticInfo.EstimatedIoTChunksPerDay = estimatedMsgChunksPerDay;
            diagnosticInfo.OutgressBatchBlockBufferSize = _batchNetworkMessageBlock.OutputCount;
            diagnosticInfo.OutgressInputBufferCount = _sinkBlock.InputCount;
            diagnosticInfo.OutgressInputBufferDropped = _sinkBlockInputDroppedCount;
            diagnosticInfo.OutgressIoTMessageCount = _messageSink.SentMessagesCount;
            diagnosticInfo.ConnectionRetries = _messageTrigger.NumberOfConnectionRetries;
            diagnosticInfo.OpcEndpointConnected = _messageTrigger.IsConnectionOk;
            diagnosticInfo.MonitoredOpcNodesSucceededCount = _messageTrigger.NumberOfGoodNodes;
            diagnosticInfo.MonitoredOpcNodesFailedCount = _messageTrigger.NumberOfBadNodes;

            return diagnosticInfo;
        }

        /// <inheritdoc/>
        public void ReconfigureTrigger(object config) {
            _messageTrigger.Reconfigure(config);
        }

        /// <summary>
        /// Diagnostics timer
        /// </summary>
        private void DiagnosticsOutputTimer_Elapsed(object state) {
<<<<<<< HEAD
            var totalDuration = _diagnosticStart != DateTime.MinValue ? (DateTime.UtcNow - _diagnosticStart).TotalSeconds : 0;
            var valueChangesPerSec = _messageTrigger.ValueChangesCount / totalDuration;
            var dataChangesPerSec = _messageTrigger.DataChangesCount / totalDuration;
            var eventValueChangesPerSec = _messageTrigger.EventValueChangesCount / totalDuration;
            var eventChangesPerSec = _messageTrigger.EventChangesCount / totalDuration;
            var sentMessagesPerSec = totalDuration > 0 ? _messageSink.SentMessagesCount / totalDuration : 0;
            var messageSizeAveragePercent = Math.Round(_messageEncoder.AvgMessageSize / _maxEncodedMessageSize * 100);
            var messageSizeAveragePercentFormatted = $"({messageSizeAveragePercent}%)";
            var chunkSizeAverage = _messageEncoder.AvgMessageSize / (4 * 1024);
            var estimatedMsgChunksPerDay = Math.Ceiling(chunkSizeAverage) * sentMessagesPerSec * 60 * 60 * 24;
=======
            var info = GetDiagnosticInfo();
            var totalSeconds = (DateTime.UtcNow - _diagnosticStart).TotalSeconds;
            double valueChangesPerSec = info.IngressValueChanges / info.IngestionDuration.TotalSeconds;
            double dataChangesPerSec = info.IngressDataChanges / info.IngestionDuration.TotalSeconds;
            double valueChangesPerSecLastMin = _messageTrigger.ValueChangesCountLastMinute / Math.Min(totalSeconds, 60d);
            double dataChangesPerSecLastMin = _messageTrigger.DataChangesCountLastMinute / Math.Min(totalSeconds, 60d);
            double messageSizeAveragePercent = Math.Round(info.EncoderAvgIoTMessageBodySize / _maxEncodedMessageSize * 100);
            string messageSizeAveragePercentFormatted = $"({messageSizeAveragePercent}%)";
>>>>>>> 031d4502

            _logger.Debug("Identity {deviceId}; {moduleId}", _identity.DeviceId, _identity.ModuleId);

            var diagInfo = new StringBuilder();
<<<<<<< HEAD
            diagInfo.AppendLine("\n  DIAGNOSTICS INFORMATION for            : {host}");
            diagInfo.AppendLine("  # Ingestion duration                   : {duration,14:dd\\:hh\\:mm\\:ss} (dd:hh:mm:ss)");
            var dataChangesPerSecFormatted = _messageTrigger.DataChangesCount > 0 && totalDuration > 0 ? $"({dataChangesPerSec:0.##}/s)" : "";
            diagInfo.AppendLine("  # Ingress DataChanges (from OPC)       : {dataChangesCount,14:n0} {dataChangesPerSecFormatted}");
            var valueChangesPerSecFormatted = _messageTrigger.ValueChangesCount > 0 && totalDuration > 0 ? $"({valueChangesPerSec:0.##}/s)" : "";
            diagInfo.AppendLine("  # Ingress ValueChanges (from OPC)      : {valueChangesCount,14:n0} {valueChangesPerSecFormatted}");
            var eventChangesPerSecFormatted = _messageTrigger.EventChangesCount > 0 && totalDuration > 0 ? $"({eventChangesPerSec:0.##}/s)" : "";
            diagInfo.AppendLine("  # Ingress EventChanges (from OPC)      : {eventChangesCount,14:n0} {eventChangesPerSecFormatted}");
            var eventValueChangesPerSecFormatted = _messageTrigger.EventValueChangesCount > 0 && totalDuration > 0 ? $"({eventValueChangesPerSec:0.##}/s)" : "";
            diagInfo.AppendLine("  # Ingress EventValueChanges (from OPC) : {eventValueChangesCount,14:n0} {eventValueChangesPerSecFormatted}");

            diagInfo.AppendLine("  # Ingress BatchBlock buffer size       : {batchDataSetMessageBlockOutputCount,14:0}");
            diagInfo.AppendLine("  # Encoding Block input/output size     : {encodingBlockInputCount,14:0} | {encodingBlockOutputCount:0}");
            diagInfo.AppendLine("  # Encoder Notifications processed      : {notificationsProcessedCount,14:n0}");
            diagInfo.AppendLine("  # Encoder Notifications dropped        : {notificationsDroppedCount,14:n0}");
            diagInfo.AppendLine("  # Encoder IoT Messages processed       : {messagesProcessedCount,14:n0}");
            diagInfo.AppendLine("  # Encoder avg Notifications/Message    : {notificationsPerMessage,14:0}");
            diagInfo.AppendLine("  # Encoder avg IoT Message body size    : {messageSizeAverage,14:n0} {messageSizeAveragePercentFormatted}");
            diagInfo.AppendLine("  # Encoder avg IoT Chunk (4 KB) usage   : {chunkSizeAverage,14:0.#}");
            diagInfo.AppendLine("  # Estimated IoT Chunks (4 KB) per day  : {estimatedMsgChunksPerDay,14:n0}");
            diagInfo.AppendLine("  # Outgress Batch Block buffer size     : {batchNetworkMessageBlockOutputCount,14:0}");
            diagInfo.AppendLine("  # Outgress input buffer count          : {sinkBlockInputCount,14:n0}");
            diagInfo.AppendLine("  # Outgress input buffer dropped        : {sinkBlockInputDroppedCount,14:n0}");

            var sentMessagesPerSecFormatted = _messageSink.SentMessagesCount > 0 && totalDuration > 0 ? $"({sentMessagesPerSec:0.##}/s)" : "";
            diagInfo.AppendLine("  # Outgress IoT message count           : {messageSinkSentMessagesCount,14:n0} {sentMessagesPerSecFormatted}");
            diagInfo.AppendLine("  # Connection retries                   : {connectionRetries,14:0}");

            _logger.Information(diagInfo.ToString(),
                Name,
                TimeSpan.FromSeconds(totalDuration),
                _messageTrigger.DataChangesCount, dataChangesPerSecFormatted,
                _messageTrigger.ValueChangesCount, valueChangesPerSecFormatted,
                _messageTrigger.EventChangesCount, eventChangesPerSecFormatted,
                _messageTrigger.EventValueChangesCount, eventValueChangesPerSecFormatted,
                _batchDataSetMessageBlock.OutputCount,
                _encodingBlock.InputCount, _encodingBlock.OutputCount,
                _messageEncoder.NotificationsProcessedCount,
                _messageEncoder.NotificationsDroppedCount,
                _messageEncoder.MessagesProcessedCount,
                _messageEncoder.AvgNotificationsPerMessage,
                _messageEncoder.AvgMessageSize, messageSizeAveragePercentFormatted,
                chunkSizeAverage,
                estimatedMsgChunksPerDay,
                _batchNetworkMessageBlock.OutputCount,
                _sinkBlock.InputCount,
                _sinkBlockInputDroppedCount,
                _messageSink.SentMessagesCount, sentMessagesPerSecFormatted,
                _messageTrigger.NumberOfConnectionRetries);
=======
            diagInfo.AppendLine("\n  DIAGNOSTICS INFORMATION for          : {host}");
            diagInfo.AppendLine("  # Ingestion duration                 : {duration,14:dd\\:hh\\:mm\\:ss} (dd:hh:mm:ss)");
            string dataChangesPerSecFormatted = info.IngressDataChanges > 0 && info.IngestionDuration.TotalSeconds > 0
                ? $"(All time ~{dataChangesPerSec:0.##}/s; {_messageTrigger.DataChangesCountLastMinute.ToString("D2")} in last 60s ~{dataChangesPerSecLastMin:0.##}/s)"
                : "";
            diagInfo.AppendLine("  # Ingress DataChanges (from OPC)     : {dataChangesCount,14:n0} {dataChangesPerSecFormatted}");
            string valueChangesPerSecFormatted = info.IngressValueChanges > 0 && info.IngestionDuration.TotalSeconds > 0
                ? $"(All time ~{valueChangesPerSec:0.##}/s; {_messageTrigger.ValueChangesCountLastMinute.ToString("D2")} in last 60s ~{valueChangesPerSecLastMin:0.##}/s)"
                : "";
            diagInfo.AppendLine("  # Ingress ValueChanges (from OPC)    : {valueChangesCount,14:n0} {valueChangesPerSecFormatted}");

            diagInfo.AppendLine("  # Ingress BatchBlock buffer size     : {batchDataSetMessageBlockOutputCount,14:0}");
            diagInfo.AppendLine("  # Encoding Block input/output size   : {encodingBlockInputCount,14:0} | {encodingBlockOutputCount:0}");
            diagInfo.AppendLine("  # Encoder Notifications processed    : {notificationsProcessedCount,14:n0}");
            diagInfo.AppendLine("  # Encoder Notifications dropped      : {notificationsDroppedCount,14:n0}");
            diagInfo.AppendLine("  # Encoder IoT Messages processed     : {messagesProcessedCount,14:n0}");
            diagInfo.AppendLine("  # Encoder avg Notifications/Message  : {notificationsPerMessage,14:0}");
            diagInfo.AppendLine("  # Encoder avg IoT Message body size  : {messageSizeAverage,14:n0} {messageSizeAveragePercentFormatted}");
            diagInfo.AppendLine("  # Encoder avg IoT Chunk (4 KB) usage : {chunkSizeAverage,14:0.#}");
            diagInfo.AppendLine("  # Estimated IoT Chunks (4 KB) per day: {estimatedMsgChunksPerDay,14:n0}");
            diagInfo.AppendLine("  # Outgress Batch Block buffer size   : {batchNetworkMessageBlockOutputCount,14:0}");
            diagInfo.AppendLine("  # Outgress input buffer count        : {sinkBlockInputCount,14:n0}");
            diagInfo.AppendLine("  # Outgress input buffer dropped      : {sinkBlockInputDroppedCount,14:n0}");

            string sentMessagesPerSecFormatted = info.OutgressIoTMessageCount > 0 && info.IngestionDuration.TotalSeconds > 0 ? $"({info.SentMessagesPerSec:0.##}/s)" : "";
            diagInfo.AppendLine("  # Outgress IoT message count         : {messageSinkSentMessagesCount,14:n0} {sentMessagesPerSecFormatted}");
            diagInfo.AppendLine("  # Connection retries                 : {connectionRetries,14:0}");
            diagInfo.AppendLine("  # Opc endpoint connected?            : {isConnectionOk,14:0}");
            diagInfo.AppendLine("  # Monitored Opc nodes succeeded count: {goodNodes,14:0}");
            diagInfo.AppendLine("  # Monitored Opc nodes failed count   : {badNodes,14:0}");

            _logger.Information(diagInfo.ToString(),
                info.Id,
                info.IngestionDuration,
                info.IngressDataChanges, dataChangesPerSecFormatted,
                info.IngressValueChanges, valueChangesPerSecFormatted,
                info.IngressBatchBlockBufferSize,
                info.EncodingBlockInputSize, info.EncodingBlockOutputSize,
                info.EncoderNotificationsProcessed,
                info.EncoderNotificationsDropped,
                info.EncoderIoTMessagesProcessed,
                info.EncoderAvgNotificationsMessage,
                info.EncoderAvgIoTMessageBodySize, messageSizeAveragePercentFormatted,
                info.EncoderAvgIoTChunkUsage,
                info.EstimatedIoTChunksPerDay,
                info.OutgressBatchBlockBufferSize,
                info.OutgressInputBufferCount,
                info.OutgressInputBufferDropped,
                info.OutgressIoTMessageCount, sentMessagesPerSecFormatted,
                info.ConnectionRetries,
                info.OpcEndpointConnected,
                info.MonitoredOpcNodesSucceededCount,
                info.MonitoredOpcNodesFailedCount);
>>>>>>> 031d4502

            var deviceId = _identity.DeviceId ?? "";
            var moduleId = _identity.ModuleId ?? "";
            kDataChangesCount.WithLabels(deviceId, moduleId, Name)
                .Set(info.IngressDataChanges);
            kDataChangesPerSecond.WithLabels(deviceId, moduleId, Name)
                .Set(dataChangesPerSec);
            kDataChangesPerSecondLastMin.WithLabels(deviceId, moduleId, Name)
                .Set(dataChangesPerSecLastMin);
            kValueChangesCount.WithLabels(deviceId, moduleId, Name)
                .Set(info.IngressValueChanges);
            kValueChangesPerSecond.WithLabels(deviceId, moduleId, Name)
                .Set(valueChangesPerSec);
<<<<<<< HEAD
            kEventChangesCount.WithLabels(deviceId, moduleId, Name)
                .Set(_messageTrigger.EventChangesCount);
            kEventChangesPerSecond.WithLabels(deviceId, moduleId, Name)
                .Set(eventChangesPerSec);
            kEventValueChangesCount.WithLabels(deviceId, moduleId, Name)
                .Set(_messageTrigger.EventValueChangesCount);
            kEventValueChangesPerSecond.WithLabels(deviceId, moduleId, Name)
                .Set(eventValueChangesPerSec);
=======
            kValueChangesPerSecondLastMin.WithLabels(deviceId, moduleId, Name)
                .Set(valueChangesPerSecLastMin);
>>>>>>> 031d4502
            kNotificationsProcessedCount.WithLabels(deviceId, moduleId, Name)
                .Set(info.EncoderNotificationsProcessed);
            kNotificationsDroppedCount.WithLabels(deviceId, moduleId, Name)
                .Set(info.EncoderNotificationsDropped);
            kMessagesProcessedCount.WithLabels(deviceId, moduleId, Name)
                .Set(info.EncoderIoTMessagesProcessed);
            kNotificationsPerMessageAvg.WithLabels(deviceId, moduleId, Name)
                .Set(info.EncoderAvgNotificationsMessage);
            kMessageSizeAvg.WithLabels(deviceId, moduleId, Name)
                .Set(info.EncoderAvgIoTMessageBodySize);
            kIoTHubQueueBuffer.WithLabels(deviceId, moduleId, Name)
                .Set(info.OutgressInputBufferCount);
            kIoTHubQueueBufferDroppedCount.WithLabels(deviceId, moduleId, Name)
                .Set(info.OutgressInputBufferDropped);
            kSentMessagesCount.WithLabels(deviceId, moduleId, Name)
                .Set(info.OutgressIoTMessageCount);
            kSentMessagesPerSecond.WithLabels(deviceId, moduleId, Name)
                .Set(info.SentMessagesPerSec);
            kNumberOfConnectionRetries.WithLabels(deviceId, moduleId, Name)
                .Set(info.ConnectionRetries);
            kIsConnectionOk.WithLabels(deviceId, moduleId, Name)
                .Set(info.OpcEndpointConnected ? 1 : 0);
            kNumberOfGoodNodes.WithLabels(deviceId, moduleId, Name)
                .Set(info.MonitoredOpcNodesSucceededCount);
            kNumberOfBadNodes.WithLabels(deviceId, moduleId, Name)
                .Set(info.MonitoredOpcNodesFailedCount);
            kChunkSizeAvg.WithLabels(deviceId, moduleId, Name)
                .Set(info.EncoderAvgIoTChunkUsage);
            kEstimatedMsgChunksPerday.WithLabels(deviceId, moduleId, Name)
                .Set(info.EstimatedIoTChunksPerDay);
        }

        /// <summary>
        /// Batch trigger interval
        /// </summary>
        private void BatchTriggerIntervalTimer_Elapsed(object state) {
            if (_batchTriggerInterval > TimeSpan.Zero) {
                _batchTriggerIntervalTimer.Change(_batchTriggerInterval, Timeout.InfiniteTimeSpan);
            }
            _batchDataSetMessageBlock?.TriggerBatch();
        }

        /// <summary>
        /// Message received handler
        /// </summary>
        private void MessageTriggerMessageReceived(object sender, DataSetMessageModel args) {
            _logger.Debug("Message trigger for {Name} received message with sequenceNumber {SequenceNumber}",
                    Name, args.SequenceNumber);

            if (_diagnosticStart == DateTime.MinValue) {
                if (_batchTriggerInterval > TimeSpan.Zero) {
                    _batchTriggerIntervalTimer.Change(_batchTriggerInterval, Timeout.InfiniteTimeSpan);
                }

                // reset diagnostic counter, to be aligned with publishing
                if (_diagnosticInterval > TimeSpan.Zero) {
                    _diagnosticsOutputTimer.Change(_diagnosticInterval, _diagnosticInterval);
                }
                _diagnosticStart = DateTime.UtcNow;
            }

            if(_sinkBlock.InputCount >= _maxOutgressMessages) {
                _sinkBlockInputDroppedCount++;
            }
            else {
                _batchDataSetMessageBlock.Post(args);
            }
        }

        private void MessageTriggerCounterResetReceived(object sender, EventArgs e) {
            _diagnosticStart = DateTime.MinValue;
        }

        private readonly int _dataSetMessageBufferSize = 1;
        private readonly int _networkMessageBufferSize = 1;
        private readonly Timer _batchTriggerIntervalTimer;
        private readonly TimeSpan _batchTriggerInterval;

        private readonly int _maxEncodedMessageSize = 256 * 1024;

        private readonly IEngineConfiguration _config;
        private readonly IMessageSink _messageSink;
        private readonly IMessageEncoder _messageEncoder;
        private readonly IMessageTrigger _messageTrigger;
        private readonly ILogger _logger;
        private readonly IIdentity _identity;

        private BatchBlock<DataSetMessageModel> _batchDataSetMessageBlock;
        private BatchBlock<NetworkMessageModel> _batchNetworkMessageBlock;

        private readonly Timer _diagnosticsOutputTimer;
        private readonly TimeSpan _diagnosticInterval;
        private DateTime _diagnosticStart = DateTime.MinValue;

        private TransformManyBlock<DataSetMessageModel[], NetworkMessageModel> _encodingBlock;
        private ActionBlock<NetworkMessageModel[]> _sinkBlock;

        /// <summary>
        /// Define the maximum size of messages
        /// </summary>
        private readonly int _maxOutgressMessages;

        /// <summary>
        /// Flag to use reversible encoding for messages
        /// </summary>
        private readonly bool _useReversibleEncoding;

        /// <summary>
        /// Counts the amount of messages that couldn't be send to IoTHub
        /// </summary>
        private ulong _sinkBlockInputDroppedCount;

        private static readonly GaugeConfiguration kGaugeConfig = new GaugeConfiguration {
            LabelNames = new[] { "deviceid", "module", "triggerid" }
        };
        private static readonly Gauge kValueChangesCount = Metrics.CreateGauge(
            "iiot_edge_publisher_value_changes",
            "Opc ValuesChanges delivered for processing", kGaugeConfig);
        private static readonly Gauge kValueChangesPerSecond = Metrics.CreateGauge(
            "iiot_edge_publisher_value_changes_per_second",
            "Opc ValuesChanges/second delivered for processing", kGaugeConfig);
        private static readonly Gauge kValueChangesPerSecondLastMin = Metrics.CreateGauge(
            "iiot_edge_publisher_value_changes_per_second_last_min",
            "Opc ValuesChanges/second delivered for processing in last 60s", kGaugeConfig);
        private static readonly Gauge kDataChangesCount = Metrics.CreateGauge(
            "iiot_edge_publisher_data_changes",
            "Opc DataChanges delivered for processing", kGaugeConfig);
        private static readonly Gauge kDataChangesPerSecond = Metrics.CreateGauge(
            "iiot_edge_publisher_data_changes_per_second",
            "Opc DataChanges/second delivered for processing", kGaugeConfig);
<<<<<<< HEAD
        private static readonly Gauge kEventValueChangesCount = Metrics.CreateGauge(
            "iiot_edge_publisher_event_value_changes",
            "Opc EventValuesChanges delivered for processing", kGaugeConfig);
        private static readonly Gauge kEventValueChangesPerSecond = Metrics.CreateGauge(
            "iiot_edge_publisher_event_value_changes_per_second",
            "Opc EventValuesChanges/second delivered for processing", kGaugeConfig);
        private static readonly Gauge kEventChangesCount = Metrics.CreateGauge(
            "iiot_edge_publisher_event_changes",
            "Opc EventChanges delivered for processing", kGaugeConfig);
        private static readonly Gauge kEventChangesPerSecond = Metrics.CreateGauge(
            "iiot_edge_publisher_event_changes_per_second",
            "Opc EventChanges/second delivered for processing", kGaugeConfig);
=======
        private static readonly Gauge kDataChangesPerSecondLastMin = Metrics.CreateGauge(
            "iiot_edge_publisher_data_changes_per_second_last_min",
            "Opc DataChanges/second delivered for processing in last 60s", kGaugeConfig);
>>>>>>> 031d4502
        private static readonly Gauge kIoTHubQueueBuffer = Metrics.CreateGauge(
            "iiot_edge_publisher_iothub_queue_size",
            "IoT messages queued sending", kGaugeConfig);
            private static readonly Gauge kIoTHubQueueBufferDroppedCount = Metrics.CreateGauge(
            "iiot_edge_publisher_iothub_queue_dropped_count",
            "IoT messages dropped", kGaugeConfig);
        private static readonly Gauge kSentMessagesCount = Metrics.CreateGauge(
            "iiot_edge_publisher_sent_iot_messages",
            "IoT messages sent to hub", kGaugeConfig);
        private static readonly Gauge kSentMessagesPerSecond = Metrics.CreateGauge(
            "iiot_edge_publisher_sent_iot_messages_per_second",
            "IoT messages/second sent to hub", kGaugeConfig);
        private static readonly Gauge kNumberOfConnectionRetries = Metrics.CreateGauge(
            "iiot_edge_publisher_connection_retries",
            "OPC UA connect retries", kGaugeConfig);
        private static readonly Gauge kIsConnectionOk = Metrics.CreateGauge(
            "iiot_edge_publisher_is_connection_ok",
            "OPC UA connection success flag", kGaugeConfig);
        private static readonly Gauge kNumberOfGoodNodes = Metrics.CreateGauge(
            "iiot_edge_publisher_good_nodes",
            "OPC UA connected nodes", kGaugeConfig);
        private static readonly Gauge kNumberOfBadNodes = Metrics.CreateGauge(
            "iiot_edge_publisher_bad_nodes",
            "OPC UA disconnected nodes", kGaugeConfig);

        private static readonly Gauge kNotificationsProcessedCount = Metrics.CreateGauge(
            "iiot_edge_publisher_encoded_notifications",
            "publisher engine encoded opc notifications count", kGaugeConfig);
        private static readonly Gauge kNotificationsDroppedCount = Metrics.CreateGauge(
            "iiot_edge_publisher_dropped_notifications",
            "publisher engine dropped opc notifications count", kGaugeConfig);
        private static readonly Gauge kMessagesProcessedCount = Metrics.CreateGauge(
            "iiot_edge_publisher_processed_messages",
            "publisher engine processed iot messages count", kGaugeConfig);
        private static readonly Gauge kNotificationsPerMessageAvg = Metrics.CreateGauge(
            "iiot_edge_publisher_notifications_per_message_average",
            "publisher engine opc notifications per iot message average", kGaugeConfig);
        private static readonly Gauge kMessageSizeAvg = Metrics.CreateGauge(
            "iiot_edge_publisher_encoded_message_size_average",
            "publisher engine iot message encoded body size average", kGaugeConfig);

        private static readonly Gauge kChunkSizeAvg = Metrics.CreateGauge(
            "iiot_edge_publisher_chunk_size_average",
            "IoT Hub chunk size average", kGaugeConfig);
        private static readonly Gauge kEstimatedMsgChunksPerday = Metrics.CreateGauge(
            "iiot_edge_publisher_estimated_message_chunks_per_day",
            "Estimated IoT Hub messages chunks charged per day", kGaugeConfig);
    }
}<|MERGE_RESOLUTION|>--- conflicted
+++ resolved
@@ -57,18 +57,16 @@
             _diagnosticsOutputTimer = new Timer(DiagnosticsOutputTimer_Elapsed);
             _batchTriggerIntervalTimer = new Timer(BatchTriggerIntervalTimer_Elapsed);
             _maxOutgressMessages = _config.MaxOutgressMessages.GetValueOrDefault(4096); // = 1 GB
-<<<<<<< HEAD
             _useReversibleEncoding = _config.UseReversibleEncoding.GetValueOrDefault(false);
-=======
 
             _encodingBlock = new TransformManyBlock<DataSetMessageModel[], NetworkMessageModel>(
                 async input => {
                     try {
                         if (_dataSetMessageBufferSize == 1) {
-                            return await _messageEncoder.EncodeAsync(input, _maxEncodedMessageSize).ConfigureAwait(false);
+                            return await _messageEncoder.EncodeAsync(input, _maxEncodedMessageSize, _useReversibleEncoding).ConfigureAwait(false);
                         }
                         else {
-                            return await _messageEncoder.EncodeBatchAsync(input, _maxEncodedMessageSize).ConfigureAwait(false);
+                            return await _messageEncoder.EncodeBatchAsync(input, _maxEncodedMessageSize, _useReversibleEncoding).ConfigureAwait(false);
                         }
                     }
                     catch (Exception e) {
@@ -109,7 +107,6 @@
             if (_diagnosticInterval > TimeSpan.Zero) {
                 _diagnosticsOutputTimer.Change(_diagnosticInterval, _diagnosticInterval);
             }
->>>>>>> 031d4502
         }
 
         /// <inheritdoc/>
@@ -146,62 +143,6 @@
 
             try {
                 IsRunning = true;
-<<<<<<< HEAD
-                _encodingBlock = new TransformManyBlock<DataSetMessageModel[], NetworkMessageModel>(
-                    async input => {
-                        try {
-                            if (_dataSetMessageBufferSize == 1) {
-                                return await _messageEncoder.EncodeAsync(input, _maxEncodedMessageSize, _useReversibleEncoding).ConfigureAwait(false);
-                            }
-                            else {
-                                return await _messageEncoder.EncodeBatchAsync(input, _maxEncodedMessageSize, _useReversibleEncoding).ConfigureAwait(false);
-                            }
-                        }
-                        catch (Exception e) {
-                            _logger.Error(e, "Encoding failure");
-                            return Enumerable.Empty<NetworkMessageModel>();
-                        }
-                    },
-                    new ExecutionDataflowBlockOptions {
-                        CancellationToken = cancellationToken
-                    });
-
-                _batchDataSetMessageBlock = new BatchBlock<DataSetMessageModel>(
-                    _dataSetMessageBufferSize,
-                    new GroupingDataflowBlockOptions {
-                        CancellationToken = cancellationToken
-                    });
-
-                _batchNetworkMessageBlock = new BatchBlock<NetworkMessageModel>(
-                    _networkMessageBufferSize,
-                    new GroupingDataflowBlockOptions {
-                        CancellationToken = cancellationToken
-                    });
-
-                _sinkBlock = new ActionBlock<NetworkMessageModel[]>(
-                    async input => {
-                        if (input != null && input.Any()) {
-                            await _messageSink.SendAsync(input).ConfigureAwait(false);
-                        }
-                        else {
-                            _logger.Information("Sink block in engine {Name} triggered with empty input",
-                                Name);
-                        }
-                    },
-                    new ExecutionDataflowBlockOptions {
-                        CancellationToken = cancellationToken
-                    });
-                _batchDataSetMessageBlock.LinkTo(_encodingBlock);
-                _encodingBlock.LinkTo(_batchNetworkMessageBlock);
-                _batchNetworkMessageBlock.LinkTo(_sinkBlock);
-
-                _messageTrigger.OnMessage += MessageTriggerMessageReceived;
-                if (_diagnosticInterval > TimeSpan.Zero) {
-                    _diagnosticsOutputTimer.Change(_diagnosticInterval, _diagnosticInterval);
-                }
-
-=======
->>>>>>> 031d4502
                 await _messageTrigger.RunAsync(cancellationToken).ConfigureAwait(false);
             }
             finally {
@@ -266,18 +207,6 @@
         /// Diagnostics timer
         /// </summary>
         private void DiagnosticsOutputTimer_Elapsed(object state) {
-<<<<<<< HEAD
-            var totalDuration = _diagnosticStart != DateTime.MinValue ? (DateTime.UtcNow - _diagnosticStart).TotalSeconds : 0;
-            var valueChangesPerSec = _messageTrigger.ValueChangesCount / totalDuration;
-            var dataChangesPerSec = _messageTrigger.DataChangesCount / totalDuration;
-            var eventValueChangesPerSec = _messageTrigger.EventValueChangesCount / totalDuration;
-            var eventChangesPerSec = _messageTrigger.EventChangesCount / totalDuration;
-            var sentMessagesPerSec = totalDuration > 0 ? _messageSink.SentMessagesCount / totalDuration : 0;
-            var messageSizeAveragePercent = Math.Round(_messageEncoder.AvgMessageSize / _maxEncodedMessageSize * 100);
-            var messageSizeAveragePercentFormatted = $"({messageSizeAveragePercent}%)";
-            var chunkSizeAverage = _messageEncoder.AvgMessageSize / (4 * 1024);
-            var estimatedMsgChunksPerDay = Math.Ceiling(chunkSizeAverage) * sentMessagesPerSec * 60 * 60 * 24;
-=======
             var info = GetDiagnosticInfo();
             var totalSeconds = (DateTime.UtcNow - _diagnosticStart).TotalSeconds;
             double valueChangesPerSec = info.IngressValueChanges / info.IngestionDuration.TotalSeconds;
@@ -286,22 +215,20 @@
             double dataChangesPerSecLastMin = _messageTrigger.DataChangesCountLastMinute / Math.Min(totalSeconds, 60d);
             double messageSizeAveragePercent = Math.Round(info.EncoderAvgIoTMessageBodySize / _maxEncodedMessageSize * 100);
             string messageSizeAveragePercentFormatted = $"({messageSizeAveragePercent}%)";
->>>>>>> 031d4502
 
             _logger.Debug("Identity {deviceId}; {moduleId}", _identity.DeviceId, _identity.ModuleId);
 
             var diagInfo = new StringBuilder();
-<<<<<<< HEAD
-            diagInfo.AppendLine("\n  DIAGNOSTICS INFORMATION for            : {host}");
-            diagInfo.AppendLine("  # Ingestion duration                   : {duration,14:dd\\:hh\\:mm\\:ss} (dd:hh:mm:ss)");
-            var dataChangesPerSecFormatted = _messageTrigger.DataChangesCount > 0 && totalDuration > 0 ? $"({dataChangesPerSec:0.##}/s)" : "";
-            diagInfo.AppendLine("  # Ingress DataChanges (from OPC)       : {dataChangesCount,14:n0} {dataChangesPerSecFormatted}");
-            var valueChangesPerSecFormatted = _messageTrigger.ValueChangesCount > 0 && totalDuration > 0 ? $"({valueChangesPerSec:0.##}/s)" : "";
-            diagInfo.AppendLine("  # Ingress ValueChanges (from OPC)      : {valueChangesCount,14:n0} {valueChangesPerSecFormatted}");
-            var eventChangesPerSecFormatted = _messageTrigger.EventChangesCount > 0 && totalDuration > 0 ? $"({eventChangesPerSec:0.##}/s)" : "";
-            diagInfo.AppendLine("  # Ingress EventChanges (from OPC)      : {eventChangesCount,14:n0} {eventChangesPerSecFormatted}");
-            var eventValueChangesPerSecFormatted = _messageTrigger.EventValueChangesCount > 0 && totalDuration > 0 ? $"({eventValueChangesPerSec:0.##}/s)" : "";
-            diagInfo.AppendLine("  # Ingress EventValueChanges (from OPC) : {eventValueChangesCount,14:n0} {eventValueChangesPerSecFormatted}");
+            diagInfo.AppendLine("\n  DIAGNOSTICS INFORMATION for          : {host}");
+            diagInfo.AppendLine("  # Ingestion duration                 : {duration,14:dd\\:hh\\:mm\\:ss} (dd:hh:mm:ss)");
+            string dataChangesPerSecFormatted = info.IngressDataChanges > 0 && info.IngestionDuration.TotalSeconds > 0
+                ? $"(All time ~{dataChangesPerSec:0.##}/s; {_messageTrigger.DataChangesCountLastMinute.ToString("D2")} in last 60s ~{dataChangesPerSecLastMin:0.##}/s)"
+                : "";
+            diagInfo.AppendLine("  # Ingress DataChanges (from OPC)     : {dataChangesCount,14:n0} {dataChangesPerSecFormatted}");
+            string valueChangesPerSecFormatted = info.IngressValueChanges > 0 && info.IngestionDuration.TotalSeconds > 0
+                ? $"(All time ~{valueChangesPerSec:0.##}/s; {_messageTrigger.ValueChangesCountLastMinute.ToString("D2")} in last 60s ~{valueChangesPerSecLastMin:0.##}/s)"
+                : "";
+            diagInfo.AppendLine("  # Ingress ValueChanges (from OPC)    : {valueChangesCount,14:n0} {valueChangesPerSecFormatted}");
 
             diagInfo.AppendLine("  # Ingress BatchBlock buffer size       : {batchDataSetMessageBlockOutputCount,14:0}");
             diagInfo.AppendLine("  # Encoding Block input/output size     : {encodingBlockInputCount,14:0} | {encodingBlockOutputCount:0}");
@@ -315,56 +242,6 @@
             diagInfo.AppendLine("  # Outgress Batch Block buffer size     : {batchNetworkMessageBlockOutputCount,14:0}");
             diagInfo.AppendLine("  # Outgress input buffer count          : {sinkBlockInputCount,14:n0}");
             diagInfo.AppendLine("  # Outgress input buffer dropped        : {sinkBlockInputDroppedCount,14:n0}");
-
-            var sentMessagesPerSecFormatted = _messageSink.SentMessagesCount > 0 && totalDuration > 0 ? $"({sentMessagesPerSec:0.##}/s)" : "";
-            diagInfo.AppendLine("  # Outgress IoT message count           : {messageSinkSentMessagesCount,14:n0} {sentMessagesPerSecFormatted}");
-            diagInfo.AppendLine("  # Connection retries                   : {connectionRetries,14:0}");
-
-            _logger.Information(diagInfo.ToString(),
-                Name,
-                TimeSpan.FromSeconds(totalDuration),
-                _messageTrigger.DataChangesCount, dataChangesPerSecFormatted,
-                _messageTrigger.ValueChangesCount, valueChangesPerSecFormatted,
-                _messageTrigger.EventChangesCount, eventChangesPerSecFormatted,
-                _messageTrigger.EventValueChangesCount, eventValueChangesPerSecFormatted,
-                _batchDataSetMessageBlock.OutputCount,
-                _encodingBlock.InputCount, _encodingBlock.OutputCount,
-                _messageEncoder.NotificationsProcessedCount,
-                _messageEncoder.NotificationsDroppedCount,
-                _messageEncoder.MessagesProcessedCount,
-                _messageEncoder.AvgNotificationsPerMessage,
-                _messageEncoder.AvgMessageSize, messageSizeAveragePercentFormatted,
-                chunkSizeAverage,
-                estimatedMsgChunksPerDay,
-                _batchNetworkMessageBlock.OutputCount,
-                _sinkBlock.InputCount,
-                _sinkBlockInputDroppedCount,
-                _messageSink.SentMessagesCount, sentMessagesPerSecFormatted,
-                _messageTrigger.NumberOfConnectionRetries);
-=======
-            diagInfo.AppendLine("\n  DIAGNOSTICS INFORMATION for          : {host}");
-            diagInfo.AppendLine("  # Ingestion duration                 : {duration,14:dd\\:hh\\:mm\\:ss} (dd:hh:mm:ss)");
-            string dataChangesPerSecFormatted = info.IngressDataChanges > 0 && info.IngestionDuration.TotalSeconds > 0
-                ? $"(All time ~{dataChangesPerSec:0.##}/s; {_messageTrigger.DataChangesCountLastMinute.ToString("D2")} in last 60s ~{dataChangesPerSecLastMin:0.##}/s)"
-                : "";
-            diagInfo.AppendLine("  # Ingress DataChanges (from OPC)     : {dataChangesCount,14:n0} {dataChangesPerSecFormatted}");
-            string valueChangesPerSecFormatted = info.IngressValueChanges > 0 && info.IngestionDuration.TotalSeconds > 0
-                ? $"(All time ~{valueChangesPerSec:0.##}/s; {_messageTrigger.ValueChangesCountLastMinute.ToString("D2")} in last 60s ~{valueChangesPerSecLastMin:0.##}/s)"
-                : "";
-            diagInfo.AppendLine("  # Ingress ValueChanges (from OPC)    : {valueChangesCount,14:n0} {valueChangesPerSecFormatted}");
-
-            diagInfo.AppendLine("  # Ingress BatchBlock buffer size     : {batchDataSetMessageBlockOutputCount,14:0}");
-            diagInfo.AppendLine("  # Encoding Block input/output size   : {encodingBlockInputCount,14:0} | {encodingBlockOutputCount:0}");
-            diagInfo.AppendLine("  # Encoder Notifications processed    : {notificationsProcessedCount,14:n0}");
-            diagInfo.AppendLine("  # Encoder Notifications dropped      : {notificationsDroppedCount,14:n0}");
-            diagInfo.AppendLine("  # Encoder IoT Messages processed     : {messagesProcessedCount,14:n0}");
-            diagInfo.AppendLine("  # Encoder avg Notifications/Message  : {notificationsPerMessage,14:0}");
-            diagInfo.AppendLine("  # Encoder avg IoT Message body size  : {messageSizeAverage,14:n0} {messageSizeAveragePercentFormatted}");
-            diagInfo.AppendLine("  # Encoder avg IoT Chunk (4 KB) usage : {chunkSizeAverage,14:0.#}");
-            diagInfo.AppendLine("  # Estimated IoT Chunks (4 KB) per day: {estimatedMsgChunksPerDay,14:n0}");
-            diagInfo.AppendLine("  # Outgress Batch Block buffer size   : {batchNetworkMessageBlockOutputCount,14:0}");
-            diagInfo.AppendLine("  # Outgress input buffer count        : {sinkBlockInputCount,14:n0}");
-            diagInfo.AppendLine("  # Outgress input buffer dropped      : {sinkBlockInputDroppedCount,14:n0}");
 
             string sentMessagesPerSecFormatted = info.OutgressIoTMessageCount > 0 && info.IngestionDuration.TotalSeconds > 0 ? $"({info.SentMessagesPerSec:0.##}/s)" : "";
             diagInfo.AppendLine("  # Outgress IoT message count         : {messageSinkSentMessagesCount,14:n0} {sentMessagesPerSecFormatted}");
@@ -395,10 +272,9 @@
                 info.OpcEndpointConnected,
                 info.MonitoredOpcNodesSucceededCount,
                 info.MonitoredOpcNodesFailedCount);
->>>>>>> 031d4502
-
-            var deviceId = _identity.DeviceId ?? "";
-            var moduleId = _identity.ModuleId ?? "";
+
+            string deviceId = _identity.DeviceId ?? "";
+            string moduleId = _identity.ModuleId ?? "";
             kDataChangesCount.WithLabels(deviceId, moduleId, Name)
                 .Set(info.IngressDataChanges);
             kDataChangesPerSecond.WithLabels(deviceId, moduleId, Name)
@@ -409,19 +285,8 @@
                 .Set(info.IngressValueChanges);
             kValueChangesPerSecond.WithLabels(deviceId, moduleId, Name)
                 .Set(valueChangesPerSec);
-<<<<<<< HEAD
-            kEventChangesCount.WithLabels(deviceId, moduleId, Name)
-                .Set(_messageTrigger.EventChangesCount);
-            kEventChangesPerSecond.WithLabels(deviceId, moduleId, Name)
-                .Set(eventChangesPerSec);
-            kEventValueChangesCount.WithLabels(deviceId, moduleId, Name)
-                .Set(_messageTrigger.EventValueChangesCount);
-            kEventValueChangesPerSecond.WithLabels(deviceId, moduleId, Name)
-                .Set(eventValueChangesPerSec);
-=======
             kValueChangesPerSecondLastMin.WithLabels(deviceId, moduleId, Name)
                 .Set(valueChangesPerSecLastMin);
->>>>>>> 031d4502
             kNotificationsProcessedCount.WithLabels(deviceId, moduleId, Name)
                 .Set(info.EncoderNotificationsProcessed);
             kNotificationsDroppedCount.WithLabels(deviceId, moduleId, Name)
@@ -552,24 +417,9 @@
         private static readonly Gauge kDataChangesPerSecond = Metrics.CreateGauge(
             "iiot_edge_publisher_data_changes_per_second",
             "Opc DataChanges/second delivered for processing", kGaugeConfig);
-<<<<<<< HEAD
-        private static readonly Gauge kEventValueChangesCount = Metrics.CreateGauge(
-            "iiot_edge_publisher_event_value_changes",
-            "Opc EventValuesChanges delivered for processing", kGaugeConfig);
-        private static readonly Gauge kEventValueChangesPerSecond = Metrics.CreateGauge(
-            "iiot_edge_publisher_event_value_changes_per_second",
-            "Opc EventValuesChanges/second delivered for processing", kGaugeConfig);
-        private static readonly Gauge kEventChangesCount = Metrics.CreateGauge(
-            "iiot_edge_publisher_event_changes",
-            "Opc EventChanges delivered for processing", kGaugeConfig);
-        private static readonly Gauge kEventChangesPerSecond = Metrics.CreateGauge(
-            "iiot_edge_publisher_event_changes_per_second",
-            "Opc EventChanges/second delivered for processing", kGaugeConfig);
-=======
         private static readonly Gauge kDataChangesPerSecondLastMin = Metrics.CreateGauge(
             "iiot_edge_publisher_data_changes_per_second_last_min",
             "Opc DataChanges/second delivered for processing in last 60s", kGaugeConfig);
->>>>>>> 031d4502
         private static readonly Gauge kIoTHubQueueBuffer = Metrics.CreateGauge(
             "iiot_edge_publisher_iothub_queue_size",
             "IoT messages queued sending", kGaugeConfig);
