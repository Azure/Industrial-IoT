﻿// ------------------------------------------------------------
//  Copyright (c) Microsoft Corporation.  All rights reserved.
//  Licensed under the MIT License (MIT). See License.txt in the repo root for license information.
// ------------------------------------------------------------

namespace Microsoft.Azure.IIoT.OpcUa.Edge.Publisher.Engine {
    using Microsoft.Azure.IIoT.Agent.Framework;
    using Microsoft.Azure.IIoT.Agent.Framework.Models;
    using Microsoft.Azure.IIoT.OpcUa.Edge.Publisher.Models;
    using Microsoft.Azure.IIoT.OpcUa.Publisher;
    using Microsoft.Azure.IIoT.Exceptions;
    using Microsoft.Azure.IIoT.Module;
    using Microsoft.Azure.IIoT.Serializers;
    using Prometheus;
    using Serilog;
    using System;
    using System.Linq;
    using System.Text;
    using System.Threading;
    using System.Threading.Tasks;
    using System.Threading.Tasks.Dataflow;
<<<<<<< HEAD

=======
    using Prometheus;
    using System.Text;
    using System.Collections.Generic;
>>>>>>> 1894c8f4

    /// <summary>
    /// Dataflow engine
    /// </summary>
    public class DataFlowProcessingEngine : IProcessingEngine, IDisposable {

        /// <inheritdoc/>
        public bool IsRunning { get; private set; }

        /// <inheritdoc/>
        public string Name => _messageTrigger.Id;

        /// <summary>
        /// Create engine
        /// </summary>
        public DataFlowProcessingEngine(IMessageTrigger messageTrigger, IMessageEncoder encoder,
            IMessageSink messageSink, IEngineConfiguration engineConfiguration, ILogger logger,
            IIdentity identity) {
            _config = engineConfiguration;
            _messageTrigger = messageTrigger;
            _messageSink = messageSink;
            _messageEncoder = encoder;
            _logger = logger;
            _identity = identity;

            if (_config.BatchSize.HasValue && _config.BatchSize.Value > 1) {
                _dataSetMessageBufferSize = _config.BatchSize.Value;
            }
            if (_config.MaxMessageSize.HasValue && _config.MaxMessageSize.Value > 0) {
                _maxEncodedMessageSize = _config.MaxMessageSize.Value;
            }

            _diagnosticInterval = _config.DiagnosticsInterval.GetValueOrDefault(TimeSpan.Zero);
            _batchTriggerInterval = _config.BatchTriggerInterval.GetValueOrDefault(TimeSpan.Zero);
            _diagnosticsOutputTimer = new Timer(DiagnosticsOutputTimer_Elapsed);
            _batchTriggerIntervalTimer = new Timer(BatchTriggerIntervalTimer_Elapsed);
            _maxOutgressMessages = _config.MaxOutgressMessages.GetValueOrDefault(4096); // = 1 GB

            _encodingBlock = new TransformManyBlock<DataSetMessageModel[], NetworkMessageModel>(
                async input => {
                    try {
                        if (_dataSetMessageBufferSize == 1) {
                            return await _messageEncoder.EncodeAsync(input, _maxEncodedMessageSize).ConfigureAwait(false);
                        }
                        else {
                            return await _messageEncoder.EncodeBatchAsync(input, _maxEncodedMessageSize).ConfigureAwait(false);
                        }
                    }
                    catch (Exception e) {
                        _logger.Error(e, "Encoding failure");
                        return Enumerable.Empty<NetworkMessageModel>();
                    }
                },
                new ExecutionDataflowBlockOptions());

            _batchDataSetMessageBlock = new BatchBlock<DataSetMessageModel>(
                _dataSetMessageBufferSize,
                new GroupingDataflowBlockOptions ());

            _batchNetworkMessageBlock = new BatchBlock<NetworkMessageModel>(
                _networkMessageBufferSize,
                new GroupingDataflowBlockOptions ());

            _sinkBlock = new ActionBlock<NetworkMessageModel[]>(
                async input => {
                    if (input != null && input.Any()) {
                        _logger.Debug("Sink block in engine {Name} triggered with {count} messages",
                            Name, input.Length);
                        await _messageSink.SendAsync(input).ConfigureAwait(false);
                    }
                    else {
                        _logger.Warning("Sink block in engine {Name} triggered with empty input",
                            Name);
                    }
                },
                new ExecutionDataflowBlockOptions ());
            _batchDataSetMessageBlock.LinkTo(_encodingBlock);
            _encodingBlock.LinkTo(_batchNetworkMessageBlock);
            _batchNetworkMessageBlock.LinkTo(_sinkBlock);

            _messageTrigger.OnMessage += MessageTriggerMessageReceived;
            _messageTrigger.OnCounterReset += MessageTriggerCounterResetReceived;

            if (_diagnosticInterval > TimeSpan.Zero) {
                _diagnosticsOutputTimer.Change(_diagnosticInterval, _diagnosticInterval);
            }
        }

        /// <inheritdoc/>
        public void Dispose() {
            _logger.Information("Disposing processing engine {Name}", Name);
            _diagnosticsOutputTimer?.Change(Timeout.Infinite, Timeout.Infinite);
            _batchTriggerIntervalTimer?.Change(Timeout.Infinite, Timeout.Infinite);
            _messageTrigger.OnCounterReset -= MessageTriggerCounterResetReceived;
            _messageTrigger.OnMessage -= MessageTriggerMessageReceived;
            _batchDataSetMessageBlock.Complete();
            _batchDataSetMessageBlock.Completion.GetAwaiter().GetResult();
            _encodingBlock.Complete();
            _encodingBlock.Completion.GetAwaiter().GetResult();
            _sinkBlock.Complete();
            _sinkBlock.Completion.GetAwaiter().GetResult();
            _diagnosticsOutputTimer?.Dispose();
            _batchTriggerIntervalTimer?.Dispose();
        }

        /// <inheritdoc/>
        public Task<VariantValue> GetCurrentJobState() {
            return Task.FromResult<VariantValue>(null);
        }

        /// <inheritdoc/>
        public async Task RunAsync(ProcessMode processMode, CancellationToken cancellationToken) {
            if (_messageEncoder == null) {
                throw new NotInitializedException();
            }

            if (IsRunning) {
                return;
            }

            try {
                IsRunning = true;
                await _messageTrigger.RunAsync(cancellationToken).ConfigureAwait(false);
            }
            finally {
                IsRunning = false;
            }
        }

        /// <inheritdoc/>
        public Task SwitchProcessMode(ProcessMode processMode, DateTime? timestamp) {
            return Task.CompletedTask;
        }

        /// <inheritdoc/>
<<<<<<< HEAD
        public void ReconfigureTrigger(object config) {
            _messageTrigger.Reconfigure(config);
=======
        public JobDiagnosticInfoModel GetDiagnosticInfo() {
            var totalSeconds = (DateTime.UtcNow - _diagnosticStart).TotalSeconds;
            double totalDuration = _diagnosticStart != DateTime.MinValue ? totalSeconds : 0;
            double chunkSizeAverage = _messageEncoder.AvgMessageSize / (4 * 1024);
            double sentMessagesPerSec = totalDuration > 0 ? _messageSink.SentMessagesCount / totalDuration : 0;
            double estimatedMsgChunksPerDay = Math.Ceiling(chunkSizeAverage) * sentMessagesPerSec * 60 * 60 * 24;
            var diagnosticInfo = new JobDiagnosticInfoModel();

            diagnosticInfo.Id = Name;
            diagnosticInfo.SentMessagesPerSec = sentMessagesPerSec;
            diagnosticInfo.IngestionDuration = TimeSpan.FromSeconds(totalDuration);
            diagnosticInfo.IngressDataChanges = _messageTrigger.DataChangesCount;
            diagnosticInfo.IngressValueChanges = _messageTrigger.ValueChangesCount;
            diagnosticInfo.IngressBatchBlockBufferSize = _batchDataSetMessageBlock.OutputCount;
            diagnosticInfo.EncodingBlockInputSize = _encodingBlock.InputCount;
            diagnosticInfo.EncodingBlockOutputSize = _encodingBlock.OutputCount;
            diagnosticInfo.EncoderNotificationsProcessed = _messageEncoder.NotificationsProcessedCount;
            diagnosticInfo.EncoderNotificationsDropped = _messageEncoder.NotificationsDroppedCount;
            diagnosticInfo.EncoderIoTMessagesProcessed = _messageEncoder.MessagesProcessedCount;
            diagnosticInfo.EncoderAvgNotificationsMessage = _messageEncoder.AvgNotificationsPerMessage;
            diagnosticInfo.EncoderAvgIoTMessageBodySize = _messageEncoder.AvgMessageSize;
            diagnosticInfo.EncoderAvgIoTChunkUsage = chunkSizeAverage;
            diagnosticInfo.EstimatedIoTChunksPerDay = estimatedMsgChunksPerDay;
            diagnosticInfo.OutgressBatchBlockBufferSize = _batchNetworkMessageBlock.OutputCount;
            diagnosticInfo.OutgressInputBufferCount = _sinkBlock.InputCount;
            diagnosticInfo.OutgressInputBufferDropped = _sinkBlockInputDroppedCount;
            diagnosticInfo.OutgressIoTMessageCount = _messageSink.SentMessagesCount;
            diagnosticInfo.ConnectionRetries = _messageTrigger.NumberOfConnectionRetries;
            diagnosticInfo.OpcEndpointConnected = _messageTrigger.IsConnectionOk;
            diagnosticInfo.MonitoredOpcNodesSucceededCount = _messageTrigger.NumberOfGoodNodes;
            diagnosticInfo.MonitoredOpcNodesFailedCount = _messageTrigger.NumberOfBadNodes;

            return diagnosticInfo;
>>>>>>> 1894c8f4
        }

        /// <summary>
        /// Diagnostics timer
        /// </summary>
        private void DiagnosticsOutputTimer_Elapsed(object state) {
            var info = GetDiagnosticInfo();
            var totalSeconds = (DateTime.UtcNow - _diagnosticStart).TotalSeconds;
            double valueChangesPerSec = info.IngressValueChanges / info.IngestionDuration.TotalSeconds;
            double dataChangesPerSec = info.IngressDataChanges / info.IngestionDuration.TotalSeconds;
            double valueChangesPerSecLastMin = _messageTrigger.ValueChangesCountLastMinute / Math.Min(totalSeconds, 60d);
            double dataChangesPerSecLastMin = _messageTrigger.DataChangesCountLastMinute / Math.Min(totalSeconds, 60d);
            double messageSizeAveragePercent = Math.Round(info.EncoderAvgIoTMessageBodySize / _maxEncodedMessageSize * 100);
            string messageSizeAveragePercentFormatted = $"({messageSizeAveragePercent}%)";

            _logger.Debug("Identity {deviceId}; {moduleId}", _identity.DeviceId, _identity.ModuleId);

            var diagInfo = new StringBuilder();
            diagInfo.AppendLine("\n  DIAGNOSTICS INFORMATION for          : {host}");
            diagInfo.AppendLine("  # Ingestion duration                 : {duration,14:dd\\:hh\\:mm\\:ss} (dd:hh:mm:ss)");
            string dataChangesPerSecFormatted = info.IngressDataChanges > 0 && info.IngestionDuration.TotalSeconds > 0
                ? $"(All time ~{dataChangesPerSec:0.##}/s; {_messageTrigger.DataChangesCountLastMinute.ToString("D2")} in last 60s ~{dataChangesPerSecLastMin:0.##}/s)"
                : "";
            diagInfo.AppendLine("  # Ingress DataChanges (from OPC)     : {dataChangesCount,14:n0} {dataChangesPerSecFormatted}");
            string valueChangesPerSecFormatted = info.IngressValueChanges > 0 && info.IngestionDuration.TotalSeconds > 0
                ? $"(All time ~{valueChangesPerSec:0.##}/s; {_messageTrigger.ValueChangesCountLastMinute.ToString("D2")} in last 60s ~{valueChangesPerSecLastMin:0.##}/s)"
                : "";
            diagInfo.AppendLine("  # Ingress ValueChanges (from OPC)    : {valueChangesCount,14:n0} {valueChangesPerSecFormatted}");

            diagInfo.AppendLine("  # Ingress BatchBlock buffer size     : {batchDataSetMessageBlockOutputCount,14:0}");
            diagInfo.AppendLine("  # Encoding Block input/output size   : {encodingBlockInputCount,14:0} | {encodingBlockOutputCount:0}");
            diagInfo.AppendLine("  # Encoder Notifications processed    : {notificationsProcessedCount,14:n0}");
            diagInfo.AppendLine("  # Encoder Notifications dropped      : {notificationsDroppedCount,14:n0}");
            diagInfo.AppendLine("  # Encoder IoT Messages processed     : {messagesProcessedCount,14:n0}");
            diagInfo.AppendLine("  # Encoder avg Notifications/Message  : {notificationsPerMessage,14:0}");
            diagInfo.AppendLine("  # Encoder avg IoT Message body size  : {messageSizeAverage,14:n0} {messageSizeAveragePercentFormatted}");
            diagInfo.AppendLine("  # Encoder avg IoT Chunk (4 KB) usage : {chunkSizeAverage,14:0.#}");
            diagInfo.AppendLine("  # Estimated IoT Chunks (4 KB) per day: {estimatedMsgChunksPerDay,14:n0}");
            diagInfo.AppendLine("  # Outgress Batch Block buffer size   : {batchNetworkMessageBlockOutputCount,14:0}");
            diagInfo.AppendLine("  # Outgress input buffer count        : {sinkBlockInputCount,14:n0}");
            diagInfo.AppendLine("  # Outgress input buffer dropped      : {sinkBlockInputDroppedCount,14:n0}");

            string sentMessagesPerSecFormatted = info.OutgressIoTMessageCount > 0 && info.IngestionDuration.TotalSeconds > 0 ? $"({info.SentMessagesPerSec:0.##}/s)" : "";
            diagInfo.AppendLine("  # Outgress IoT message count         : {messageSinkSentMessagesCount,14:n0} {sentMessagesPerSecFormatted}");
            diagInfo.AppendLine("  # Connection retries                 : {connectionRetries,14:0}");
            diagInfo.AppendLine("  # Opc endpoint connected?            : {isConnectionOk,14:0}");
            diagInfo.AppendLine("  # Monitored Opc nodes succeeded count: {goodNodes,14:0}");
            diagInfo.AppendLine("  # Monitored Opc nodes failed count   : {badNodes,14:0}");

            _logger.Information(diagInfo.ToString(),
                info.Id,
                info.IngestionDuration,
                info.IngressDataChanges, dataChangesPerSecFormatted,
                info.IngressValueChanges, valueChangesPerSecFormatted,
                info.IngressBatchBlockBufferSize,
                info.EncodingBlockInputSize, info.EncodingBlockOutputSize,
                info.EncoderNotificationsProcessed,
                info.EncoderNotificationsDropped,
                info.EncoderIoTMessagesProcessed,
                info.EncoderAvgNotificationsMessage,
                info.EncoderAvgIoTMessageBodySize, messageSizeAveragePercentFormatted,
                info.EncoderAvgIoTChunkUsage,
                info.EstimatedIoTChunksPerDay,
                info.OutgressBatchBlockBufferSize,
                info.OutgressInputBufferCount,
                info.OutgressInputBufferDropped,
                info.OutgressIoTMessageCount, sentMessagesPerSecFormatted,
                info.ConnectionRetries,
                info.OpcEndpointConnected,
                info.MonitoredOpcNodesSucceededCount,
                info.MonitoredOpcNodesFailedCount);

            string deviceId = _identity.DeviceId ?? "";
            string moduleId = _identity.ModuleId ?? "";
            kDataChangesCount.WithLabels(deviceId, moduleId, Name)
                .Set(info.IngressDataChanges);
            kDataChangesPerSecond.WithLabels(deviceId, moduleId, Name)
                .Set(dataChangesPerSec);
            kDataChangesPerSecondLastMin.WithLabels(deviceId, moduleId, Name)
                .Set(dataChangesPerSecLastMin);
            kValueChangesCount.WithLabels(deviceId, moduleId, Name)
                .Set(info.IngressValueChanges);
            kValueChangesPerSecond.WithLabels(deviceId, moduleId, Name)
                .Set(valueChangesPerSec);
            kValueChangesPerSecondLastMin.WithLabels(deviceId, moduleId, Name)
                .Set(valueChangesPerSecLastMin);
            kNotificationsProcessedCount.WithLabels(deviceId, moduleId, Name)
                .Set(info.EncoderNotificationsProcessed);
            kNotificationsDroppedCount.WithLabels(deviceId, moduleId, Name)
                .Set(info.EncoderNotificationsDropped);
            kMessagesProcessedCount.WithLabels(deviceId, moduleId, Name)
                .Set(info.EncoderIoTMessagesProcessed);
            kNotificationsPerMessageAvg.WithLabels(deviceId, moduleId, Name)
                .Set(info.EncoderAvgNotificationsMessage);
            kMessageSizeAvg.WithLabels(deviceId, moduleId, Name)
                .Set(info.EncoderAvgIoTMessageBodySize);
            kIoTHubQueueBuffer.WithLabels(deviceId, moduleId, Name)
                .Set(info.OutgressInputBufferCount);
            kIoTHubQueueBufferDroppedCount.WithLabels(deviceId, moduleId, Name)
                .Set(info.OutgressInputBufferDropped);
            kSentMessagesCount.WithLabels(deviceId, moduleId, Name)
                .Set(info.OutgressIoTMessageCount);
            kSentMessagesPerSecond.WithLabels(deviceId, moduleId, Name)
                .Set(info.SentMessagesPerSec);
            kNumberOfConnectionRetries.WithLabels(deviceId, moduleId, Name)
                .Set(info.ConnectionRetries);
            kIsConnectionOk.WithLabels(deviceId, moduleId, Name)
                .Set(info.OpcEndpointConnected ? 1 : 0);
            kNumberOfGoodNodes.WithLabels(deviceId, moduleId, Name)
                .Set(info.MonitoredOpcNodesSucceededCount);
            kNumberOfBadNodes.WithLabels(deviceId, moduleId, Name)
                .Set(info.MonitoredOpcNodesFailedCount);
            kChunkSizeAvg.WithLabels(deviceId, moduleId, Name)
                .Set(info.EncoderAvgIoTChunkUsage);
            kEstimatedMsgChunksPerday.WithLabels(deviceId, moduleId, Name)
                .Set(info.EstimatedIoTChunksPerDay);
        }

        /// <summary>
        /// Batch trigger interval
        /// </summary>
        private void BatchTriggerIntervalTimer_Elapsed(object state) {
            if (_batchTriggerInterval > TimeSpan.Zero) {
                _batchTriggerIntervalTimer.Change(_batchTriggerInterval, Timeout.InfiniteTimeSpan);
            }
            _batchDataSetMessageBlock?.TriggerBatch();
        }

        /// <summary>
        /// Message received handler
        /// </summary>
        private void MessageTriggerMessageReceived(object sender, DataSetMessageModel args) {
            _logger.Debug("Message trigger for {Name} received message with sequenceNumber {SequenceNumber}",
                    Name, args.SequenceNumber);

            if (_diagnosticStart == DateTime.MinValue) {
                if (_batchTriggerInterval > TimeSpan.Zero) {
                    _batchTriggerIntervalTimer.Change(_batchTriggerInterval, Timeout.InfiniteTimeSpan);
                }

                // reset diagnostic counter, to be aligned with publishing
                if (_diagnosticInterval > TimeSpan.Zero) {
                    _diagnosticsOutputTimer.Change(_diagnosticInterval, _diagnosticInterval);
                }
                _diagnosticStart = DateTime.UtcNow;
            }

            if(_sinkBlock.InputCount >= _maxOutgressMessages) {
                _sinkBlockInputDroppedCount++;
            }
            else {
                _batchDataSetMessageBlock.Post(args);
            }
        }

        private void MessageTriggerCounterResetReceived(object sender, EventArgs e) {
            _diagnosticStart = DateTime.MinValue;
        }

        private readonly int _dataSetMessageBufferSize = 1;
        private readonly int _networkMessageBufferSize = 1;
        private readonly Timer _batchTriggerIntervalTimer;
        private readonly TimeSpan _batchTriggerInterval;

        private readonly int _maxEncodedMessageSize = 256 * 1024;

        private readonly IEngineConfiguration _config;
        private readonly IMessageSink _messageSink;
        private readonly IMessageEncoder _messageEncoder;
        private readonly IMessageTrigger _messageTrigger;
        private readonly ILogger _logger;
        private readonly IIdentity _identity;

        private BatchBlock<DataSetMessageModel> _batchDataSetMessageBlock;
        private BatchBlock<NetworkMessageModel> _batchNetworkMessageBlock;

        private readonly Timer _diagnosticsOutputTimer;
        private readonly TimeSpan _diagnosticInterval;
        private DateTime _diagnosticStart = DateTime.MinValue;

        private TransformManyBlock<DataSetMessageModel[], NetworkMessageModel> _encodingBlock;
        private ActionBlock<NetworkMessageModel[]> _sinkBlock;

        /// <summary>
        /// Define the maximum size of messages
        /// </summary>
        private readonly int _maxOutgressMessages;

        /// <summary>
        /// Counts the amount of messages that couldn't be send to IoTHub
        /// </summary>
        private ulong _sinkBlockInputDroppedCount;

        private static readonly GaugeConfiguration kGaugeConfig = new GaugeConfiguration {
            LabelNames = new[] { "deviceid", "module", "triggerid" }
        };
        private static readonly Gauge kValueChangesCount = Metrics.CreateGauge(
            "iiot_edge_publisher_value_changes",
            "Opc ValuesChanges delivered for processing", kGaugeConfig);
        private static readonly Gauge kValueChangesPerSecond = Metrics.CreateGauge(
            "iiot_edge_publisher_value_changes_per_second",
            "Opc ValuesChanges/second delivered for processing", kGaugeConfig);
        private static readonly Gauge kValueChangesPerSecondLastMin = Metrics.CreateGauge(
            "iiot_edge_publisher_value_changes_per_second_last_min",
            "Opc ValuesChanges/second delivered for processing in last 60s", kGaugeConfig);
        private static readonly Gauge kDataChangesCount = Metrics.CreateGauge(
            "iiot_edge_publisher_data_changes",
            "Opc DataChanges delivered for processing", kGaugeConfig);
        private static readonly Gauge kDataChangesPerSecond = Metrics.CreateGauge(
            "iiot_edge_publisher_data_changes_per_second",
            "Opc DataChanges/second delivered for processing", kGaugeConfig);
        private static readonly Gauge kDataChangesPerSecondLastMin = Metrics.CreateGauge(
            "iiot_edge_publisher_data_changes_per_second_last_min",
            "Opc DataChanges/second delivered for processing in last 60s", kGaugeConfig);
        private static readonly Gauge kIoTHubQueueBuffer = Metrics.CreateGauge(
            "iiot_edge_publisher_iothub_queue_size",
            "IoT messages queued sending", kGaugeConfig);
            private static readonly Gauge kIoTHubQueueBufferDroppedCount = Metrics.CreateGauge(
            "iiot_edge_publisher_iothub_queue_dropped_count",
            "IoT messages dropped", kGaugeConfig);
        private static readonly Gauge kSentMessagesCount = Metrics.CreateGauge(
            "iiot_edge_publisher_sent_iot_messages",
            "IoT messages sent to hub", kGaugeConfig);
        private static readonly Gauge kSentMessagesPerSecond = Metrics.CreateGauge(
            "iiot_edge_publisher_sent_iot_messages_per_second",
            "IoT messages/second sent to hub", kGaugeConfig);
        private static readonly Gauge kNumberOfConnectionRetries = Metrics.CreateGauge(
            "iiot_edge_publisher_connection_retries",
            "OPC UA connect retries", kGaugeConfig);
        private static readonly Gauge kIsConnectionOk = Metrics.CreateGauge(
            "iiot_edge_publisher_is_connection_ok",
            "OPC UA connection success flag", kGaugeConfig);
        private static readonly Gauge kNumberOfGoodNodes = Metrics.CreateGauge(
            "iiot_edge_publisher_good_nodes",
            "OPC UA connected nodes", kGaugeConfig);
        private static readonly Gauge kNumberOfBadNodes = Metrics.CreateGauge(
            "iiot_edge_publisher_bad_nodes",
            "OPC UA disconnected nodes", kGaugeConfig);

        private static readonly Gauge kNotificationsProcessedCount = Metrics.CreateGauge(
            "iiot_edge_publisher_encoded_notifications",
            "publisher engine encoded opc notifications count", kGaugeConfig);
        private static readonly Gauge kNotificationsDroppedCount = Metrics.CreateGauge(
            "iiot_edge_publisher_dropped_notifications",
            "publisher engine dropped opc notifications count", kGaugeConfig);
        private static readonly Gauge kMessagesProcessedCount = Metrics.CreateGauge(
            "iiot_edge_publisher_processed_messages",
            "publisher engine processed iot messages count", kGaugeConfig);
        private static readonly Gauge kNotificationsPerMessageAvg = Metrics.CreateGauge(
            "iiot_edge_publisher_notifications_per_message_average",
            "publisher engine opc notifications per iot message average", kGaugeConfig);
        private static readonly Gauge kMessageSizeAvg = Metrics.CreateGauge(
            "iiot_edge_publisher_encoded_message_size_average",
            "publisher engine iot message encoded body size average", kGaugeConfig);

        private static readonly Gauge kChunkSizeAvg = Metrics.CreateGauge(
            "iiot_edge_publisher_chunk_size_average",
            "IoT Hub chunk size average", kGaugeConfig);
        private static readonly Gauge kEstimatedMsgChunksPerday = Metrics.CreateGauge(
            "iiot_edge_publisher_estimated_message_chunks_per_day",
            "Estimated IoT Hub messages chunks charged per day", kGaugeConfig);
    }
}<|MERGE_RESOLUTION|>--- conflicted
+++ resolved
@@ -14,18 +14,13 @@
     using Prometheus;
     using Serilog;
     using System;
+    using System.Collections.Generic;
     using System.Linq;
     using System.Text;
     using System.Threading;
     using System.Threading.Tasks;
     using System.Threading.Tasks.Dataflow;
-<<<<<<< HEAD
-
-=======
-    using Prometheus;
-    using System.Text;
-    using System.Collections.Generic;
->>>>>>> 1894c8f4
+
 
     /// <summary>
     /// Dataflow engine
@@ -161,10 +156,6 @@
         }
 
         /// <inheritdoc/>
-<<<<<<< HEAD
-        public void ReconfigureTrigger(object config) {
-            _messageTrigger.Reconfigure(config);
-=======
         public JobDiagnosticInfoModel GetDiagnosticInfo() {
             var totalSeconds = (DateTime.UtcNow - _diagnosticStart).TotalSeconds;
             double totalDuration = _diagnosticStart != DateTime.MinValue ? totalSeconds : 0;
@@ -198,7 +189,11 @@
             diagnosticInfo.MonitoredOpcNodesFailedCount = _messageTrigger.NumberOfBadNodes;
 
             return diagnosticInfo;
->>>>>>> 1894c8f4
+        }
+
+        /// <inheritdoc/>
+        public void ReconfigureTrigger(object config) {
+            _messageTrigger.Reconfigure(config);
         }
 
         /// <summary>
