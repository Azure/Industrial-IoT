--- conflicted
+++ resolved
@@ -453,14 +453,8 @@
             /// </summary>
             private void InitializeMetaDataTrigger() {
 
-<<<<<<< HEAD
-                var metaDataSendInterval = _dataSetWriter.DataSetMetaDataSendInterval
-                    .GetValueOrDefault(_outer._subscriptionManager
-                        .Configuration.DefaultMetaDataUpdateTime ?? TimeSpan.Zero)
-=======
-                var metaDataSendInterval = dataSetWriter.MetaDataUpdateTime
+                var metaDataSendInterval = _dataSetWriter.MetaDataUpdateTime
                     .GetValueOrDefault(TimeSpan.Zero)
->>>>>>> b437fc9f
                     .TotalMilliseconds;
 
                 if (metaDataSendInterval > 0 && _outer._subscriptionManager
