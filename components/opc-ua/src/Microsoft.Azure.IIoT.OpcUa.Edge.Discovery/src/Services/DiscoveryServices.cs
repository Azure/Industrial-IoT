--- conflicted
+++ resolved
@@ -443,7 +443,6 @@
                 // only pick-up the IPV4 addresses
                 foreach (var address in entry.AddressList
                     .Where(a => a.AddressFamily == AddressFamily.InterNetwork)) {
-<<<<<<< HEAD
                     var reply = await new Ping().SendPingAsync(address);
                     if (reply.Status == IPStatus.Success) {
                         var ep = new IPEndPoint(address,
@@ -454,8 +453,6 @@
                 // if no IPV4 responsive, try IPV6 as fallback
                 foreach (var address in entry.AddressList
                     .Where(a => a.AddressFamily != AddressFamily.InterNetwork)) {
-=======
->>>>>>> 17d46233
                     var reply = await new Ping().SendPingAsync(address);
                     if (reply.Status == IPStatus.Success) {
                         var ep = new IPEndPoint(address,
