// ------------------------------------------------------------
//  Copyright (c) Microsoft Corporation.  All rights reserved.
//  Licensed under the MIT License (MIT). See License.txt in the repo root for license information.
// ------------------------------------------------------------

namespace Microsoft.Azure.IIoT.OpcUa.Subscriber.Handlers {
    using Microsoft.Azure.IIoT.OpcUa.Subscriber;
    using Microsoft.Azure.IIoT.OpcUa.Subscriber.Models;
    using Microsoft.Azure.IIoT.OpcUa.Protocol;
    using Microsoft.Azure.IIoT.Hub;
    using Opc.Ua;
    using Opc.Ua.Extensions;
    using Opc.Ua.PubSub;
    using Serilog;
    using System;
    using System.IO;
    using System.Threading.Tasks;
    using System.Collections.Generic;
    using System.Linq;

    /// <summary>
    /// Publisher message handling
    /// </summary>
    public sealed class MonitoredItemSampleBinaryHandler : IDeviceTelemetryHandler {

        /// <inheritdoc/>
        public string MessageSchema => Core.MessageSchemaTypes.MonitoredItemMessageBinary;

        /// <summary>
        /// Create handler
        /// </summary>
        /// <param name="encoder"></param>
        /// <param name="handlers"></param>
        /// <param name="logger"></param>
        public MonitoredItemSampleBinaryHandler(IVariantEncoderFactory encoder,
            IEnumerable<ISubscriberMessageProcessor> handlers, ILogger logger) {
            _encoder = encoder ?? throw new ArgumentNullException(nameof(encoder));
            _logger = logger ?? throw new ArgumentNullException(nameof(logger));
            _handlers = handlers?.ToList() ?? throw new ArgumentNullException(nameof(handlers));
        }

        /// <inheritdoc/>
        public async Task HandleAsync(string deviceId, string moduleId,
            byte[] payload, IDictionary<string, string> properties, Func<Task> checkpoint) {
<<<<<<< HEAD

=======
>>>>>>> 1967f45b
            MonitoredItemMessage message;
            var context = new ServiceMessageContext();
            try {
                using (var stream = new MemoryStream(payload)) {
                    using (var decoder = new BinaryDecoder(stream, context)) {
                        var result = decoder.ReadEncodeable(null, 
                            typeof(MonitoredItemMessage)) as MonitoredItemMessage;
                        message = result;
                    }
                }
            }
            catch (Exception ex) {
                _logger.Error(ex, "Failed to decode message");
                return;
            }
            try {
<<<<<<< HEAD
                var codec = _encoder.Create(context);
                var sample = new MonitoredItemMessageModel() {
                    Value = codec.Encode(message.Value),
                    Status = StatusCode.LookupSymbolicId(message.Value.StatusCode.Code),
                    TypeId = (message?.Value?.WrappedValue.TypeInfo != null) ?
                        TypeInfo.GetSystemType(
                            message.Value.WrappedValue.TypeInfo.BuiltInType,
                            message.Value.WrappedValue.TypeInfo.ValueRank)?.FullName : null,
                    DataSetId = !string.IsNullOrEmpty(message.DisplayName) ?
                        message.DisplayName : message.NodeId.AsString(null),
=======
                var dataset = new DataSetMessageModel {
                    PublisherId = (message.ExtensionFields != null &&
                        message.ExtensionFields.TryGetValue("PublisherId", out var publisherId))
                            ? publisherId : message.ApplicationUri ?? message.EndpointUrl,
                    MessageId = null,
                    DataSetClassId = message.NodeId.AsString(null),
                    DataSetWriterId = (message.ExtensionFields != null &&
                        message.ExtensionFields.TryGetValue("DataSetWriterId", out var dataSetWriterId))
                            ? dataSetWriterId : message.EndpointUrl ?? message.ApplicationUri,
                    SequenceNumber = 0,
                    Status = StatusCode.LookupSymbolicId(message.Value.StatusCode.Code),
                    MetaDataVersion = "1.0",
>>>>>>> 1967f45b
                    Timestamp = message.Timestamp,
                    Payload = new Dictionary<string, DataValueModel>() {
                        [message.NodeId.AsString(null)] = new DataValueModel() {
                            Value = message?.Value?.WrappedValue.Value,
                            Status = (message?.Value?.StatusCode.Code == StatusCodes.Good)
                                ? null : StatusCode.LookupSymbolicId(message.Value.StatusCode.Code),
                            SourceTimestamp = (message?.Value?.SourceTimestamp == DateTime.MinValue)
                                ? null : (DateTime?)message?.Value?.SourceTimestamp,
                            ServerTimestamp = (message?.Value?.ServerTimestamp == DateTime.MinValue)
                                ? null : (DateTime?)message?.Value?.ServerTimestamp
                        }
                    }
                };
                await Task.WhenAll(_handlers.Select(h => h.HandleMessageAsync(dataset)));
            }
            catch (Exception ex) {
                _logger.Error(ex,
                    "Publishing message {message} failed with exception - skip", message);
            }
        }

        /// <inheritdoc/>
        public Task OnBatchCompleteAsync() {
            return Task.CompletedTask;
        }

        private readonly IVariantEncoderFactory _encoder;
        private readonly ILogger _logger;
        private readonly List<ISubscriberMessageProcessor> _handlers;
    }
}<|MERGE_RESOLUTION|>--- conflicted
+++ resolved
@@ -42,10 +42,6 @@
         /// <inheritdoc/>
         public async Task HandleAsync(string deviceId, string moduleId,
             byte[] payload, IDictionary<string, string> properties, Func<Task> checkpoint) {
-<<<<<<< HEAD
-
-=======
->>>>>>> 1967f45b
             MonitoredItemMessage message;
             var context = new ServiceMessageContext();
             try {
@@ -62,18 +58,7 @@
                 return;
             }
             try {
-<<<<<<< HEAD
                 var codec = _encoder.Create(context);
-                var sample = new MonitoredItemMessageModel() {
-                    Value = codec.Encode(message.Value),
-                    Status = StatusCode.LookupSymbolicId(message.Value.StatusCode.Code),
-                    TypeId = (message?.Value?.WrappedValue.TypeInfo != null) ?
-                        TypeInfo.GetSystemType(
-                            message.Value.WrappedValue.TypeInfo.BuiltInType,
-                            message.Value.WrappedValue.TypeInfo.ValueRank)?.FullName : null,
-                    DataSetId = !string.IsNullOrEmpty(message.DisplayName) ?
-                        message.DisplayName : message.NodeId.AsString(null),
-=======
                 var dataset = new DataSetMessageModel {
                     PublisherId = (message.ExtensionFields != null &&
                         message.ExtensionFields.TryGetValue("PublisherId", out var publisherId))
@@ -86,11 +71,10 @@
                     SequenceNumber = 0,
                     Status = StatusCode.LookupSymbolicId(message.Value.StatusCode.Code),
                     MetaDataVersion = "1.0",
->>>>>>> 1967f45b
                     Timestamp = message.Timestamp,
                     Payload = new Dictionary<string, DataValueModel>() {
                         [message.NodeId.AsString(null)] = new DataValueModel() {
-                            Value = message?.Value?.WrappedValue.Value,
+                            Value = message?.Value == null ? null : codec.Encode(message.Value),
                             Status = (message?.Value?.StatusCode.Code == StatusCodes.Good)
                                 ? null : StatusCode.LookupSymbolicId(message.Value.StatusCode.Code),
                             SourceTimestamp = (message?.Value?.SourceTimestamp == DateTime.MinValue)
