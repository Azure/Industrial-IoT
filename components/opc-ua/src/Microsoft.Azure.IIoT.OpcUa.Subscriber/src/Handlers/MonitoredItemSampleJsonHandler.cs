// ------------------------------------------------------------
//  Copyright (c) Microsoft Corporation.  All rights reserved.
//  Licensed under the MIT License (MIT). See License.txt in the repo root for license information.
// ------------------------------------------------------------

namespace Microsoft.Azure.IIoT.OpcUa.Subscriber.Handlers {
    using Microsoft.Azure.IIoT.Hub;
    using Microsoft.Azure.IIoT.OpcUa.Subscriber;
    using Microsoft.Azure.IIoT.OpcUa.Subscriber.Models;
    using Opc.Ua;
    using Opc.Ua.Extensions;
    using Opc.Ua.PubSub;
    using Opc.Ua.Encoders;
    using Serilog;
    using System;
    using System.Collections.Generic;
    using System.IO;
    using System.Linq;
<<<<<<< HEAD
    using Microsoft.Azure.IIoT.OpcUa.Protocol;
=======
    using System.Text;
    using System.Threading.Tasks;
>>>>>>> 1967f45b

    /// <summary>
    /// Publisher message handling
    /// </summary>
    public sealed class MonitoredItemSampleJsonHandler : IDeviceTelemetryHandler {

        /// <inheritdoc/>
        public string MessageSchema => Core.MessageSchemaTypes.MonitoredItemMessageJson;

        /// <summary>
        /// Create handler
        /// </summary>
        /// <param name="encoder"></param>
        /// <param name="handlers"></param>
        /// <param name="logger"></param>
        public MonitoredItemSampleJsonHandler(IVariantEncoderFactory encoder,
            IEnumerable<ISubscriberMessageProcessor> handlers, ILogger logger) {
            _encoder = encoder ?? throw new ArgumentNullException(nameof(encoder));
            _logger = logger ?? throw new ArgumentNullException(nameof(logger));
            _handlers = handlers?.ToList() ?? throw new ArgumentNullException(nameof(handlers));
        }

        /// <inheritdoc/>
        public async Task HandleAsync(string deviceId, string moduleId,
            byte[] payload, IDictionary<string, string> properties, Func<Task> checkpoint) {
<<<<<<< HEAD

=======
            var json = Encoding.UTF8.GetString(payload);
>>>>>>> 1967f45b
            MonitoredItemMessage message;
            var context = new ServiceMessageContext();
            try {
                using (var stream = new MemoryStream(payload)) {
                    using (var decoder = new JsonDecoderEx(stream, context)) {
<<<<<<< HEAD
                        var result = decoder.ReadEncodeable(null, typeof(MonitoredItemMessage))
                            as MonitoredItemMessage;
                        message = result;
=======
                        message = decoder.ReadEncodeable(null,
                            typeof(MonitoredItemMessage)) as MonitoredItemMessage;
>>>>>>> 1967f45b
                    }
                }
            }
            catch (Exception ex) {
                _logger.Error(ex, "Failed to decode message");
                return;
            }
            try {
<<<<<<< HEAD
                var codec = _encoder.Create(context);
                var sample = new MonitoredItemMessageModel() {
                    Value = codec.Encode(message.Value),
                    Status = StatusCode.LookupSymbolicId(message.Value.StatusCode.Code),
                    TypeId = (message?.Value?.WrappedValue.TypeInfo != null) ?
                        TypeInfo.GetSystemType(
                            message.Value.WrappedValue.TypeInfo.BuiltInType,
                            message.Value.WrappedValue.TypeInfo.ValueRank)?.FullName : null,
                    DataSetId = !string.IsNullOrEmpty(message.DisplayName) ?
                        message.DisplayName : message.NodeId.AsString(null),
=======
                var dataset = new DataSetMessageModel {
                    PublisherId = (message.ExtensionFields != null &&
                        message.ExtensionFields.TryGetValue("PublisherId", out var publisherId))
                            ? publisherId : message.ApplicationUri ?? message.EndpointUrl,
                    MessageId = null,
                    DataSetClassId = message.NodeId.AsString(null),
                    DataSetWriterId = (message.ExtensionFields != null &&
                        message.ExtensionFields.TryGetValue("DataSetWriterId", out var dataSetWriterId))
                            ? dataSetWriterId : message.EndpointUrl ?? message.ApplicationUri,
                    SequenceNumber = 0,
                    Status = StatusCode.LookupSymbolicId(message.Value.StatusCode.Code),
                    MetaDataVersion = "1.0",
>>>>>>> 1967f45b
                    Timestamp = message.Timestamp,
                    Payload = new Dictionary<string, DataValueModel>() {
                        [message.NodeId.AsString(null)] = new DataValueModel() {
                            Value = message?.Value?.WrappedValue.Value,
                            Status = (message?.Value?.StatusCode.Code == StatusCodes.Good)
                                ? null : StatusCode.LookupSymbolicId(message.Value.StatusCode.Code),
                            SourceTimestamp = (message?.Value?.SourceTimestamp == DateTime.MinValue)
                                ? null : (DateTime?)message?.Value?.SourceTimestamp,
                            ServerTimestamp = (message?.Value?.ServerTimestamp == DateTime.MinValue)
                                ? null : (DateTime?)message?.Value?.ServerTimestamp
                        }
                    }
                };
                await Task.WhenAll(_handlers.Select(h => h.HandleMessageAsync(dataset)));
            }
            catch (Exception ex) {
                _logger.Error(ex,
                    "Publishing message {message} failed with exception - skip",
                        message);
            }
        }

        /// <inheritdoc/>
        public Task OnBatchCompleteAsync() {
            return Task.CompletedTask;
        }

        private readonly IVariantEncoderFactory _encoder;
        private readonly ILogger _logger;
        private readonly List<ISubscriberMessageProcessor> _handlers;
    }
}<|MERGE_RESOLUTION|>--- conflicted
+++ resolved
@@ -5,6 +5,7 @@
 
 namespace Microsoft.Azure.IIoT.OpcUa.Subscriber.Handlers {
     using Microsoft.Azure.IIoT.Hub;
+    using Microsoft.Azure.IIoT.OpcUa.Protocol;
     using Microsoft.Azure.IIoT.OpcUa.Subscriber;
     using Microsoft.Azure.IIoT.OpcUa.Subscriber.Models;
     using Opc.Ua;
@@ -16,12 +17,8 @@
     using System.Collections.Generic;
     using System.IO;
     using System.Linq;
-<<<<<<< HEAD
-    using Microsoft.Azure.IIoT.OpcUa.Protocol;
-=======
     using System.Text;
     using System.Threading.Tasks;
->>>>>>> 1967f45b
 
     /// <summary>
     /// Publisher message handling
@@ -47,24 +44,13 @@
         /// <inheritdoc/>
         public async Task HandleAsync(string deviceId, string moduleId,
             byte[] payload, IDictionary<string, string> properties, Func<Task> checkpoint) {
-<<<<<<< HEAD
-
-=======
-            var json = Encoding.UTF8.GetString(payload);
->>>>>>> 1967f45b
             MonitoredItemMessage message;
             var context = new ServiceMessageContext();
             try {
                 using (var stream = new MemoryStream(payload)) {
                     using (var decoder = new JsonDecoderEx(stream, context)) {
-<<<<<<< HEAD
-                        var result = decoder.ReadEncodeable(null, typeof(MonitoredItemMessage))
-                            as MonitoredItemMessage;
-                        message = result;
-=======
                         message = decoder.ReadEncodeable(null,
                             typeof(MonitoredItemMessage)) as MonitoredItemMessage;
->>>>>>> 1967f45b
                     }
                 }
             }
@@ -73,18 +59,7 @@
                 return;
             }
             try {
-<<<<<<< HEAD
                 var codec = _encoder.Create(context);
-                var sample = new MonitoredItemMessageModel() {
-                    Value = codec.Encode(message.Value),
-                    Status = StatusCode.LookupSymbolicId(message.Value.StatusCode.Code),
-                    TypeId = (message?.Value?.WrappedValue.TypeInfo != null) ?
-                        TypeInfo.GetSystemType(
-                            message.Value.WrappedValue.TypeInfo.BuiltInType,
-                            message.Value.WrappedValue.TypeInfo.ValueRank)?.FullName : null,
-                    DataSetId = !string.IsNullOrEmpty(message.DisplayName) ?
-                        message.DisplayName : message.NodeId.AsString(null),
-=======
                 var dataset = new DataSetMessageModel {
                     PublisherId = (message.ExtensionFields != null &&
                         message.ExtensionFields.TryGetValue("PublisherId", out var publisherId))
@@ -97,11 +72,10 @@
                     SequenceNumber = 0,
                     Status = StatusCode.LookupSymbolicId(message.Value.StatusCode.Code),
                     MetaDataVersion = "1.0",
->>>>>>> 1967f45b
                     Timestamp = message.Timestamp,
                     Payload = new Dictionary<string, DataValueModel>() {
                         [message.NodeId.AsString(null)] = new DataValueModel() {
-                            Value = message?.Value?.WrappedValue.Value,
+                            Value = message?.Value == null ? null : codec.Encode(message.Value),
                             Status = (message?.Value?.StatusCode.Code == StatusCodes.Good)
                                 ? null : StatusCode.LookupSymbolicId(message.Value.StatusCode.Code),
                             SourceTimestamp = (message?.Value?.SourceTimestamp == DateTime.MinValue)
