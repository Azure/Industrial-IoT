// ------------------------------------------------------------
//  Copyright (c) Microsoft Corporation.  All rights reserved.
//  Licensed under the MIT License (MIT). See License.txt in the repo root for license information.
// ------------------------------------------------------------

namespace Microsoft.Azure.IIoT.OpcUa.Cdm.Services {
    using Microsoft.Azure.IIoT.Cdm;
    using Microsoft.Azure.IIoT.OpcUa.Subscriber.Models;
    using Microsoft.Azure.IIoT.Utils;
    using Microsoft.CommonDataModel.ObjectModel.Cdm;
    using Microsoft.CommonDataModel.ObjectModel.Enums;
    using Microsoft.CommonDataModel.ObjectModel.Storage;
    using Microsoft.CommonDataModel.ObjectModel.Utilities;
    using Serilog;
    using System;
    using System.Collections.Generic;
    using System.Diagnostics;
    using System.Globalization;
    using System.IO;
    using System.Linq;
    using System.Threading;
    using System.Threading.Tasks;

    /// <summary>
    /// Process messages and write them to Datalake.
    /// </summary>
    public class CdmMessageProcessor : ICdmClient {

        /// <summary>
        /// Create the cdm message processor
        /// </summary>
        /// <param name="config"></param>
        /// <param name="logger"></param>
        /// <param name="storage"></param>
        public CdmMessageProcessor(ICdmClientConfig config,
            ILogger logger, IAdlsStorage storage) {
            _logger = logger ?? throw new ArgumentNullException(nameof(logger));
            _config = config ?? throw new ArgumentNullException(nameof(config));
            _storage = storage ?? throw new ArgumentNullException(nameof(storage));

            _lock = new SemaphoreSlim(1, 1);
            _samplesCacheSize = 0;
            _cacheUploadTimer = new Timer(CacheTimer_ElapesedAsync);
            _cacheUploadTriggered = false;
            _cacheUploadInterval = TimeSpan.FromSeconds(20);
<<<<<<< HEAD
            _samplesCache = new Dictionary<Tuple<string, string>, List<MonitoredItemMessageModel>>();
            _dataSetsCache = new Dictionary<Tuple<string, string, string>, List<DataSetMessageModel>>();
=======
            _samplesCache = new Dictionary<string, List<MonitoredItemSampleModel>>();
            _dataSetsCache = new Dictionary<string, List<DataSetMessageModel>>();
>>>>>>> 1967f45b

            _cdmCorpus = new CdmCorpusDefinition();
            _cdmCorpus.SetEventCallback(new EventCallback {
                Invoke = (level, msg) => {
                    switch (level) {
                        case CdmStatusLevel.Error:
                            _logger.Error("CDM message: {0}", msg);
                            break;
                        case CdmStatusLevel.Warning:
                            _logger.Warning("CDM message: {0}", msg);
                            break;
                        case CdmStatusLevel.Progress:
                            _logger.Verbose("CDM message: {0}", msg);
                            break;
                        case CdmStatusLevel.Info:
                            _logger.Debug("CDM message: {0}", msg);
                            break;
                    }
                }
            });

            _adapter = new ADLSAdapter($"{config.ADLSg2HostName}",
                $"/{config.ADLSg2ContainerName}/{config.RootFolder}", config.TenantId, config.AppId, config.AppSecret);
            _cdmCorpus.Storage.Mount("adls", _adapter);
            var gitAdapter = new GithubAdapter();
            _cdmCorpus.Storage.Mount("cdm", gitAdapter);
            _cdmCorpus.Storage.DefaultNamespace = "adls";
        }

        /// <summary>
        /// Processes the payload message from the IoTHub for storage
        /// </summary>
        /// <param name="payload"></param>
        /// <param name="properties"></param>
        /// <param name="partitionKey"></param>
        /// <returns></returns>
        public async Task ProcessAsync<T>(T payload,
            IDictionary<string, string> properties = null,
            string partitionKey = null) {
            await ProcessCdmSampleAsync(payload);
        }

        /// <summary>
        /// Open and load the cdm repository
        /// </summary>
        /// <returns></returns>
        public async Task OpenAsync() {

            _logger.Information($"Open CDM Processor ...");
            // Load the model.json file from file system
            Manifest = await _cdmCorpus.FetchObjectAsync<CdmManifestDefinition>(
                "adls:/model.json");

            if (Manifest == null) {
                //  no manifest loaded from the storage
                var adlsRoot = _cdmCorpus.Storage.FetchRootFolder("adls");
                if (adlsRoot == null) {
                    // unable to retrieve the root folder
                    return;
                }

                // validate if the root already exist
                await _storage.CreateBlobRoot(_config.ADLSg2HostName,
                    _config.ADLSg2ContainerName, _config.RootFolder);

                // create a new Manifest definition
                Manifest = _cdmCorpus.MakeObject<CdmManifestDefinition>(
                    CdmObjectType.ManifestDef, "IIoTOpcUaPubSub");
                Manifest.Name = "IIoTOpcUaPubSub";
                Manifest.ManifestName = "IIoT OPC UA Pub/Sub Manifest";
                adlsRoot.Documents.Add(Manifest, "IIoTOpcUaPubSub.manifest.cdm.json");
                Manifest.Imports.Add(kFoundationJsonPath);
                Manifest.Schema = "cdm:/schema.cdm.json";
                Manifest.JsonSchemaSemanticVersion = "1.0.0";
                if (Manifest != null) {
                    await Manifest.SaveAsAsync("model.json", true);
                }
            }
            Try.Op(() => _cacheUploadTimer.Change(_cacheUploadInterval, Timeout.InfiniteTimeSpan));
        }

        /// <summary>
        /// closes the cdm model repository
        /// </summary>
        /// <returns></returns>
        public async Task CloseAsync() {
            _logger.Information($"Closing CDM Processor ...");
            Try.Op(() => _cacheUploadTimer.Change(Timeout.InfiniteTimeSpan, Timeout.InfiniteTimeSpan));
            await PerformWriteCache();
            Manifest = null;
        }

        /// <inheritdoc/>
        public void Dispose() {
            _adapter.Dispose();
            _cacheUploadTimer.Dispose();
            _lock.Dispose();
        }

        /// <inheritdoc/>
        private async Task PerformWriteCache() {
            var sw = Stopwatch.StartNew();
            var performSave = false;
            _logger.Information("Sending processed CDM data ...");
            try {
                if (_samplesCacheSize == 0) {
                    _logger.Information("End sending processed CDM data - empty buffer");
                    return;
                }
                if (Manifest == null) {
                    _logger.Warning("Manifest is not assigned yet. Retry ... ");
                    await OpenAsync();
                }
                foreach (var record in _samplesCache) {
                    if (record.Value.Count == 0 || record.Value[0] == null) {
                        _logger.Error("Samples list is empty ...");
                        continue;
                    }
<<<<<<< HEAD
                    if (!GetEntityData(samplesList[0], out var partitionLocation, out var partitionDelimitor)) {
                        if(!CreateEntityData(samplesList[0], out partitionLocation, out partitionDelimitor)) {
                            _logger.Error("Failed to create CDM Entity for {endpointId}/{nodeId}).",
                                samplesList[0]?.EndpointId, samplesList[0]?.NodeId);
                            continue;
                        }
                        performSave = true;
                    }
                    await _storage.WriteInCsvPartition<MonitoredItemMessageModel>(
                        partitionLocation, samplesList, partitionDelimitor);
=======
                    performSave |= await WriteRecordToPartition<MonitoredItemSampleModel>(
                        record.Key, record.Value);
>>>>>>> 1967f45b
                }
                foreach (var record in _dataSetsCache) {
                    if (record.Value.Count == 0 || record.Value[0] == null) {
                        _logger.Error("DataSet list is empty ...");
                        continue;
                    }
                    performSave |= await WriteRecordToPartition<DataSetMessageModel>(
                        record.Key, record.Value);
                }
                if (performSave) {
                    await Manifest.SaveAsAsync("model.json", true);
                }
                _logger.Information("Finished sending CDM data records - duration {elapsed}).",
                    sw.Elapsed);
            }
            catch (Exception ex) {
                _logger.Warning(ex, "Failed to send processed CDM data after {elapsed}",
                     sw.Elapsed);
            }
            finally {
                foreach (var list in _samplesCache.Values) {
                    list!.Clear();
                }
                _samplesCache.Clear();
                foreach (var list in _dataSetsCache.Values) {
                    list!.Clear();
                }
                _dataSetsCache.Clear();
                _samplesCacheSize = 0;
            }
            sw.Stop();
        }

        /// <inheritdoc/>
        private async Task<bool> WriteRecordToPartition<T>(string partitionKey, IList<T> record) {
            var retry = false;
            var result = true;
            bool persist;
            var dataSetRecordList = record as List<DataSetMessageModel>;
            var samplesRecordList = record as List<MonitoredItemSampleModel>;
            do {
                var partition = (dataSetRecordList != null)
                    ? GetOrCreateEntityDataPartition(partitionKey, dataSetRecordList[0], out persist, retry)
                    : GetOrCreateEntityDataPartition(partitionKey, samplesRecordList[0], out persist, retry);
                if (partition == null) {
                    _logger.Error("Failed to create CDM Entity for {key} records).", partitionKey);
                    continue;
                }
                var csvTrait = partition.ExhibitsTraits.Item("is.partition.format.CSV");
                var partitionUrl = _cdmCorpus.Storage.CorpusPathToAdapterPath(partition.Location);
                var partitionDelimitor = csvTrait?.Arguments?.FetchValue("delimiter") ?? kCsvPartitionsDelimiter;
                result = (dataSetRecordList != null)
                    ? await _storage.WriteInCsvPartition<DataSetMessageModel>(
                        partitionUrl, dataSetRecordList, partitionDelimitor)
                    : await _storage.WriteInCsvPartition<MonitoredItemSampleModel>(
                        partitionUrl, samplesRecordList, partitionDelimitor);
                if (result == false && retry == false) {
                    retry = true;
                }
                else {
                    retry = false;
                }
            } while (retry);

            if (result) {
                _logger.Information("Successfully processed to CDM {count} records.", record.Count);
            }
            else {
                _logger.Warning("Failed to process CDM data for {record.Key} records.", partitionKey);
            }
            return persist;
        }

        /// <inheritdoc/>
        private string GetNormalizedEntityName(MonitoredItemSampleModel sample) {
            if (string.IsNullOrEmpty(sample.PublisherId) ||
                string.IsNullOrEmpty(sample.DataSetWriterId) ||
                string.IsNullOrEmpty(sample.NodeId)) {
                return null;
            }
            return GetNormalizedKey($"{sample.PublisherId}_{sample.DataSetWriterId}" +
                $"_{sample.NodeId}");
        }
        
        /// <inheritdoc/>
        private string GetNormalizedEntityName(DataSetMessageModel dataSet) {
            if (string.IsNullOrEmpty(dataSet.PublisherId) ||
                string.IsNullOrEmpty(dataSet.DataSetWriterId)) {
                return null;
            }
            return GetNormalizedKey($"{dataSet.PublisherId}_{dataSet.DataSetWriterId}" +
                $"_{dataSet.DataSetClassId}_{dataSet.MetaDataVersion}");
        }

        /// <inheritdoc/>
        private string GetNormalizedKey(string key) {
            key = string.Join("", key.Split(Path.GetInvalidFileNameChars()));
            return key.Replace('#', '_').Replace('.', '_')
                .Replace('/', '_').Replace(':', '_')
                .Replace('"', '_').Replace('\'', '_');
        }

        /// <inheritdoc/>
        private static CdmDataFormat DataTypeToCdmDataFormat(Type type) {
            var typeCode = Type.GetTypeCode(type);
            if (typeCode == TypeCode.Object) {
                typeCode = Type.GetTypeCode(Nullable.GetUnderlyingType(type));
            }
            switch (typeCode) {
                case TypeCode.Int16:
                case TypeCode.UInt16:
                    return CdmDataFormat.Int16;
                case TypeCode.Int32:
                case TypeCode.UInt32:
                    return CdmDataFormat.Int32;
                case TypeCode.Int64:
                case TypeCode.UInt64:
                    return CdmDataFormat.Int64;
                case TypeCode.Single:
                    return CdmDataFormat.Float;
                case TypeCode.Double:
                    return CdmDataFormat.Double;
                case TypeCode.Char:
                    return CdmDataFormat.Char;
                case TypeCode.String:
                    return CdmDataFormat.String;
                case TypeCode.Decimal:
                    return CdmDataFormat.Decimal;
                case TypeCode.DateTime:
                    return CdmDataFormat.DateTime;
                case TypeCode.Byte:
                case TypeCode.SByte:
                    //  TODO: CDM SDK bug - does not accept Byte for now ...
                    //return CdmDataFormat.Byte;
                    return CdmDataFormat.Int16;
                case TypeCode.Boolean:
                    return CdmDataFormat.Boolean;
                default:
                    // treat anything else as cdm string string
                    return CdmDataFormat.String;
            }
        }

        /// <inheritdoc/>
        private static string DataTypeToCdmDataString(CdmDataFormat? dataType) {
            switch (dataType) {
                case CdmDataFormat.Byte:
                case CdmDataFormat.Int16:
                case CdmDataFormat.Int32:
                case CdmDataFormat.Int64:
                    return "int64";
                case CdmDataFormat.Float:
                case CdmDataFormat.Double:
                    return "double";
                case CdmDataFormat.Char:
                case CdmDataFormat.String:
                    return "string";
                case CdmDataFormat.Guid:
                    return "guid";
                case CdmDataFormat.Binary:
                    return "boolean";
                case CdmDataFormat.Time:
                case CdmDataFormat.Date:
                case CdmDataFormat.DateTime:
                    return "dateTime";
                case CdmDataFormat.DateTimeOffset:
                    return "dateTimeOffset";
                case CdmDataFormat.Boolean:
                    return "boolean";
                case CdmDataFormat.Decimal:
                    return "decimal";
                case CdmDataFormat.Json:
                    return "json";
                default:
                    return "unclassified";
            }
        }

<<<<<<< HEAD
        private bool GetEntityData(MonitoredItemMessageModel sample,
            out string partitionLocation, out string partitionDelimitor){
            partitionLocation = null;
            partitionDelimitor = kCsvPartitionsDelimiter;
            var key = GetNormalizedEntityName(sample.EndpointId, sample.NodeId, null);
            var entityDeclaration = Manifest.Entities.Item(key);
            if (entityDeclaration == null) {
                return false;
            }
            var partition = entityDeclaration?.DataPartitions[0];
            if (partition == null) {
                return false;
            }
            var csvTrait = partition.ExhibitsTraits.Item("is.partition.format.CSV");
            partitionLocation = _cdmCorpus.Storage.CorpusPathToAdapterPath(partition.Location);
            partitionDelimitor = csvTrait?.Arguments?.FetchValue("delimiter") ?? kCsvPartitionsDelimiter;
            return true;
        }

        private bool CreateEntityData(MonitoredItemMessageModel sample,
            out string partitionLocation, out string partitionDelimitor) {
            string key = GetNormalizedEntityName(sample.EndpointId, sample.NodeId, null);

            // check if the enetity was aleready added
            var entity = Manifest.Entities.Item(key);
            if (entity != null) {
                return GetEntityData(sample, out partitionLocation, out partitionDelimitor);
            }

            // add a new entity for the Message
            var newSampleEntity = _cdmCorpus.MakeObject<CdmEntityDefinition>(
                CdmObjectType.EntityDef, key, false);

            var info = typeof(MonitoredItemMessageModel).GetProperties();
            foreach (var property in info) {
                // add the attributes required
                var attribute = _cdmCorpus.MakeObject<CdmTypeAttributeDefinition>(
                    CdmObjectType.TypeAttributeDef, property.Name, false);
                attribute.Purpose = _cdmCorpus.MakeRef<CdmPurposeReference>(
                    CdmObjectType.PurposeRef, "hasA", true);
                //  if we handle a value, lookup it's type property
                if (property.Name == "Value" &&
                    typeof(MonitoredItemMessageModel).
                        GetProperty("TypeId")?.GetValue(sample) is Type typeId){
                    attribute.DataFormat = DataTypeToCdmDataFormat(typeId);
                }
                else {
                    attribute.DataFormat = DataTypeToCdmDataFormat(property.PropertyType);
                }
                newSampleEntity.Attributes.Add(attribute);
            }

            newSampleEntity.DisplayName = kPublisherSampleEntityName;
            newSampleEntity.Version = "0.0.1";
            newSampleEntity.Description = "Opc Ua Monitored Item Sample";

            // Create a new document where the new entity's definition will be stored
            var newSampleEntityDoc = _cdmCorpus.MakeObject<CdmDocumentDefinition>(
                CdmObjectType.DocumentDef, $"{newSampleEntity.EntityName}.cdm.json", false);
            newSampleEntityDoc.Imports.Add($"{newSampleEntity.EntityName}.cdm.json");
            // TODO: remove - apparently not necessary
            newSampleEntityDoc.Imports.Add(kFoundationJsonPath);
            newSampleEntityDoc.Definitions.Add(newSampleEntity);
            _cdmCorpus.Storage.FetchRootFolder("adls").Documents.Add(
                newSampleEntityDoc, newSampleEntityDoc.Name);
            var newSampleEntityDef = Manifest.Entities.Add(newSampleEntity);

            // Define a partition and add it to the local declaration
            var newSampleEntityPartition = _cdmCorpus.MakeObject<CdmDataPartitionDefinition>(
                CdmObjectType.DataPartitionDef, newSampleEntity.EntityName);
            newSampleEntityDef.DataPartitions.Add(newSampleEntityPartition);
            newSampleEntityPartition.Location =
                $"adls:/{newSampleEntity.EntityName}/partition-data.csv";
            newSampleEntityPartition.Explanation = "Opc Ua monitored item sample messages storage";
            var csvTrait = newSampleEntityPartition.ExhibitsTraits.Add(
                "is.partition.format.CSV");
            csvTrait.Arguments.Add("columnHeaders", "true");
            csvTrait.Arguments.Add("delimiter", kCsvPartitionsDelimiter);

            partitionLocation = _cdmCorpus.Storage.CorpusPathToAdapterPath(newSampleEntityPartition.Location);
            partitionDelimitor = csvTrait?.Arguments?.FetchValue("delimiter") ?? kCsvPartitionsDelimiter;
            return true;
        }
=======
        /// <inheritdoc/>
        private CdmDataPartitionDefinition GetOrCreateEntityDataPartition(string key,
                MonitoredItemSampleModel sample, out bool persist, bool forceNew = false) {
>>>>>>> 1967f45b

            persist = false;
            if (string.IsNullOrEmpty(key) || sample == null) {
                return null;
            }

            // check if the enetity was aleready added
            var entityDefinition = Manifest.Entities.Item(key);
            if (entityDefinition == null) {
                // add a new entity for the sample

                // add a new entity for the Message
                var newSampleEntity = _cdmCorpus.MakeObject<CdmEntityDefinition>(
                    CdmObjectType.EntityDef, key, false);

                var info = typeof(MonitoredItemSampleModel).GetProperties();
                foreach (var property in info) {
                    // add the attributes required
                    var attribute = _cdmCorpus.MakeObject<CdmTypeAttributeDefinition>(
                        CdmObjectType.TypeAttributeDef, property.Name, false);
                    attribute.Purpose = _cdmCorpus.MakeRef<CdmPurposeReference>(
                        CdmObjectType.PurposeRef, "hasA", true);
                    //  if we handle a value, lookup it's type property
                    if (property.Name == "Value") {
                        attribute.DataFormat = DataTypeToCdmDataFormat(sample.Value.GetType());
                    }
                    else {
                        attribute.DataFormat = DataTypeToCdmDataFormat(property.PropertyType);
                    }

                    newSampleEntity.Attributes.Add(attribute);
                }

                newSampleEntity.DisplayName = kPublisherSampleEntityName;
                newSampleEntity.Version = "0.0.2";
                newSampleEntity.Description = "Opc Ua Monitored Item Sample";

                // Create a new document where the new entity's definition will be stored
                var newSampleEntityDoc = _cdmCorpus.MakeObject<CdmDocumentDefinition>(
                    CdmObjectType.DocumentDef, $"{newSampleEntity.EntityName}.cdm.json", false);
                newSampleEntityDoc.Imports.Add($"{newSampleEntity.EntityName}.cdm.json");
                // TODO: remove - apparently not necessary
                newSampleEntityDoc.Imports.Add(kFoundationJsonPath);
                newSampleEntityDoc.Definitions.Add(newSampleEntity);
                _cdmCorpus.Storage.FetchRootFolder("adls").Documents.Add(
                    newSampleEntityDoc, newSampleEntityDoc.Name);
                entityDefinition = Manifest.Entities.Add(newSampleEntity);
                persist |= true;
            }

            var partition = entityDefinition.DataPartitions.Count != 0
                ? entityDefinition.DataPartitions.Last() : null;
            if (forceNew || partition == null) {
                // Define a partition and add it to the local declaration
                var newPartition = _cdmCorpus.MakeObject<CdmDataPartitionDefinition>(
                    CdmObjectType.DataPartitionDef, entityDefinition.EntityName);
                var timestamp = DateTime.UtcNow.ToString(
                    "yyMMddHHmmss", DateTimeFormatInfo.InvariantInfo);
                newPartition.Location =
                    $"adls:/{entityDefinition.EntityName}/partition-data-{timestamp}.csv";
                newPartition.Explanation = "OPC UA PubSub DataSet Partition";
                var partitionTrait = newPartition.ExhibitsTraits.Add(
                    "is.partition.format.CSV");
                partitionTrait.Arguments.Add("columnHeaders", "true");
                partitionTrait.Arguments.Add("delimiter", kCsvPartitionsDelimiter);
                partition = entityDefinition.DataPartitions.Add(newPartition);
                persist |= true;
            }
            return partition;
        }

        /// <inheritdoc/>
        private CdmDataPartitionDefinition GetOrCreateEntityDataPartition(string key, 
            DataSetMessageModel dataSet, out bool persist, bool forceNew = false) {

            persist = false;
            if (string.IsNullOrEmpty(key) || dataSet == null) {
                return null;
            }

            // check if the enetity was aleready added
            var entityDefinition = Manifest.Entities.Item(key);
            if (entityDefinition == null) {
                // add a new entity for the DataSet
                var newDataSetEntity = _cdmCorpus.MakeObject<CdmEntityDefinition>(
                    CdmObjectType.EntityDef, key, false);

                var properties = typeof(DataSetMessageModel).GetProperties();
                foreach (var property in properties) {
                    if (property.Name != nameof(DataSetMessageModel.Payload)) {
                        // add the attributes required
                        var attribute = _cdmCorpus.MakeObject<CdmTypeAttributeDefinition>(
                        CdmObjectType.TypeAttributeDef, property.Name, false);
                        attribute.Purpose = _cdmCorpus.MakeRef<CdmPurposeReference>(
                            CdmObjectType.PurposeRef, "hasA", true);
                        attribute.DataFormat = DataTypeToCdmDataFormat(property.PropertyType);
                        newDataSetEntity.Attributes.Add(attribute);
                    }
                    else {
                        //  Parse the message payload
                        foreach (var node in dataSet.Payload.OrderBy(i => i.Key)) {
                            // add the attributes for value, status and timestamp
                            var valueAttribute = _cdmCorpus.MakeObject<CdmTypeAttributeDefinition>(
                                CdmObjectType.TypeAttributeDef, $"{node.Key}_value", false);
                            valueAttribute.Purpose = _cdmCorpus.MakeRef<CdmPurposeReference>(
                                CdmObjectType.PurposeRef, "hasA", true);
                            valueAttribute.DataFormat = DataTypeToCdmDataFormat(node.Value.Value.GetType());
                            newDataSetEntity.Attributes.Add(valueAttribute);

                            var statusAttribute = _cdmCorpus.MakeObject<CdmTypeAttributeDefinition>(
                                CdmObjectType.TypeAttributeDef, $"{node.Key}_status", false);
                            statusAttribute.Purpose = _cdmCorpus.MakeRef<CdmPurposeReference>(
                                CdmObjectType.PurposeRef, "hasA", true);
                            statusAttribute.DataFormat = DataTypeToCdmDataFormat(typeof(string));
                            newDataSetEntity.Attributes.Add(statusAttribute);

                            var sourceTimestampAttribute = _cdmCorpus.MakeObject<CdmTypeAttributeDefinition>(
                                CdmObjectType.TypeAttributeDef, $"{node.Key}_sourceTimestamp", false);
                            sourceTimestampAttribute.Purpose = _cdmCorpus.MakeRef<CdmPurposeReference>(
                                CdmObjectType.PurposeRef, "hasA", true);
                            sourceTimestampAttribute.DataFormat = DataTypeToCdmDataFormat(typeof(DateTime));
                            newDataSetEntity.Attributes.Add(sourceTimestampAttribute);

                            var serverTimestampAttribute = _cdmCorpus.MakeObject<CdmTypeAttributeDefinition>(
                                CdmObjectType.TypeAttributeDef, $"{node.Key}_serverTimestamp", false);
                            serverTimestampAttribute.Purpose = _cdmCorpus.MakeRef<CdmPurposeReference>(
                                CdmObjectType.PurposeRef, "hasA", true);
                            serverTimestampAttribute.DataFormat = DataTypeToCdmDataFormat(typeof(DateTime));
                            newDataSetEntity.Attributes.Add(serverTimestampAttribute);
                        }
                    }
                }

                newDataSetEntity.DisplayName = kPublisherDataSetEntityName;
                newDataSetEntity.Version = "0.0.1";
                newDataSetEntity.Description = "OPC UA PubSub DataSet Entity";

                // Create a new document where the new entity's definition will be stored
                var newEntityDoc = _cdmCorpus.MakeObject<CdmDocumentDefinition>(
                    CdmObjectType.DocumentDef, $"{newDataSetEntity.EntityName}.cdm.json", false);
                newEntityDoc.Imports.Add($"{newDataSetEntity.EntityName}.cdm.json");
                newEntityDoc.Imports.Add(kFoundationJsonPath);
                newEntityDoc.Definitions.Add(newDataSetEntity);
                _cdmCorpus.Storage.FetchRootFolder("adls").Documents.Add(
                    newEntityDoc, newEntityDoc.Name);
                entityDefinition = Manifest.Entities.Add(newDataSetEntity);
                persist |= true;
            }

            var partition = entityDefinition.DataPartitions.Count != 0 
                ? entityDefinition.DataPartitions.Last() : null;
            if (forceNew || partition == null) {
                // Define a partition and add it to the local declaration
                var newPartition = _cdmCorpus.MakeObject<CdmDataPartitionDefinition>(
                    CdmObjectType.DataPartitionDef, entityDefinition.EntityName);
                var timestamp = DateTime.UtcNow.ToString(
                    "yyMMddHHmmss", DateTimeFormatInfo.InvariantInfo);
                newPartition.Location =
                    $"adls:/{entityDefinition.EntityName}/partition-data-{timestamp}.csv";
                newPartition.Explanation = "OPC UA PubSub DataSet Partition";
                var partitionTrait = newPartition.ExhibitsTraits.Add(
                    "is.partition.format.CSV");
                partitionTrait.Arguments.Add("columnHeaders", "true");
                partitionTrait.Arguments.Add("delimiter", kCsvPartitionsDelimiter);
                partition = entityDefinition.DataPartitions.Add(newPartition);
                persist |= true;
            }
            return partition;
        }

        /// <inheritdoc/>
        /// <summary>
        /// Cache Timer Elapesed handler
        /// </summary>
        /// <param name="sender"></param>
        private async void CacheTimer_ElapesedAsync(object sender) {
            try {
                await _lock.WaitAsync();
                _cacheUploadTriggered = true;
                await PerformWriteCache();
            }
            finally {
                Try.Op(() => _cacheUploadTimer.Change(_cacheUploadInterval, Timeout.InfiniteTimeSpan));
                _cacheUploadTriggered = false;
                _lock.Release();
            }
        }

        /// <inheritdoc/>
        private async Task ProcessCdmSampleAsync<T>(T payload) {
            try {
                await _lock.WaitAsync();
<<<<<<< HEAD
                if (payload is MonitoredItemMessageModel sample) {
                    var key = new Tuple<string, string>(sample.EndpointId, sample.NodeId);
=======
                if (payload is MonitoredItemSampleModel sample) {

                    var key = GetNormalizedEntityName(sample);
>>>>>>> 1967f45b
                    if (!_samplesCache.TryGetValue(key, out var samplesList)) {
                        _samplesCache[key] = new List<MonitoredItemMessageModel>();
                    }
                    _samplesCache[key].Add(sample);
                }
                else if (payload is DataSetMessageModel dataSet) {
                    var key = GetNormalizedEntityName(dataSet);
                    if (!_dataSetsCache.TryGetValue(key, out var dataSetList)) {
                        _dataSetsCache[key] = new List<DataSetMessageModel>();
                    }
                    _dataSetsCache[key].Add(dataSet);
                }
                else {
                    throw new ArgumentException("Invalid payload type");
                }
                _samplesCacheSize++;
                if (!_cacheUploadTriggered && _samplesCacheSize >= kSamplesCacheMaxSize) {
                    Try.Op(() => _cacheUploadTimer.Change(TimeSpan.Zero, Timeout.InfiniteTimeSpan));
                    _cacheUploadTriggered = true;
                }
            }
            finally {
                _lock.Release();
            }
        }

        /// <summary>
        /// Cdm Manifest handler
        /// </summary>
        private CdmManifestDefinition Manifest { get; set; }

        private readonly ADLSAdapter _adapter = null;
        private readonly IAdlsStorage _storage = null;
        private readonly CdmCorpusDefinition _cdmCorpus = null;
        private readonly ILogger _logger;
        private readonly ICdmClientConfig _config;

        private readonly SemaphoreSlim _lock;
        private readonly Timer _cacheUploadTimer;
        private readonly TimeSpan _cacheUploadInterval;
        private bool _cacheUploadTriggered;

        private int _samplesCacheSize;
<<<<<<< HEAD
        private readonly Dictionary<Tuple<string,string>, List<MonitoredItemMessageModel>> _samplesCache;
        private readonly Dictionary<Tuple<string, string, string>, List<DataSetMessageModel>> _dataSetsCache;
=======
        private readonly Dictionary<string, List<MonitoredItemSampleModel>> _samplesCache;
        private readonly Dictionary<string, List<DataSetMessageModel>> _dataSetsCache;
>>>>>>> 1967f45b

        private static readonly int kSamplesCacheMaxSize = 5000;
        private static readonly string kPublisherDataSetEntityName = "OpcUaPubSubDataSet";
        private static readonly string kPublisherSampleEntityName = "OpcUaPubSubSample";
        private static readonly string kFoundationJsonPath = "cdm:/foundations.cdm.json";
        private static readonly string kCsvPartitionsDelimiter = ",";
    }
}<|MERGE_RESOLUTION|>--- conflicted
+++ resolved
@@ -43,13 +43,8 @@
             _cacheUploadTimer = new Timer(CacheTimer_ElapesedAsync);
             _cacheUploadTriggered = false;
             _cacheUploadInterval = TimeSpan.FromSeconds(20);
-<<<<<<< HEAD
-            _samplesCache = new Dictionary<Tuple<string, string>, List<MonitoredItemMessageModel>>();
-            _dataSetsCache = new Dictionary<Tuple<string, string, string>, List<DataSetMessageModel>>();
-=======
-            _samplesCache = new Dictionary<string, List<MonitoredItemSampleModel>>();
+            _samplesCache = new Dictionary<string, List<MonitoredItemMessageModel>>();
             _dataSetsCache = new Dictionary<string, List<DataSetMessageModel>>();
->>>>>>> 1967f45b
 
             _cdmCorpus = new CdmCorpusDefinition();
             _cdmCorpus.SetEventCallback(new EventCallback {
@@ -72,7 +67,8 @@
             });
 
             _adapter = new ADLSAdapter($"{config.ADLSg2HostName}",
-                $"/{config.ADLSg2ContainerName}/{config.RootFolder}", config.TenantId, config.AppId, config.AppSecret);
+                $"/{config.ADLSg2ContainerName}/{config.RootFolder}",
+                config.TenantId, config.AppId, config.AppSecret);
             _cdmCorpus.Storage.Mount("adls", _adapter);
             var gitAdapter = new GithubAdapter();
             _cdmCorpus.Storage.Mount("cdm", gitAdapter);
@@ -168,21 +164,8 @@
                         _logger.Error("Samples list is empty ...");
                         continue;
                     }
-<<<<<<< HEAD
-                    if (!GetEntityData(samplesList[0], out var partitionLocation, out var partitionDelimitor)) {
-                        if(!CreateEntityData(samplesList[0], out partitionLocation, out partitionDelimitor)) {
-                            _logger.Error("Failed to create CDM Entity for {endpointId}/{nodeId}).",
-                                samplesList[0]?.EndpointId, samplesList[0]?.NodeId);
-                            continue;
-                        }
-                        performSave = true;
-                    }
-                    await _storage.WriteInCsvPartition<MonitoredItemMessageModel>(
-                        partitionLocation, samplesList, partitionDelimitor);
-=======
-                    performSave |= await WriteRecordToPartition<MonitoredItemSampleModel>(
+                    performSave |= await WriteRecordToPartition<MonitoredItemMessageModel>(
                         record.Key, record.Value);
->>>>>>> 1967f45b
                 }
                 foreach (var record in _dataSetsCache) {
                     if (record.Value.Count == 0 || record.Value[0] == null) {
@@ -222,7 +205,7 @@
             var result = true;
             bool persist;
             var dataSetRecordList = record as List<DataSetMessageModel>;
-            var samplesRecordList = record as List<MonitoredItemSampleModel>;
+            var samplesRecordList = record as List<MonitoredItemMessageModel>;
             do {
                 var partition = (dataSetRecordList != null)
                     ? GetOrCreateEntityDataPartition(partitionKey, dataSetRecordList[0], out persist, retry)
@@ -237,7 +220,7 @@
                 result = (dataSetRecordList != null)
                     ? await _storage.WriteInCsvPartition<DataSetMessageModel>(
                         partitionUrl, dataSetRecordList, partitionDelimitor)
-                    : await _storage.WriteInCsvPartition<MonitoredItemSampleModel>(
+                    : await _storage.WriteInCsvPartition<MonitoredItemMessageModel>(
                         partitionUrl, samplesRecordList, partitionDelimitor);
                 if (result == false && retry == false) {
                     retry = true;
@@ -257,7 +240,7 @@
         }
 
         /// <inheritdoc/>
-        private string GetNormalizedEntityName(MonitoredItemSampleModel sample) {
+        private string GetNormalizedEntityName(MonitoredItemMessageModel sample) {
             if (string.IsNullOrEmpty(sample.PublisherId) ||
                 string.IsNullOrEmpty(sample.DataSetWriterId) ||
                 string.IsNullOrEmpty(sample.NodeId)) {
@@ -266,7 +249,7 @@
             return GetNormalizedKey($"{sample.PublisherId}_{sample.DataSetWriterId}" +
                 $"_{sample.NodeId}");
         }
-        
+
         /// <inheritdoc/>
         private string GetNormalizedEntityName(DataSetMessageModel dataSet) {
             if (string.IsNullOrEmpty(dataSet.PublisherId) ||
@@ -361,95 +344,9 @@
             }
         }
 
-<<<<<<< HEAD
-        private bool GetEntityData(MonitoredItemMessageModel sample,
-            out string partitionLocation, out string partitionDelimitor){
-            partitionLocation = null;
-            partitionDelimitor = kCsvPartitionsDelimiter;
-            var key = GetNormalizedEntityName(sample.EndpointId, sample.NodeId, null);
-            var entityDeclaration = Manifest.Entities.Item(key);
-            if (entityDeclaration == null) {
-                return false;
-            }
-            var partition = entityDeclaration?.DataPartitions[0];
-            if (partition == null) {
-                return false;
-            }
-            var csvTrait = partition.ExhibitsTraits.Item("is.partition.format.CSV");
-            partitionLocation = _cdmCorpus.Storage.CorpusPathToAdapterPath(partition.Location);
-            partitionDelimitor = csvTrait?.Arguments?.FetchValue("delimiter") ?? kCsvPartitionsDelimiter;
-            return true;
-        }
-
-        private bool CreateEntityData(MonitoredItemMessageModel sample,
-            out string partitionLocation, out string partitionDelimitor) {
-            string key = GetNormalizedEntityName(sample.EndpointId, sample.NodeId, null);
-
-            // check if the enetity was aleready added
-            var entity = Manifest.Entities.Item(key);
-            if (entity != null) {
-                return GetEntityData(sample, out partitionLocation, out partitionDelimitor);
-            }
-
-            // add a new entity for the Message
-            var newSampleEntity = _cdmCorpus.MakeObject<CdmEntityDefinition>(
-                CdmObjectType.EntityDef, key, false);
-
-            var info = typeof(MonitoredItemMessageModel).GetProperties();
-            foreach (var property in info) {
-                // add the attributes required
-                var attribute = _cdmCorpus.MakeObject<CdmTypeAttributeDefinition>(
-                    CdmObjectType.TypeAttributeDef, property.Name, false);
-                attribute.Purpose = _cdmCorpus.MakeRef<CdmPurposeReference>(
-                    CdmObjectType.PurposeRef, "hasA", true);
-                //  if we handle a value, lookup it's type property
-                if (property.Name == "Value" &&
-                    typeof(MonitoredItemMessageModel).
-                        GetProperty("TypeId")?.GetValue(sample) is Type typeId){
-                    attribute.DataFormat = DataTypeToCdmDataFormat(typeId);
-                }
-                else {
-                    attribute.DataFormat = DataTypeToCdmDataFormat(property.PropertyType);
-                }
-                newSampleEntity.Attributes.Add(attribute);
-            }
-
-            newSampleEntity.DisplayName = kPublisherSampleEntityName;
-            newSampleEntity.Version = "0.0.1";
-            newSampleEntity.Description = "Opc Ua Monitored Item Sample";
-
-            // Create a new document where the new entity's definition will be stored
-            var newSampleEntityDoc = _cdmCorpus.MakeObject<CdmDocumentDefinition>(
-                CdmObjectType.DocumentDef, $"{newSampleEntity.EntityName}.cdm.json", false);
-            newSampleEntityDoc.Imports.Add($"{newSampleEntity.EntityName}.cdm.json");
-            // TODO: remove - apparently not necessary
-            newSampleEntityDoc.Imports.Add(kFoundationJsonPath);
-            newSampleEntityDoc.Definitions.Add(newSampleEntity);
-            _cdmCorpus.Storage.FetchRootFolder("adls").Documents.Add(
-                newSampleEntityDoc, newSampleEntityDoc.Name);
-            var newSampleEntityDef = Manifest.Entities.Add(newSampleEntity);
-
-            // Define a partition and add it to the local declaration
-            var newSampleEntityPartition = _cdmCorpus.MakeObject<CdmDataPartitionDefinition>(
-                CdmObjectType.DataPartitionDef, newSampleEntity.EntityName);
-            newSampleEntityDef.DataPartitions.Add(newSampleEntityPartition);
-            newSampleEntityPartition.Location =
-                $"adls:/{newSampleEntity.EntityName}/partition-data.csv";
-            newSampleEntityPartition.Explanation = "Opc Ua monitored item sample messages storage";
-            var csvTrait = newSampleEntityPartition.ExhibitsTraits.Add(
-                "is.partition.format.CSV");
-            csvTrait.Arguments.Add("columnHeaders", "true");
-            csvTrait.Arguments.Add("delimiter", kCsvPartitionsDelimiter);
-
-            partitionLocation = _cdmCorpus.Storage.CorpusPathToAdapterPath(newSampleEntityPartition.Location);
-            partitionDelimitor = csvTrait?.Arguments?.FetchValue("delimiter") ?? kCsvPartitionsDelimiter;
-            return true;
-        }
-=======
         /// <inheritdoc/>
         private CdmDataPartitionDefinition GetOrCreateEntityDataPartition(string key,
-                MonitoredItemSampleModel sample, out bool persist, bool forceNew = false) {
->>>>>>> 1967f45b
+            MonitoredItemMessageModel sample, out bool persist, bool forceNew = false) {
 
             persist = false;
             if (string.IsNullOrEmpty(key) || sample == null) {
@@ -465,7 +362,7 @@
                 var newSampleEntity = _cdmCorpus.MakeObject<CdmEntityDefinition>(
                     CdmObjectType.EntityDef, key, false);
 
-                var info = typeof(MonitoredItemSampleModel).GetProperties();
+                var info = typeof(MonitoredItemMessageModel).GetProperties();
                 foreach (var property in info) {
                     // add the attributes required
                     var attribute = _cdmCorpus.MakeObject<CdmTypeAttributeDefinition>(
@@ -522,7 +419,7 @@
         }
 
         /// <inheritdoc/>
-        private CdmDataPartitionDefinition GetOrCreateEntityDataPartition(string key, 
+        private CdmDataPartitionDefinition GetOrCreateEntityDataPartition(string key,
             DataSetMessageModel dataSet, out bool persist, bool forceNew = false) {
 
             persist = false;
@@ -599,7 +496,7 @@
                 persist |= true;
             }
 
-            var partition = entityDefinition.DataPartitions.Count != 0 
+            var partition = entityDefinition.DataPartitions.Count != 0
                 ? entityDefinition.DataPartitions.Last() : null;
             if (forceNew || partition == null) {
                 // Define a partition and add it to the local declaration
@@ -642,14 +539,9 @@
         private async Task ProcessCdmSampleAsync<T>(T payload) {
             try {
                 await _lock.WaitAsync();
-<<<<<<< HEAD
                 if (payload is MonitoredItemMessageModel sample) {
-                    var key = new Tuple<string, string>(sample.EndpointId, sample.NodeId);
-=======
-                if (payload is MonitoredItemSampleModel sample) {
 
                     var key = GetNormalizedEntityName(sample);
->>>>>>> 1967f45b
                     if (!_samplesCache.TryGetValue(key, out var samplesList)) {
                         _samplesCache[key] = new List<MonitoredItemMessageModel>();
                     }
@@ -693,13 +585,8 @@
         private bool _cacheUploadTriggered;
 
         private int _samplesCacheSize;
-<<<<<<< HEAD
-        private readonly Dictionary<Tuple<string,string>, List<MonitoredItemMessageModel>> _samplesCache;
-        private readonly Dictionary<Tuple<string, string, string>, List<DataSetMessageModel>> _dataSetsCache;
-=======
-        private readonly Dictionary<string, List<MonitoredItemSampleModel>> _samplesCache;
+        private readonly Dictionary<string, List<MonitoredItemMessageModel>> _samplesCache;
         private readonly Dictionary<string, List<DataSetMessageModel>> _dataSetsCache;
->>>>>>> 1967f45b
 
         private static readonly int kSamplesCacheMaxSize = 5000;
         private static readonly string kPublisherDataSetEntityName = "OpcUaPubSubDataSet";
