﻿// ------------------------------------------------------------
//  Copyright (c) Microsoft Corporation.  All rights reserved.
//  Licensed under the MIT License (MIT). See License.txt in the repo root for license information.
// ------------------------------------------------------------

namespace Microsoft.Azure.IIoT.OpcUa.Protocol {
    using Microsoft.Azure.IIoT.OpcUa.Protocol.Runtime;
    using Microsoft.Azure.IIoT.Module;
    using System;
    using Opc.Ua;

    /// <summary>
    /// Certificate store extensions
    /// </summary>
    public static class SecurityConfigEx {

        /// <summary>
        /// Convert to security configuration
        /// </summary>
        /// <param name="securityConfig"></param>
        /// <param name="identity"></param>
        /// <returns></returns>
        public static SecurityConfiguration ToSecurityConfiguration(
            this ISecurityConfig securityConfig, IIdentity identity) {
            if (securityConfig == null) {
                throw new ArgumentNullException(nameof(securityConfig));
            }

            if (securityConfig.TrustedIssuerCertificates == null) {
                throw new ArgumentNullException(
                    $"{nameof(securityConfig)}.{nameof(SecurityConfig.TrustedIssuerCertificates)}");
            }

            if (securityConfig.TrustedPeerCertificates == null) {
                throw new ArgumentNullException(
                    $"{nameof(securityConfig)}.{nameof(SecurityConfig.TrustedPeerCertificates)}");
            }

            if (securityConfig.RejectedCertificateStore == null) {
                throw new ArgumentNullException(
                    $"{nameof(securityConfig)}.{nameof(SecurityConfig.RejectedCertificateStore)}");
            }

            if (securityConfig.ApplicationCertificate == null) {
                throw new ArgumentNullException(
                    $"{nameof(securityConfig)}.{nameof(SecurityConfig.ApplicationCertificate)}");
            }

            var securityConfiguration = new SecurityConfiguration {
                TrustedIssuerCertificates = securityConfig.TrustedIssuerCertificates.ToCertificateTrustList(),
                TrustedPeerCertificates = securityConfig.TrustedPeerCertificates.ToCertificateTrustList(),
                RejectedCertificateStore = securityConfig.RejectedCertificateStore.ToCertificateTrustList(),
                AutoAcceptUntrustedCertificates = securityConfig.AutoAcceptUntrustedCertificates,
                RejectSHA1SignedCertificates = securityConfig.RejectSha1SignedCertificates,
                MinimumCertificateKeySize = securityConfig.MinimumCertificateKeySize,
<<<<<<< HEAD
                ApplicationCertificate = securityConfig.ApplicationCertificate.ToCertificateIdentifier(identity),
=======
                ApplicationCertificate = securityConfig.ApplicationCertificate.ToCertificateIdentifier(),
>>>>>>> 6aaa0a22
                AddAppCertToTrustedStore = securityConfig.AddAppCertToTrustedStore
            };

            return securityConfiguration;
        }
    }
}<|MERGE_RESOLUTION|>--- conflicted
+++ resolved
@@ -53,11 +53,8 @@
                 AutoAcceptUntrustedCertificates = securityConfig.AutoAcceptUntrustedCertificates,
                 RejectSHA1SignedCertificates = securityConfig.RejectSha1SignedCertificates,
                 MinimumCertificateKeySize = securityConfig.MinimumCertificateKeySize,
-<<<<<<< HEAD
+                ApplicationCertificate = securityConfig.ApplicationCertificate.ToCertificateIdentifier(),
                 ApplicationCertificate = securityConfig.ApplicationCertificate.ToCertificateIdentifier(identity),
-=======
-                ApplicationCertificate = securityConfig.ApplicationCertificate.ToCertificateIdentifier(),
->>>>>>> 6aaa0a22
                 AddAppCertToTrustedStore = securityConfig.AddAppCertToTrustedStore
             };
 
