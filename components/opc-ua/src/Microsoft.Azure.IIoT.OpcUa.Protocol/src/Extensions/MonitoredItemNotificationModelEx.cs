﻿// ------------------------------------------------------------
//  Copyright (c) Microsoft Corporation.  All rights reserved.
//  Licensed under the MIT License (MIT). See License.txt in the repo root for license information.
// ------------------------------------------------------------

namespace Microsoft.Azure.IIoT.OpcUa.Protocol.Models {
    using Microsoft.Azure.IIoT.OpcUa.Protocol.Services;
    using Opc.Ua;
    using Opc.Ua.Client;
    using Opc.Ua.Encoders;
    using System;
    using System.Collections.Generic;
    using System.Linq;

    /// <summary>
    /// Notification model extensions
    /// </summary>
    public static class MonitoredItemNotificationModelEx {

        /// <summary>
        /// Convert to monitored item notifications
        /// </summary>
        /// <param name="notification"></param>
        /// <param name="monitoredItems"></param>
        /// <returns></returns>
        public static IEnumerable<MonitoredItemNotificationModel> ToMonitoredItemNotifications(
            this DataChangeNotification notification, IEnumerable<MonitoredItem> monitoredItems) {
            for (var i = 0; i < notification.MonitoredItems.Count; i++) {
                var monitoredItem = monitoredItems.SingleOrDefault(
                        m => m.ClientHandle == notification?.MonitoredItems[i]?.ClientHandle);
                if (monitoredItem == null) {
                    continue;
                }
                var message = notification?.MonitoredItems[i]?
                    .ToMonitoredItemNotification(monitoredItem);
                if (message == null) {
                    continue;
                }
                yield return message;
            }
        }

        /// <summary>
        /// Convert to monitored item notifications
        /// </summary>
        /// <param name="notification"></param>
        /// <param name="monitoredItems"></param>
        /// <returns></returns>
        public static IEnumerable<MonitoredItemNotificationModel> ToMonitoredItemNotifications(
            this EventNotificationList notification, IEnumerable<MonitoredItem> monitoredItems) {
            if (notification != null && notification.Events != null) {
                for (var i = 0; i < notification.Events.Count; i++) {
                    var monitoredItem = monitoredItems.SingleOrDefault(
                            m => m.ClientHandle == notification.Events[i].ClientHandle);
                    if (monitoredItem == null) {
                        continue;
                    }

                    var message = notification.Events[i]
                        .ToMonitoredItemNotification(monitoredItem);
                    if (message == null) {
                        continue;
                    }
                    yield return message;
                }
            }
        }

        /// <summary>
        /// Convert to monitored item notifications
        /// </summary>
        /// <param name="notification"></param>
        /// <param name="monitoredItem"></param>
        /// <param name="defaultValue"></param>
        /// <returns></returns>
        public static MonitoredItemNotificationModel ToMonitoredItemNotification(
            this IEncodeable notification, MonitoredItem monitoredItem,
            Func<MonitoredItemNotificationModel> defaultValue = null) {
            if (notification == null || monitoredItem == null) {
                return defaultValue?.Invoke();
            }
            if (notification is MonitoredItemNotification m) {
                return m.ToMonitoredItemNotification(monitoredItem);
            }
            if (notification is EventFieldList e) {
                return e.ToMonitoredItemNotification(monitoredItem);
            }

            return defaultValue?.Invoke();
        }

        /// <summary>
        /// Convert to monitored item notifications
        /// </summary>
        /// <param name="notification"></param>
        /// <param name="monitoredItem"></param>
        /// <returns></returns>
        public static MonitoredItemNotificationModel ToMonitoredItemNotification(
           this MonitoredItemNotification notification, MonitoredItem monitoredItem) {
            if (notification == null || monitoredItem == null) {
                return null;
            }
            return new MonitoredItemNotificationModel {
                Id = monitoredItem.DisplayName,
                DisplayName = monitoredItem.DisplayName,
                NodeId = monitoredItem.StartNodeId,
                AttributeId = monitoredItem.AttributeId,
                ClientHandle = notification.ClientHandle,
                Value = notification.Value,
                Overflow = notification.Value?.StatusCode.Overflow,
                NotificationData = notification.Message == null || notification.Message.IsEmpty
                    ? null
                    : notification.Message.NotificationData.ToList(),
                PublishTime = notification.Message == null || notification.Message.IsEmpty
                    ? (DateTime?)null
                    : notification.Message.PublishTime,
                SequenceNumber = notification.Message == null || notification.Message.IsEmpty
                    ? (uint?)null
                    : notification.Message.SequenceNumber,
                StringTable = notification.Message == null || notification.Message.IsEmpty
                    ? null
                    : notification.Message.StringTable,
                DiagnosticInfo = notification.DiagnosticInfo,
                IsHeartbeat = false
            };
        }

        /// <summary>
        /// Convert to monitored item notifications
        /// </summary>
        /// <param name="eventFieldList"></param>
        /// <param name="monitoredItem"></param>
        /// <returns></returns>
        public static MonitoredItemNotificationModel ToMonitoredItemNotification(
           this EventFieldList eventFieldList, MonitoredItem monitoredItem) {
            if (eventFieldList == null || monitoredItem == null) {
                return null;
            }
            return new MonitoredItemNotificationModel {
                Id = monitoredItem.DisplayName,
                DisplayName = monitoredItem.DisplayName,
                NodeId = monitoredItem.StartNodeId,
                AttributeId = monitoredItem.AttributeId,
                ClientHandle = eventFieldList.ClientHandle,
                Value = ToDataValue(eventFieldList, monitoredItem),
                NotificationData = eventFieldList.Message == null || eventFieldList.Message.IsEmpty
                    ? null
                    : eventFieldList.Message.NotificationData.ToList(),
                PublishTime = eventFieldList.Message == null || eventFieldList.Message.IsEmpty
                    ? (DateTime?)null
                    : eventFieldList.Message.PublishTime,
                SequenceNumber = eventFieldList.Message == null || eventFieldList.Message.IsEmpty
                    ? (uint?)null
                    : eventFieldList.Message.SequenceNumber,
                StringTable = eventFieldList.Message == null || eventFieldList.Message.IsEmpty
                    ? null
                    : eventFieldList.Message.StringTable,
                IsHeartbeat = false

            };
        }


        /// <summary>
        /// Convert to Datavalue
        /// </summary>
        /// <param name="eventFields"></param>
        /// <param name="monitoredItem"></param>
        /// <returns></returns>
        public static DataValue ToDataValue(this EventFieldList eventFields,
            MonitoredItem monitoredItem) {
            if (eventFields == null) {
                return new DataValue(StatusCodes.BadNoData);
            }

            return new DataValue {
                ServerPicoseconds = 0,
                ServerTimestamp = eventFields.GetEventValue<DateTime>(
                    BrowseNames.Time, monitoredItem),
                SourcePicoseconds = 0,
                SourceTimestamp = eventFields.GetEventValue<DateTime>(
                    BrowseNames.ReceiveTime, monitoredItem),
                StatusCode = eventFields.GetEventValue<StatusCode>(
                    BrowseNames.StatusCode, monitoredItem),
<<<<<<< HEAD
                Value = new EncodeableDictionary {
                    Fields = new KeyValuePairCollection(eventFields.EventFields
                        .Select((value, i) => new Opc.Ua.KeyValuePair {
                            Key = SubscriptionServices.GetFieldDisplayName(monitoredItem, i),
                            Value = value
                        }))
                }
=======
                Value = new EncodeableDictionary(eventFields.EventFields
                    .Select((value, i) => new KeyDataValuePair {
                        Key = SubscriptionServices.GetFieldDisplayName(monitoredItem, i),
                        Value = new DataValue(value)
                    }))
>>>>>>> a13e6426
            };
        }

        /// <summary>
        /// Returns value of the field name containing the event type.
        /// </summary>
        public static T GetEventValue<T>(this EventFieldList eventFields, string name,
            MonitoredItem monitoredItem, T defaultValue = default) {
            // get value
            var value = monitoredItem.GetFieldValue(eventFields, ObjectTypes.BaseEventType, name);
            if (value != null) {
                return value.As<T>();
            }
            return defaultValue;
        }
    }
}<|MERGE_RESOLUTION|>--- conflicted
+++ resolved
@@ -182,21 +182,11 @@
                     BrowseNames.ReceiveTime, monitoredItem),
                 StatusCode = eventFields.GetEventValue<StatusCode>(
                     BrowseNames.StatusCode, monitoredItem),
-<<<<<<< HEAD
-                Value = new EncodeableDictionary {
-                    Fields = new KeyValuePairCollection(eventFields.EventFields
-                        .Select((value, i) => new Opc.Ua.KeyValuePair {
-                            Key = SubscriptionServices.GetFieldDisplayName(monitoredItem, i),
-                            Value = value
-                        }))
-                }
-=======
                 Value = new EncodeableDictionary(eventFields.EventFields
                     .Select((value, i) => new KeyDataValuePair {
                         Key = SubscriptionServices.GetFieldDisplayName(monitoredItem, i),
                         Value = new DataValue(value)
                     }))
->>>>>>> a13e6426
             };
         }
 
