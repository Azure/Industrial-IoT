--- conflicted
+++ resolved
@@ -47,25 +47,6 @@
         /// <returns></returns>
         public static IEnumerable<MonitoredItemNotificationModel> ToMonitoredItemNotifications(
             this EventNotificationList notification, IEnumerable<MonitoredItem> monitoredItems) {
-<<<<<<< HEAD
-            for (var i = 0; i < notification.Events.Count; i++) {
-                var monitoredItem = monitoredItems.SingleOrDefault(
-                        m => m.ClientHandle == notification?.Events[i]?.ClientHandle);
-                if (monitoredItem == null) {
-                    continue;
-                }
-
-                var message = notification?.Events[i]?
-                    .ToMonitoredItemNotification(monitoredItem);
-                if (message == null) {
-                    continue;
-                }
-                yield return message;
-            }
-        }
-
-
-=======
             if (notification != null && notification.Events != null) {
                 for (var i = 0; i < notification.Events.Count; i++) {
                     var monitoredItem = monitoredItems.SingleOrDefault(
@@ -84,7 +65,6 @@
             }
         }
 
->>>>>>> 66879a14
         /// <summary>
         /// Convert to monitored item notifications
         /// </summary>
