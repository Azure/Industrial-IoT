--- conflicted
+++ resolved
@@ -121,8 +121,6 @@
 
 #pragma warning disable IDE0060 // Remove unused parameter
         /// <summary>
-<<<<<<< HEAD
-=======
         /// Encode as binary
         /// </summary>
         /// <param name="encoder"></param>
@@ -132,7 +130,6 @@
         }
 
         /// <summary>
->>>>>>> 78c717c5
         /// Encode a field
         /// </summary>
         /// <param name="encoder"></param>
