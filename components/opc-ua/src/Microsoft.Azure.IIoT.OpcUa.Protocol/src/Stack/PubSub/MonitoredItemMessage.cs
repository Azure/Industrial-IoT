﻿// ------------------------------------------------------------
//  Copyright (c) Microsoft Corporation.  All rights reserved.
//  Licensed under the MIT License (MIT). See License.txt in the repo root for license information.
// ------------------------------------------------------------

namespace Opc.Ua.PubSub {
    using System;
    using System.Collections.Generic;
    using Opc.Ua;

    /// <summary>
    /// Encodeable monitored item message
    /// </summary>
    public class MonitoredItemMessage : IEncodeable {

        /// <summary>
        /// Content mask
        /// </summary>
        public uint MessageContentMask { get; set; }

        /// <summary>
        /// Node id
        /// </summary>
        public ExpandedNodeId NodeId { get; set; }

        /// <summary>
        /// Endpoint url
        /// </summary>
        public string EndpointUrl { get; set; }

        /// <summary>
        /// Application uri
        /// </summary>
        public string ApplicationUri { get; set; }

        /// <summary>
        /// Display name
        /// </summary>
        public string DisplayName { get; set; }

        /// <summary>
        /// Timestamp assigned by publisher 
        /// </summary>
        public DateTime Timestamp { get; set; }

        /// <summary>
        /// Data value for variable change notification
        /// </summary>
        public DataValue Value { get; set; }

        /// <summary>
        /// Extra fields
        /// </summary>
        public Dictionary<string, string> ExtensionFields { get; set; }

        /// <inheritdoc/>
        public ExpandedNodeId TypeId => ExpandedNodeId.Null;

        /// <inheritdoc/>
        public ExpandedNodeId BinaryEncodingId => ExpandedNodeId.Null;

        /// <inheritdoc/>
        public ExpandedNodeId XmlEncodingId => ExpandedNodeId.Null;

        /// <inheritdoc/>
        public void Decode(IDecoder decoder) {
            switch (decoder.EncodingType) {
                case EncodingType.Binary:
                    DecodeBinary(decoder);
                    break;
                case EncodingType.Json:
                    DecodeJson(decoder);
                    break;
                case EncodingType.Xml:
                    throw new NotSupportedException("XML encoding is not supported.");
                default:
                    throw new NotImplementedException(
                        $"Unknown encoding: {decoder.EncodingType}");
            }
        }

        /// <inheritdoc/>
        public void Encode(IEncoder encoder) {

            ApplyEncodeMask();
            switch (encoder.EncodingType) {
                case EncodingType.Binary:
                    EncodeBinary(encoder);
                    break;
                case EncodingType.Json:
                    EncodeJson(encoder);
                    break;
                case EncodingType.Xml:
                    throw new NotSupportedException("XML encoding is not supported.");
                default:
                    throw new NotImplementedException(
                        $"Unknown encoding: {encoder.EncodingType}");
            }
        }

        /// <inheritdoc/>
        private void DecodeBinary(IDecoder decoder) {

            MessageContentMask = decoder.ReadUInt32("ContentMask");
            if ((MessageContentMask & (uint)MonitoredItemMessageContentMask.NodeId) != 0) {
                NodeId = decoder.ReadExpandedNodeId(nameof(MonitoredItemMessageContentMask.NodeId));
            }
<<<<<<< HEAD
=======
            Value = new DataValue();
            if ((MessageContentMask & (uint)MonitoredItemMessageContentMask.ServerTimestamp) != 0) {
                Value.ServerTimestamp = decoder.ReadDateTime(nameof(MonitoredItemMessageContentMask.ServerTimestamp));
            }
            if ((MessageContentMask & (uint)MonitoredItemMessageContentMask.ServerPicoSeconds) != 0) {
                Value.ServerPicoseconds = decoder.ReadUInt16(nameof(MonitoredItemMessageContentMask.ServerPicoSeconds));
            }
            if ((MessageContentMask & (uint)MonitoredItemMessageContentMask.SourceTimestamp) != 0) {
                Value.SourceTimestamp = decoder.ReadDateTime(nameof(MonitoredItemMessageContentMask.SourceTimestamp));
            }
            if ((MessageContentMask & (uint)MonitoredItemMessageContentMask.SourcePicoSeconds) != 0) {
                Value.SourcePicoseconds = decoder.ReadUInt16(nameof(MonitoredItemMessageContentMask.SourcePicoSeconds));
            }
            if ((MessageContentMask & (uint)MonitoredItemMessageContentMask.StatusCode) != 0) {
                Value.StatusCode = decoder.ReadStatusCode(nameof(MonitoredItemMessageContentMask.StatusCode));
            }
            if ((MessageContentMask & (uint)MonitoredItemMessageContentMask.Status) != 0) {
                var status = decoder.ReadString(nameof(MonitoredItemMessageContentMask.Status));
            }
>>>>>>> 34eec073
            if ((MessageContentMask & (uint)MonitoredItemMessageContentMask.EndpointUrl) != 0) {
                EndpointUrl = decoder.ReadString(nameof(MonitoredItemMessageContentMask.EndpointUrl));
            }
            if ((MessageContentMask & (uint)MonitoredItemMessageContentMask.ApplicationUri) != 0) {
                ApplicationUri = decoder.ReadString(nameof(MonitoredItemMessageContentMask.ApplicationUri));
            }
            if ((MessageContentMask & (uint)MonitoredItemMessageContentMask.DisplayName) != 0) {
                DisplayName = decoder.ReadString(nameof(MonitoredItemMessageContentMask.DisplayName));
            }
            if ((MessageContentMask & (uint)MonitoredItemMessageContentMask.Status) != 0) {
                var status = decoder.ReadString(nameof(MonitoredItemMessageContentMask.Status));
            }
            if ((MessageContentMask & (uint)MonitoredItemMessageContentMask.Timestamp) != 0) {
                Timestamp = decoder.ReadDateTime(nameof(MonitoredItemMessageContentMask.Timestamp));
            }
            Value = decoder.ReadDataValue("Value");
            if ((MessageContentMask & (uint)MonitoredItemMessageContentMask.ExtraFields) != 0) {
                var dictionary = (KeyValuePairCollection)decoder.ReadEncodeableArray("ExtensionFields", typeof(Ua.KeyValuePair));
                ExtensionFields = new Dictionary<string, string>(dictionary.Count);
                foreach (var item in dictionary) {
                    ExtensionFields[item.Key.Name] = item.Value.ToString();
                }
            }
<<<<<<< HEAD
        }

        private void DecodeJson(IDecoder decoder) {

            NodeId = decoder.ReadExpandedNodeId(nameof(MonitoredItemMessageContentMask.NodeId));
            if (NodeId != null) {
                MessageContentMask |= (uint)MonitoredItemMessageContentMask.NodeId;
            }
            EndpointUrl = decoder.ReadString(nameof(MonitoredItemMessageContentMask.EndpointUrl));
            if (EndpointUrl != null) {
                MessageContentMask |= (uint)MonitoredItemMessageContentMask.EndpointUrl;
            }
            ApplicationUri = decoder.ReadString(nameof(MonitoredItemMessageContentMask.ApplicationUri));
            if (ApplicationUri != null) {
                MessageContentMask |= (uint)MonitoredItemMessageContentMask.ApplicationUri;
            }
            DisplayName = decoder.ReadString(nameof(MonitoredItemMessageContentMask.DisplayName));
            if (DisplayName != null) {
                MessageContentMask |= (uint)MonitoredItemMessageContentMask.DisplayName;
            }
            Timestamp = decoder.ReadDateTime(nameof(MonitoredItemMessageContentMask.Timestamp));
            if (Timestamp != DateTime.MinValue) {
                MessageContentMask |= (uint)MonitoredItemMessageContentMask.Timestamp;
            }
            // no need to look for Status we don't handle it but rely on DataValue's status code
            // var status = decoder.ReadString(nameof(MonitoredItemMessageContentMask.Status));
            Value = decoder.ReadDataValue("Value");
            if (Value.ServerTimestamp != null) {
                MessageContentMask |= (uint)MonitoredItemMessageContentMask.ServerTimestamp;
            }
            if (Value.ServerPicoseconds != 0) {
                MessageContentMask |= (uint)MonitoredItemMessageContentMask.ServerPicoSeconds;
            }
            if (Value.SourceTimestamp != null) {
                MessageContentMask |= (uint)MonitoredItemMessageContentMask.SourceTimestamp;
            }
            if (Value.SourcePicoseconds != 0) {
                MessageContentMask |= (uint)MonitoredItemMessageContentMask.SourcePicoSeconds;
            }
            if (Value.StatusCode != 0) {
                MessageContentMask |= (uint)MonitoredItemMessageContentMask.StatusCode;
            }
            var dictionary = (KeyValuePairCollection)decoder.ReadEncodeableArray("ExtensionFields", typeof(Ua.KeyValuePair));
            if (dictionary != null && dictionary.Count > 0) {
                MessageContentMask |= (uint)MonitoredItemMessageContentMask.ExtraFields;
=======
            Value.WrappedValue = decoder.ReadVariant("Value");
            if ((MessageContentMask & (uint)MonitoredItemMessageContentMask.ExtraFields) != 0) {
                var dictionary = (KeyValuePairCollection)decoder.ReadEncodeableArray("ExtensionFields", typeof(Ua.KeyValuePair));
>>>>>>> 34eec073
                ExtensionFields = new Dictionary<string, string>(dictionary.Count);
                foreach (var item in dictionary) {
                    ExtensionFields[item.Key.Name] = item.Value.ToString();
                }
            }
        }

        /// <inheritdoc/>
        private void ApplyEncodeMask() {

            if ((MessageContentMask & (uint)MonitoredItemMessageContentMask.NodeId) == 0) {
                NodeId = null;
            }
            if ((MessageContentMask & (uint)MonitoredItemMessageContentMask.EndpointUrl) == 0) {
                EndpointUrl = null;
            }
            if ((MessageContentMask & (uint)MonitoredItemMessageContentMask.ApplicationUri) == 0) {
                ApplicationUri = null;
            }
            if ((MessageContentMask & (uint)MonitoredItemMessageContentMask.DisplayName) == 0) {
                DisplayName = null;
            }
            if ((MessageContentMask & (uint)MonitoredItemMessageContentMask.Timestamp) == 0) {
                Timestamp = DateTime.MinValue;
            }
            if ((MessageContentMask & (uint)MonitoredItemMessageContentMask.ExtraFields) == 0) {
                ExtensionFields = null;
            }
            if (Value == null) {
                // no point to go further
                return;
            }
            if ((MessageContentMask & (uint)MonitoredItemMessageContentMask.Status) == 0 &&
                (MessageContentMask & (uint)MonitoredItemMessageContentMask.StatusCode) == 0) {
                Value.StatusCode = StatusCodes.Good;
            }
            if ((MessageContentMask & (uint)MonitoredItemMessageContentMask.SourceTimestamp) == 0) {
                Value.SourceTimestamp = DateTime.MinValue;
            }
            if ((MessageContentMask & (uint)MonitoredItemMessageContentMask.ServerTimestamp) == 0) {
                Value.ServerTimestamp = DateTime.MinValue;
            }
            if ((MessageContentMask & (uint)MonitoredItemMessageContentMask.SourcePicoSeconds) == 0) {
                Value.SourcePicoseconds = 0;
            }
            if ((MessageContentMask & (uint)MonitoredItemMessageContentMask.ServerPicoSeconds) == 0) {
                Value.ServerPicoseconds = 0;
            }
        }

        /// <inheritdoc/>
        private void EncodeBinary(IEncoder encoder) {

            encoder.WriteUInt32("ContentMask", MessageContentMask);
            if ((MessageContentMask & (uint)MonitoredItemMessageContentMask.NodeId) != 0) {
                encoder.WriteExpandedNodeId(nameof(MonitoredItemMessageContentMask.NodeId), NodeId);
            }
            if ((MessageContentMask & (uint)MonitoredItemMessageContentMask.EndpointUrl) != 0) {
                encoder.WriteString(nameof(MonitoredItemMessageContentMask.EndpointUrl), EndpointUrl);
            }
            if ((MessageContentMask & (uint)MonitoredItemMessageContentMask.ApplicationUri) != 0) {
                encoder.WriteString(nameof(MonitoredItemMessageContentMask.ApplicationUri), ApplicationUri);
            }
            if ((MessageContentMask & (uint)MonitoredItemMessageContentMask.DisplayName) != 0) {
                encoder.WriteString(nameof(MonitoredItemMessageContentMask.DisplayName), DisplayName);
            }
            if ((MessageContentMask & (uint)MonitoredItemMessageContentMask.Timestamp) != 0) {
                encoder.WriteDateTime(nameof(MonitoredItemMessageContentMask.Timestamp), Timestamp);
            }
            if ((MessageContentMask & (uint)MonitoredItemMessageContentMask.Status) != 0 && Value != null) {
                encoder.WriteString(nameof(MonitoredItemMessageContentMask.Status), 
                    StatusCode.LookupSymbolicId(Value.StatusCode.Code));
            }

            encoder.WriteDataValue("Value", Value);

            if ((MessageContentMask & (uint)MonitoredItemMessageContentMask.ExtraFields) != 0) {
                if (ExtensionFields != null) {
                    var dictionary = new KeyValuePairCollection();
                    foreach (var item in ExtensionFields) {
                        dictionary.Add(new Ua.KeyValuePair(){
                            Key = item.Key,
                            Value = item.Value});
                    }
                    encoder.WriteEncodeableArray("ExtensionFields", dictionary.ToArray(), typeof(Ua.KeyValuePair));
                }
            }
        }

        /// <inheritdoc/>
        private void EncodeJson(IEncoder encoder) {

            if ((MessageContentMask & (uint)MonitoredItemMessageContentMask.NodeId) != 0) {
                encoder.WriteExpandedNodeId(nameof(MonitoredItemMessageContentMask.NodeId), NodeId);
            }
            if ((MessageContentMask & (uint)MonitoredItemMessageContentMask.EndpointUrl) != 0) {
                encoder.WriteString(nameof(MonitoredItemMessageContentMask.EndpointUrl), EndpointUrl);
            }
            if ((MessageContentMask & (uint)MonitoredItemMessageContentMask.ApplicationUri) != 0) {
                encoder.WriteString(nameof(MonitoredItemMessageContentMask.ApplicationUri), ApplicationUri);
            }
            if ((MessageContentMask & (uint)MonitoredItemMessageContentMask.DisplayName) != 0) {
                encoder.WriteString(nameof(MonitoredItemMessageContentMask.DisplayName), DisplayName);
            }
            if ((MessageContentMask & (uint)MonitoredItemMessageContentMask.Timestamp) != 0) {
                encoder.WriteDateTime(nameof(MonitoredItemMessageContentMask.Timestamp), Timestamp);
            }
            if ((MessageContentMask & (uint)MonitoredItemMessageContentMask.Status) != 0 && Value != null) {
                encoder.WriteString(nameof(MonitoredItemMessageContentMask.Status),
                    StatusCode.LookupSymbolicId(Value.StatusCode.Code));
            }
            encoder.WriteDataValue("Value", Value);
            if ((MessageContentMask & (uint)MonitoredItemMessageContentMask.ExtraFields) != 0) {
                if (ExtensionFields != null) {
                    var dictionary = new KeyValuePairCollection();
                    foreach (var item in ExtensionFields) {
                        dictionary.Add(new Ua.KeyValuePair() {
                            Key = item.Key,
                            Value = item.Value
                        });
                    }
                    encoder.WriteEncodeableArray("ExtensionFields", dictionary.ToArray(), typeof(Ua.KeyValuePair));
                }
            }
        }

        /// <inheritdoc/>
        public bool IsEqual(IEncodeable encodeable) {
            if (ReferenceEquals(this, encodeable)) {
                return true;
            }
            if (!(encodeable is MonitoredItemMessage wrapper)) {
                return false;
            }
            if (!Utils.IsEqual(wrapper.MessageContentMask, MessageContentMask) ||
                !Utils.IsEqual(wrapper.NodeId, NodeId) ||
                !Utils.IsEqual(wrapper.EndpointUrl, EndpointUrl) ||
                !Utils.IsEqual(wrapper.ApplicationUri, ApplicationUri) ||
                !Utils.IsEqual(wrapper.DisplayName, DisplayName) ||
                !Utils.IsEqual(wrapper.Timestamp, Timestamp) ||
                !Utils.IsEqual(wrapper.Value, Value) ||
                !Utils.IsEqual(wrapper.ExtensionFields, ExtensionFields) ||
                !Utils.IsEqual(wrapper.BinaryEncodingId, BinaryEncodingId) ||
                !Utils.IsEqual(wrapper.TypeId, TypeId) ||
                !Utils.IsEqual(wrapper.XmlEncodingId, XmlEncodingId)) {
                return false;
            }
            return true;
        }
    }
}<|MERGE_RESOLUTION|>--- conflicted
+++ resolved
@@ -105,28 +105,6 @@
             if ((MessageContentMask & (uint)MonitoredItemMessageContentMask.NodeId) != 0) {
                 NodeId = decoder.ReadExpandedNodeId(nameof(MonitoredItemMessageContentMask.NodeId));
             }
-<<<<<<< HEAD
-=======
-            Value = new DataValue();
-            if ((MessageContentMask & (uint)MonitoredItemMessageContentMask.ServerTimestamp) != 0) {
-                Value.ServerTimestamp = decoder.ReadDateTime(nameof(MonitoredItemMessageContentMask.ServerTimestamp));
-            }
-            if ((MessageContentMask & (uint)MonitoredItemMessageContentMask.ServerPicoSeconds) != 0) {
-                Value.ServerPicoseconds = decoder.ReadUInt16(nameof(MonitoredItemMessageContentMask.ServerPicoSeconds));
-            }
-            if ((MessageContentMask & (uint)MonitoredItemMessageContentMask.SourceTimestamp) != 0) {
-                Value.SourceTimestamp = decoder.ReadDateTime(nameof(MonitoredItemMessageContentMask.SourceTimestamp));
-            }
-            if ((MessageContentMask & (uint)MonitoredItemMessageContentMask.SourcePicoSeconds) != 0) {
-                Value.SourcePicoseconds = decoder.ReadUInt16(nameof(MonitoredItemMessageContentMask.SourcePicoSeconds));
-            }
-            if ((MessageContentMask & (uint)MonitoredItemMessageContentMask.StatusCode) != 0) {
-                Value.StatusCode = decoder.ReadStatusCode(nameof(MonitoredItemMessageContentMask.StatusCode));
-            }
-            if ((MessageContentMask & (uint)MonitoredItemMessageContentMask.Status) != 0) {
-                var status = decoder.ReadString(nameof(MonitoredItemMessageContentMask.Status));
-            }
->>>>>>> 34eec073
             if ((MessageContentMask & (uint)MonitoredItemMessageContentMask.EndpointUrl) != 0) {
                 EndpointUrl = decoder.ReadString(nameof(MonitoredItemMessageContentMask.EndpointUrl));
             }
@@ -150,11 +128,9 @@
                     ExtensionFields[item.Key.Name] = item.Value.ToString();
                 }
             }
-<<<<<<< HEAD
         }
 
         private void DecodeJson(IDecoder decoder) {
-
             NodeId = decoder.ReadExpandedNodeId(nameof(MonitoredItemMessageContentMask.NodeId));
             if (NodeId != null) {
                 MessageContentMask |= (uint)MonitoredItemMessageContentMask.NodeId;
@@ -196,11 +172,6 @@
             var dictionary = (KeyValuePairCollection)decoder.ReadEncodeableArray("ExtensionFields", typeof(Ua.KeyValuePair));
             if (dictionary != null && dictionary.Count > 0) {
                 MessageContentMask |= (uint)MonitoredItemMessageContentMask.ExtraFields;
-=======
-            Value.WrappedValue = decoder.ReadVariant("Value");
-            if ((MessageContentMask & (uint)MonitoredItemMessageContentMask.ExtraFields) != 0) {
-                var dictionary = (KeyValuePairCollection)decoder.ReadEncodeableArray("ExtensionFields", typeof(Ua.KeyValuePair));
->>>>>>> 34eec073
                 ExtensionFields = new Dictionary<string, string>(dictionary.Count);
                 foreach (var item in dictionary) {
                     ExtensionFields[item.Key.Name] = item.Value.ToString();
