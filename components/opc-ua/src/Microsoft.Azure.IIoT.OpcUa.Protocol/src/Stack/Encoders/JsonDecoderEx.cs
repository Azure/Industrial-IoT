/* Copyright (c) 1996-2016, OPC Foundation. All rights reserved.
   The source code in this file is covered under a dual-license scenario:
     - RCL: for OPC Foundation members in good-standing
     - GPL V2: everybody else
   RCL license terms accompanied with this source code. See http://opcfoundation.org/License/RCL/1.00/
   GNU General Public License as published by the Free Software Foundation;
   version 2 of the License are accompanied with this source code. See http://opcfoundation.org/License/GPLv2
   This source code is distributed in the hope that it will be useful,
   but WITHOUT ANY WARRANTY; without even the implied warranty of
   MERCHANTABILITY or FITNESS FOR A PARTICULAR PURPOSE.
*/

namespace Opc.Ua.Encoders {
    using Opc.Ua.Extensions;
    using Newtonsoft.Json;
    using Newtonsoft.Json.Linq;
    using System;
    using System.Collections.Generic;
    using System.IO;
    using System.Linq;
    using System.Text;
    using System.Xml;

    /// <summary>
    /// Reads objects from reader or string
    /// </summary>
    public class JsonDecoderEx : IDecoder, IDisposable {

        /// <inheritdoc/>
        public EncodingType EncodingType => EncodingType.Json;

        /// <inheritdoc/>
        public ServiceMessageContext Context { get; }

        /// <summary>
        /// Create decoder
        /// </summary>
        /// <param name="stream"></param>
        /// <param name="context"></param>
        public JsonDecoderEx(Stream stream, ServiceMessageContext context = null) :
            this(new JsonTextReader(new StreamReader(stream)) {
                FloatParseHandling = FloatParseHandling.Double
            }, context) {
        }

        /// <summary>
        /// Create decoder
        /// </summary>
        /// <param name="reader"></param>
        /// <param name="context"></param>
        public JsonDecoderEx(JsonReader reader, ServiceMessageContext context = null) :
            this(reader, context, false) {
        }

        /// <summary>
        /// Create decoder
        /// </summary>
        /// <param name="root"></param>
        /// <param name="context"></param>
        public JsonDecoderEx(JObject root, ServiceMessageContext context = null) {
            Context = context ?? new ServiceMessageContext();
            _reader = null;
            _stack.Push(root ?? throw new ArgumentException(nameof(root)));
        }

        /// <summary>
        /// Create decoder
        /// </summary>
        /// <param name="reader"></param>
        /// <param name="context"></param>
        /// <param name="useReaderAsIs"></param>
        internal JsonDecoderEx(JsonReader reader, ServiceMessageContext context,
            bool useReaderAsIs) {
            Context = context ?? new ServiceMessageContext();
            _reader = useReaderAsIs ? reader : new JsonLoader(
                reader ?? throw new ArgumentException(nameof(reader)));
        }

        /// <inheritdoc/>
        public void Dispose() {
            if (_reader is JsonLoader loader) {
                loader.Dispose();
            }
        }

        /// <inheritdoc/>
        public void PushNamespace(string namespaceUri) {
            // No op
        }

        /// <inheritdoc/>
        public void PopNamespace() {
            // No op
        }

        /// <inheritdoc/>
        public void SetMappingTables(NamespaceTable namespaceUris, StringTable serverUris) {
            // No op
        }

        /// <inheritdoc/>
        public bool ReadBoolean(string property) {
            return TryGetToken(property, out var value) && (bool)value;
        }

        /// <inheritdoc/>
        public sbyte ReadSByte(string property) {
            return ReadValue<sbyte>(property,
                v => v < sbyte.MinValue || v > sbyte.MaxValue ? (sbyte)0 : v);
        }

        /// <inheritdoc/>
        public byte ReadByte(string property) {
            return ReadValue<byte>(property,
            v => (byte)(v < byte.MinValue || v > byte.MaxValue ? 0 : v));
        }

        /// <inheritdoc/>
        public short ReadInt16(string property) {
            return ReadValue<short>(property,
                v => (short)(v < short.MinValue || v > short.MaxValue ? 0 : v));
        }

        /// <inheritdoc/>
        public ushort ReadUInt16(string property) {
            return ReadValue<ushort>(property,
                v => (ushort)(v < ushort.MinValue || v > ushort.MaxValue ? 0 : v));
        }

        /// <inheritdoc/>
        public int ReadInt32(string property) {
            return ReadValue<int>(property,
                v => v < int.MinValue || v > int.MaxValue ? 0 : v);
        }

        /// <inheritdoc/>
        public uint ReadUInt32(string property) {
            return ReadValue<uint>(property,
                v => v < uint.MinValue || v > uint.MaxValue ? 0 : v);
        }

        /// <inheritdoc/>
        public long ReadInt64(string property) {
            return ReadValue<long>(property,
                v => v);
        }

        /// <inheritdoc/>
        public ulong ReadUInt64(string property) {
            return ReadValue<ulong>(property,
                v => v);
        }

        /// <inheritdoc/>
        public float ReadFloat(string property) {
            return ReadValue<float>(property,
                v => v < float.MinValue || v > float.MaxValue ? 0 : v);
        }

        /// <inheritdoc/>
        public double ReadDouble(string property) {
            return ReadValue<double>(property,
                v => v);
        }

        /// <inheritdoc/>
        public byte[] ReadByteString(string property) {
            return TryReadValue(property,
                t => ((string)t).DecodeAsBase64());
        }

        /// <inheritdoc/>
        public string ReadString(string property) {
            if (!TryGetToken(property, out var token)) {
                return null;
            }
            if (token.Type == JTokenType.String) {
                return (string)token;
            }
            return token.ToString(); // Return json string of token.
        }

        /// <inheritdoc/>
        public Uuid ReadGuid(string property) {
            if (!TryGetToken(property, out var token)) {
                return Uuid.Empty;
            }
            switch (token.Type) {
                case JTokenType.String:
                    if (Guid.TryParse((string)token, out var guid)) {
                        return new Uuid(guid);
                    }
                    return new Uuid((string)token);
                case JTokenType.Guid:
                    return new Uuid((Guid)token);
                case JTokenType.Bytes:
                    var bytes = (byte[])token;
                    if (bytes.Length != 16) {
                        break;
                    }
                    return new Uuid(new Guid((byte[])token));
            }
            return Uuid.Empty;
        }

        /// <inheritdoc/>
        public DateTime ReadDateTime(string property) {
            if (!TryGetToken(property, out var token)) {
                return DateTime.MinValue;
            }
            if (token.Type == JTokenType.String) {
                return XmlConvert.ToDateTime((string)token,
                    XmlDateTimeSerializationMode.Utc);
            }
            var value = token.ToObject<DateTime?>();
            if (value != null) {
                return value.Value;
            }
            return DateTime.MinValue;
        }

        /// <inheritdoc/>
        public XmlElement ReadXmlElement(string property) {
            return TryReadValue(property, t => {
                var bytes = t.ToObject<byte[]>();
                if (bytes != null && bytes.Length > 0) {
                    var document = new XmlDocument {
                        InnerXml = Encoding.UTF8.GetString(bytes)
                    };
                    return document.DocumentElement;
                }
                return null;
            });
        }

        /// <inheritdoc/>
        public NodeId ReadNodeId(string property) {
            if (!TryGetToken(property, out var token)) {
                return null;
            }
            if (token is JObject o) {
                _stack.Push(o);
                // Read non reversable encoding
                ushort namespaceIndex = 0;
                NodeId nodeId = null;
                if (TryGetToken("Namespace", out var namespaceToken)) {
                    switch (namespaceToken.Type) {
                        case JTokenType.String:
                            var namespaceString = ReadString("Namespace");
                            if (namespaceString != null) {
                                namespaceIndex = Context.NamespaceUris.GetIndexOrAppend(namespaceString);
                            }
                            break;
                        case JTokenType.Integer:
                            namespaceIndex = ReadUInt16("Namespace");
                            break;
                    }
                }
                var idType = (IdType)ReadByte("IdType");
                switch (idType) {
                    case IdType.Numeric:
                        nodeId = new NodeId(ReadUInt32("Id"), namespaceIndex);
                        break;
                    case IdType.String:
                        nodeId = new NodeId(ReadString("Id"), namespaceIndex);
                        break;
                    case IdType.Guid:
                        nodeId = new NodeId(ReadGuid("Id"), namespaceIndex);
                        break;
                    case IdType.Opaque:
                        nodeId = new NodeId(ReadByteString("Id"), namespaceIndex);
                        break;
                }
                if (NodeId.IsNull(nodeId)) {
                    var id = ReadString("Id");
                    _stack.Pop();
                    nodeId = id.ToNodeId(Context);
                    if (!NodeId.IsNull(nodeId)) {
                        return nodeId;
                    }
                    return NodeId.Parse(id);
                }
                _stack.Pop();
                return nodeId;
            }
            if (token.Type == JTokenType.String) {
                var id = (string)token;
                var nodeId = id.ToNodeId(Context);
                if (!NodeId.IsNull(nodeId)) {
                    return nodeId;
                }
                return NodeId.Parse(id);
            }
            return null;
        }

        /// <inheritdoc/>
        public ExpandedNodeId ReadExpandedNodeId(string property) {
            if (!TryGetToken(property, out var token)) {
                return null;
            }
            if (token is JObject o) {
                _stack.Push(o);
                // Read non reversable encoding
                ushort namespaceIndex = 0;
                string namespaceUri = null;
                if (TryGetToken("Namespace", out var namespaceToken)) {
                    switch (namespaceToken.Type) {
                        case JTokenType.String:
                            namespaceUri = ReadString("Namespace");
                            if (namespaceUri != null) {
                                namespaceIndex = Context.NamespaceUris.GetIndexOrAppend(namespaceUri);
                            }
                            break;
                        case JTokenType.Integer:
                            namespaceIndex = ReadUInt16("Namespace");
                            break;
                    }
                }
                uint serverIndex = 0;
                if (TryGetToken("ServerUri", out var serverToken)) {
                    switch (serverToken.Type) {
                        case JTokenType.String:
                            var serverUri = ReadString("ServerUri");
                            if (serverUri != null) {
                                serverIndex = Context.ServerUris.GetIndexOrAppend(serverUri);
                            }
                            break;
                        case JTokenType.Integer:
                            serverIndex = ReadUInt32("ServerUri");
                            break;
                    }
                }
                var idType = (IdType)ReadByte("IdType");
                NodeId nodeId = null;
                switch (idType) {
                    case IdType.Numeric:
                        nodeId = new NodeId(ReadUInt32("Id"), namespaceIndex);
                        break;
                    case IdType.String:
                        nodeId = new NodeId(ReadString("Id"), namespaceIndex);
                        break;
                    case IdType.Guid:
                        nodeId = new NodeId(ReadGuid("Id"), namespaceIndex);
                        break;
                    case IdType.Opaque:
                        nodeId = new NodeId(ReadByteString("Id"), namespaceIndex);
                        break;
                }
                if (NodeId.IsNull(nodeId)) {
                    var id = ReadString("Id");
                    _stack.Pop();
                    var expandedNodeId = id.ToExpandedNodeId(Context);
                    if (!NodeId.IsNull(expandedNodeId)) {
                        return expandedNodeId;
                    }
                    return ExpandedNodeId.Parse(id);
                }
                _stack.Pop();
                return new ExpandedNodeId(nodeId, namespaceUri, serverIndex);
            }
            if (token.Type == JTokenType.String) {
                var id = (string)token;
                var nodeId = id.ToExpandedNodeId(Context);
                if (!NodeId.IsNull(nodeId)) {
                    return nodeId;
                }
                return ExpandedNodeId.Parse(id);
            }
            return null;
        }

        /// <inheritdoc/>
        public StatusCode ReadStatusCode(string property) {
            if (!TryGetToken(property, out var token)) {
                return 0;
            }
            if (token is JObject o) {
                _stack.Push(o);
                // Read non reversable encoding
                var code = new StatusCode(ReadUInt32("Code"));
                // var status = ReadString("Symbol");
                _stack.Pop();
                return code;
            }
            return ReadValue<uint>(property, v =>
                v < uint.MinValue || v > uint.MaxValue ? 0 : v);
        }

        /// <inheritdoc/>
        public DiagnosticInfo ReadDiagnosticInfo(string property) {
            if (!TryGetToken(property, out var token)) {
                return null;
            }
            if (token is JObject o) {
                _stack.Push(o);
                var di = new DiagnosticInfo {
                    SymbolicId = ReadInt32(
                        "SymbolicId"),
                    NamespaceUri = ReadInt32(
                        "NamespaceUri"),
                    Locale = ReadInt32(
                        "Locale"),
                    LocalizedText = ReadInt32(
                        "LocalizedText"),
                    AdditionalInfo = ReadString(
                        "AdditionalInfo"),
                    InnerStatusCode = ReadStatusCode(
                        "InnerStatusCode"),
                    InnerDiagnosticInfo = ReadDiagnosticInfo(
                        "InnerDiagnosticInfo")
                };
                _stack.Pop();
                return di;
            }
            return null;
        }

        /// <inheritdoc/>
        public QualifiedName ReadQualifiedName(string property) {
            if (!TryGetToken(property, out var token)) {
                return null;
            }
            if (token is JObject o) {
                _stack.Push(o);
                try {
                    var name = ReadString("Name");
                    if (string.IsNullOrEmpty(name)) {
                        return null;
                    }
                    var index = 0u;
                    if (TryGetToken("Uri", out var uri)) {
                        if (uri.Type == JTokenType.Integer) {
                            index = (uint)uri;
                        }
                        else if (uri.Type == JTokenType.String) {
                            // Reversible
                            index = Context.NamespaceUris
                                .GetIndexOrAppend((string)uri);
                        }
                        else {
                            // Bad uri
                            return null;
                        }
                    }
                    else {
                        index = ReadUInt32("Index");
                    }
                    return new QualifiedName(name, (ushort)index);
                }
                finally {
                    _stack.Pop();
                }
            }
            if (token.Type == JTokenType.String) {
                var id = (string)token;
                var qn = id.ToQualifiedName(Context);
                if (!QualifiedName.IsNull(qn)) {
                    return qn;
                }
                return QualifiedName.Parse(id);
            }
            return null;
        }

        /// <inheritdoc/>
        public LocalizedText ReadLocalizedText(string property) {
            if (!TryGetToken(property, out var token)) {
                return null;
            }
            if (token is JObject o) {
                _stack.Push(o);
                var text = ReadString("Text");
                var locale = ReadString("Locale");
                _stack.Pop();
                return new LocalizedText(locale, text);
            }
            if (token.Type == JTokenType.String) {
                var text = (string)token;
                if (!string.IsNullOrEmpty(text)) {
                    return text.ToLocalizedText();
                }
            }
            return null;
        }

        /// <inheritdoc/>
        public Variant ReadVariant(string property) {
            if (!TryGetToken(property, out var token)) {
                return Variant.Null;
            }
            if (token is JObject o) {
                return TryReadVariant(o, out var tmp);
            }
            return ReadVariantFromToken(token);
        }

        /// <inheritdoc/>
        public DataValue ReadDataValue(string property) {
            if (!TryGetToken(property, out var token)) {
                return null;
            }
            if (token is JObject o) {
                if (HasAnyOf(o, "Value", "StatusCode", "SourceTimestamp", "ServerTimestamp")) {
                    _stack.Push(o);
                    var dv = new DataValue {
                        WrappedValue = ReadVariant("Value"),
                        StatusCode = ReadStatusCode("StatusCode"),
                        SourceTimestamp = ReadDateTime("SourceTimestamp"),
                        SourcePicoseconds = ReadUInt16("SourcePicoseconds"),
                        ServerTimestamp = ReadDateTime("ServerTimestamp"),
                        ServerPicoseconds = ReadUInt16("ServerPicoseconds")
                    };
                    _stack.Pop();
                    return dv;
                }
                var objectVariant = TryReadVariant(o, out var tmp);
                if (objectVariant != Variant.Null) {
                    return new DataValue(objectVariant);
                }
                return null;
            }

            var tokenVariant = ReadVariantFromToken(token);
            if (tokenVariant == Variant.Null) {
                return new DataValue(tokenVariant);
            }
            return null;
        }

        /// <inheritdoc/>
        public ExtensionObject ReadExtensionObject(string property) {
            if (!TryGetToken(property, out var token)) {
                return null;
            }
            if (token is JObject o && HasAnyOf(o, "Body", "TypeId")) {
                ExtensionObject extensionObject = null;
                _stack.Push(o);

                var typeId = ReadExpandedNodeId("TypeId");
                var encoding = ReadEncoding("Encoding");
                extensionObject = ReadExtensionObjectBody("Body",
                    encoding, typeId);

                _stack.Pop();
                return extensionObject;
            }
            return null;
        }

        /// <inheritdoc/>
        public IEncodeable ReadEncodeable(string property, Type systemType) {
            if (systemType == null) {
                throw new ArgumentNullException(nameof(systemType));
            }
            if (!TryGetToken(property, out var token)) {
                return null;
            }
            if (!(Activator.CreateInstance(systemType) is IEncodeable value)) {
                return null;
            }
            if (token is JObject o) {
                _stack.Push(o);
                value.Decode(this);
                _stack.Pop();
                return value;
            }
            return null; // or value?
        }

        /// <inheritdoc/>
        public Enum ReadEnumerated(string property, Type enumType) {
            if (enumType == null) {
                throw new ArgumentNullException(nameof(enumType));
            }
            if (!TryGetToken(property, out var token)) {
                return (Enum)Enum.ToObject(enumType, 0); // or null?
            }
            if (token.Type == JTokenType.String) {
                var val = (string)token;
                var index = val.LastIndexOf('_');
                if (index != -1 && int.TryParse(val.Substring(index + 1),
                    out var numeric)) {
                    return (Enum)Enum.ToObject(enumType, numeric);
                }
                return (Enum)Enum.Parse(enumType, val, true);
            }
            if (token.Type == JTokenType.Integer) {
                return (Enum)Enum.ToObject(enumType, (int)token);
            }
            return null;
        }

        /// <inheritdoc/>
        public BooleanCollection ReadBooleanArray(string property) {
            return ReadArray(property, () => ReadBoolean(null));
        }

        /// <inheritdoc/>
        public Int16Collection ReadInt16Array(string property) {
            return ReadArray(property, () => ReadInt16(null));
        }

        /// <inheritdoc/>
        public UInt16Collection ReadUInt16Array(string property) {
            return ReadArray(property, () => ReadUInt16(null));
        }

        /// <inheritdoc/>
        public Int32Collection ReadInt32Array(string property) {
            return ReadArray(property, () => ReadInt32(null));
        }

        /// <inheritdoc/>
        public UInt32Collection ReadUInt32Array(string property) {
            return ReadArray(property, () => ReadUInt32(null));
        }

        /// <inheritdoc/>
        public Int64Collection ReadInt64Array(string property) {
            return ReadArray(property, () => ReadInt64(null));
        }

        /// <inheritdoc/>
        public UInt64Collection ReadUInt64Array(string property) {
            return ReadArray(property, () => ReadUInt64(null));
        }

        /// <inheritdoc/>
        public FloatCollection ReadFloatArray(string property) {
            return ReadArray(property, () => ReadFloat(null));
        }

        /// <inheritdoc/>
        public DoubleCollection ReadDoubleArray(string property) {
            return ReadArray(property, () => ReadDouble(null));
        }

        /// <inheritdoc/>
        public StringCollection ReadStringArray(string property) {
            return ReadArray(property, () => ReadString(null));
        }

        /// <inheritdoc/>
        public IDictionary<string, string> ReadStringDictionary(string property) {
            return ReadDictionary(property, () => ReadString(null));
        }

        /// <inheritdoc/>
        public DateTimeCollection ReadDateTimeArray(string property) {
            return ReadArray(property, () => ReadDateTime(null));
        }

        /// <inheritdoc/>
        public UuidCollection ReadGuidArray(string property) {
            return ReadArray(property, () => ReadGuid(null));
        }

        /// <inheritdoc/>
        public ByteStringCollection ReadByteStringArray(string property) {
            return ReadArray(property, () => ReadByteString(null));
        }

        /// <inheritdoc/>
        public XmlElementCollection ReadXmlElementArray(string property) {
            return ReadArray(property, () => ReadXmlElement(null));
        }

        /// <inheritdoc/>
        public NodeIdCollection ReadNodeIdArray(string property) {
            return ReadArray(property, () => ReadNodeId(null));
        }

        /// <inheritdoc/>
        public ExpandedNodeIdCollection ReadExpandedNodeIdArray(string property) {
            return ReadArray(property, () => ReadExpandedNodeId(null));
        }

        /// <inheritdoc/>
        public StatusCodeCollection ReadStatusCodeArray(string property) {
            return ReadArray(property, () => ReadStatusCode(null));
        }

        /// <inheritdoc/>
        public DiagnosticInfoCollection ReadDiagnosticInfoArray(string property) {
            return ReadArray(property, () => ReadDiagnosticInfo(null));
        }

        /// <inheritdoc/>
        public QualifiedNameCollection ReadQualifiedNameArray(string property) {
            return ReadArray(property, () => ReadQualifiedName(null));
        }

        /// <inheritdoc/>
        public LocalizedTextCollection ReadLocalizedTextArray(string property) {
            return ReadArray(property, () => ReadLocalizedText(null));
        }

        /// <inheritdoc/>
        public VariantCollection ReadVariantArray(string property) {
            return ReadArray(property, () => ReadVariant(null));
        }

        /// <inheritdoc/>
        public DataValueCollection ReadDataValueArray(string property) {
            return ReadArray(property, () => ReadDataValue(null));
        }

        /// <inheritdoc/>
<<<<<<< HEAD
        public Dictionary<string, DataValue> ReadDataValueDictionary(string property) {

            //  todo: probably should be removed
            if (!TryGetToken(property, out var token)) {
                return null;
            }

            if (token is JObject o){
                var dictionary = new Dictionary<string, DataValue>();
                foreach (var innerProperty in o.Properties()) {
                    _stack.Push(o);
                    var innerValue = ReadDataValue(innerProperty.Name);
                    _stack.Pop();
                    if (innerValue != null) {
                        dictionary[innerProperty.Name] = innerValue;
                    }
                }
                return dictionary;
            }
            return null;
=======
        public IDictionary<string, DataValue> ReadDataValueDictionary(string property) {
            return ReadDictionary(property, () => ReadDataValue(null));
>>>>>>> 1967f45b
        }

        /// <inheritdoc/>
        public ExtensionObjectCollection ReadExtensionObjectArray(string property) {
            return ReadArray(property, () => ReadExtensionObject(null));
        }

        /// <inheritdoc/>
        public ByteCollection ReadByteArray(string property) {
            if (!TryGetToken(property, out var token)) {
                return null;
            }
            if (token.Type == JTokenType.Bytes ||
                token.Type == JTokenType.String) {
                return ((string)token).DecodeAsBase64();
            }
            if (token is JArray a) {
                return a.Select(t => ReadToken(t,
                    () => ReadByte(null))).ToArray();
            }
            return new ByteCollection {
                ReadToken(token, () => ReadByte(null))
            };
        }

        /// <inheritdoc/>
        public SByteCollection ReadSByteArray(string property) {
            if (!TryGetToken(property, out var token)) {
                return null;
            }
            if (token.Type == JTokenType.Bytes ||
                token.Type == JTokenType.String) {
                return ((string)token).DecodeAsBase64()
                    .Select(b => (sbyte)b).ToArray();
            }
            if (token is JArray a) {
                return a.Select(t => ReadToken(t,
                    () => ReadSByte(null))).ToArray();
            }
            return new SByteCollection {
                ReadToken(token, () => ReadSByte(null))
            };
        }

        /// <inheritdoc/>
        public Array ReadEncodeableArray(string property, Type systemType) {
            var values = ReadArray(property, () => ReadEncodeable(null, systemType))?
                .ToList();
            if (values == null) {
                return null;
            }
            var array = Array.CreateInstance(systemType, values.Count);
            values.CopyTo((IEncodeable[])array);
            return array;
        }

        /// <inheritdoc/>
        public Array ReadEnumeratedArray(string property, Type enumType) {
            var values = ReadArray(property, () => ReadEnumerated(null, enumType))?
                .ToList();
            if (values == null) {
                return null;
            }
            var array = Array.CreateInstance(enumType, values.Count);
            values.CopyTo((Enum[])array);
            return array;
        }

        /// <summary>
        /// Read integers
        /// </summary>
        /// <param name="property"></param>
        /// <returns></returns>
        public VariantCollection ReadIntegerArray(string property) {
            return ReadArray(property, () => ReadInteger(null));
        }

        /// <summary>
        /// Read integer variant value
        /// </summary>
        /// <param name="property"></param>
        /// <returns></returns>
        public Variant ReadInteger(string property) {
            if (!TryGetToken(property, out var token)) {
                return Variant.Null;
            }
            Variant number;
            if (token is JObject o) {
                number = TryReadVariant(o, out var tmp);
            }
            else {
                number = ReadVariantFromToken(token, false);
            }
            var builtInType = number.TypeInfo.BuiltInType;
            if ((builtInType >= BuiltInType.SByte &&
                 builtInType <= BuiltInType.UInt64) ||
                builtInType == BuiltInType.Integer) {
                return number;
            }
            else {
                // TODO Log or throw for bad type
            }
            return Variant.Null;
        }

        /// <summary>
        /// Read unsigned integers
        /// </summary>
        /// <param name="property"></param>
        /// <returns></returns>
        public VariantCollection ReadUIntegerArray(string property) {
            return ReadArray(property, () => ReadUInteger(null));
        }

        /// <summary>
        /// Read unsigned integer variant value
        /// </summary>
        /// <param name="property"></param>
        /// <returns></returns>
        public Variant ReadUInteger(string property) {
            if (!TryGetToken(property, out var token)) {
                return Variant.Null;
            }
            Variant number;
            if (token is JObject o) {
                number = TryReadVariant(o, out var tmp);
            }
            else {
                number = ReadVariantFromToken(token, true);
            }
            var builtInType = number.TypeInfo.BuiltInType;
            if ((builtInType >= BuiltInType.Byte &&
                 builtInType <= BuiltInType.UInt64) ||
                 builtInType == BuiltInType.UInteger) {
                return number;
            }
            else {
                // TODO Log or throw for bad type
            }
            return Variant.Null;
        }

        /// <summary>
        /// Read numeric values
        /// </summary>
        /// <param name="property"></param>
        /// <returns></returns>
        public VariantCollection ReadNumberArray(string property) {
            return ReadArray(property, () => ReadNumber(null));
        }

        /// <summary>
        /// Read numeric variant value
        /// </summary>
        /// <param name="property"></param>
        /// <returns></returns>
        public Variant ReadNumber(string property) {
            if (!TryGetToken(property, out var token)) {
                return Variant.Null;
            }
            Variant number;
            if (token is JObject o) {
                number = TryReadVariant(o, out var tmp);
            }
            else {
                number = ReadVariantFromToken(token);
            }
            if (TypeInfo.IsNumericType(number.TypeInfo.BuiltInType)) {
                return number;
            }
            else {
                // TODO Log or throw for bad type
            }
            return Variant.Null;
        }

        /// <summary>
        /// Read extension object body
        /// </summary>
        /// <param name="property"></param>
        /// <param name="encoding"></param>
        /// <param name="typeId"></param>
        /// <returns></returns>
        private ExtensionObject ReadExtensionObjectBody(string property,
            ExtensionObjectEncoding encoding, ExpandedNodeId typeId) {
            if (!TryGetToken(property, out var body)) {
                return null;
            }
            var nextEncoding = encoding;
            var systemType = Context.Factory.GetSystemType(typeId);
            while (true) {
                switch (nextEncoding) {
                    case ExtensionObjectEncoding.Json:
                        if (systemType != null) {
                            var encodeable = ReadEncodeable(property, systemType);
                            if (encodeable == null) {
                                break;
                            }
                            return new ExtensionObject(typeId, encodeable);
                        }
                        //
                        // TODO:
                        // Need a wrapper for now. Remove once stack supports
                        // json extension objects.
                        //
                        var wrapper = new EncodeableJToken(body);
                        return new ExtensionObject(NodeId.IsNull(typeId) ?
                            wrapper.TypeId : typeId, wrapper);
                    case ExtensionObjectEncoding.Binary:
                        var bytes = ReadByteString(property);
                        if (bytes == null) {
                            break;
                        }
                        if (systemType != null) {
                            var encodeable = bytes.ToEncodeable(typeId, Context);
                            if (encodeable == null) {
                                break;
                            }
                            return new ExtensionObject(typeId, encodeable);
                        }
                        return new ExtensionObject(NodeId.IsNull(typeId) ?
                            DataTypeIds.ByteString : typeId, bytes);
                    default:
                        nextEncoding = ExtensionObjectEncoding.Xml;
                        if (body.Type != JTokenType.Object) {
                            break;
                        }
                        XmlElement xml;
                        try {
                            xml = body.ToObject<XmlElement>();
                            if (xml == null) {
                                break;
                            }
                        }
                        catch {
                            break;
                        }
                        if (systemType != null) {
                            var encodeable = xml.ToEncodeable(typeId, Context);
                            if (encodeable == null) {
                                break;
                            }
                            return new ExtensionObject(typeId, encodeable);
                        }
                        return new ExtensionObject(NodeId.IsNull(typeId) ?
                            DataTypeIds.XmlElement : typeId, xml);
                }
                if (encoding == nextEncoding) {
                    // Honor defined encoding
                    return null;
                }
                switch (nextEncoding) {
                    case ExtensionObjectEncoding.Json:
                        // Try xml next
                        nextEncoding = ExtensionObjectEncoding.Xml;
                        break;
                    case ExtensionObjectEncoding.Xml:
                        // Try binary next
                        nextEncoding = ExtensionObjectEncoding.Binary;
                        break;
                    default:
                        // Give up
                        // TODO Log or throw for bad type
                        return null;
                }
            }
        }

        /// <summary>
        /// Convert a token to variant
        /// </summary>
        /// <param name="token"></param>
        /// <param name="unsigned"></param>
        /// <returns></returns>
        private Variant ReadVariantFromToken(JToken token, bool unsigned = false) {
            try {
                switch (token.Type) {
                    case JTokenType.Integer:
                        return !unsigned ? new Variant((long)token) :
                            new Variant((ulong)token);
                    case JTokenType.Boolean:
                        return new Variant((bool)token);
                    case JTokenType.Bytes:
                        return new Variant((byte[])token);
                    case JTokenType.Date:
                        return new Variant((DateTime)token);
                    case JTokenType.TimeSpan:
                        return new Variant(((TimeSpan)token).TotalMilliseconds);
                    case JTokenType.Float:
                        return new Variant((double)token);
                    case JTokenType.Guid:
                        return new Variant((Guid)token);
                    case JTokenType.String:
                        return new Variant((string)token);
                    case JTokenType.Object:
                        var variant = TryReadVariant((JObject)token, out var found);
                        if (found) {
                            return variant;
                        }
                        try {
                            return new Variant(((JObject)token).ToObject<XmlElement>());
                        }
                        catch {
                            // TODO: Try to read other structures
                            // ...
                            //
                            return Variant.Null; // Give up
                        }
                    case JTokenType.Array:
                        return ReadVariantFromArray((JArray)token);
                    default:
                        // TODO Log or throw for bad type
                        return Variant.Null;
                }
            }
            catch {
                return Variant.Null; // Give up
            }
        }

        /// <summary>
        /// Read variant from token
        /// </summary>
        /// <param name="array"></param>
        /// <param name="unsigned">Force integers to be unsigned</param>
        /// <returns></returns>
        private Variant ReadVariantFromArray(JArray array, bool unsigned = false) {
            if (array.Count == 0) {
                return Variant.Null; // Give up
            }

            // Try to decode non reversible encoding first.
            var dimensions = array.GetDimensions(out var type);
            if (dimensions.Length > 1) {
                var builtInType = BuiltInType.Variant;
                switch (type) {
                    case JTokenType.Integer:
                        builtInType = BuiltInType.Int64;
                        break;
                    case JTokenType.Boolean:
                        builtInType = BuiltInType.Boolean;
                        break;
                    case JTokenType.Bytes:
                        builtInType = BuiltInType.ByteString;
                        break;
                    case JTokenType.Date:
                        builtInType = BuiltInType.DateTime;
                        break;
                    case JTokenType.TimeSpan:
                        builtInType = BuiltInType.DateTime;
                        break;
                    case JTokenType.Float:
                        builtInType = BuiltInType.Double;
                        break;
                    case JTokenType.Guid:
                        builtInType = BuiltInType.Guid;
                        break;
                    case JTokenType.String:
                        builtInType = BuiltInType.String;
                        break;
                }
                return ReadVariantMatrixBody(array, dimensions, builtInType);
            }

            if (type != JTokenType.Object && array.All(j => j.Type == type)) {
                try {
                    switch (array[0].Type) {
                        case JTokenType.Integer:
                            return !unsigned ? new Variant(array
                                .Select(t => (long)t)
                                .ToArray()) : new Variant(array
                                .Select(t => (ulong)t)
                                .ToArray());
                        case JTokenType.Boolean:
                            return new Variant(array
                                .Select(t => (bool)t)
                                .ToArray());
                        case JTokenType.Bytes:
                            return new Variant(array
                                .Select(t => (byte[])t)
                                .ToArray());
                        case JTokenType.Date:
                            return new Variant(array
                                .Select(t => (DateTime)t)
                                .ToArray());
                        case JTokenType.TimeSpan:
                            return new Variant(array
                                .Select(t => ((TimeSpan)t).TotalMilliseconds)
                                .ToArray());
                        case JTokenType.Float:
                            return new Variant(array
                                .Select(t => (double)t)
                                .ToArray());
                        case JTokenType.Guid:
                            return new Variant(array
                                .Select(t => (Guid)t)
                                .ToArray());
                        case JTokenType.String:
                            return new Variant(array
                                .Select(t => (string)t)
                                .ToArray());
                    }
                }
                catch {
                    // TODO Log or throw for bad type
                    return Variant.Null; // Give up
                }
            }
            var result = array
                .Select(t => ReadVariantFromToken(t, unsigned))
                .ToArray();
            if (result
                .Where(v => v != Variant.Null)
                .All(v => v.TypeInfo.BuiltInType == result[0].TypeInfo.BuiltInType)) {
                // TODO: This needs tests as it should not work.
                return new Variant(result.Select(v => v.Value).ToArray());
            }
            return new Variant(result);
        }

        /// <summary>
        /// Read variant
        /// </summary>
        /// <param name="o"></param>
        /// <param name="success"></param>
        /// <returns></returns>
        private Variant TryReadVariant(JObject o, out bool success) {
            Variant variant;
            _stack.Push(o);
            if (TryReadBuiltInType("Type", out var type)) {
                variant = ReadVariantBody("Body", type);
                success = true;
            }
            else if (TryReadBuiltInType("DataType", out type)) {
                variant = ReadVariantBody("Value", type);
                success = true;
            }
            else {
                variant = Variant.Null;
                success = false;
            }
            _stack.Pop();
            return variant;
        }

        /// <summary>
        /// Read variant body
        /// </summary>
        /// <param name="property"></param>
        /// <param name="type"></param>
        /// <returns></returns>
        private Variant ReadVariantBody(string property, BuiltInType type) {
            if (!TryGetToken(property, out var token)) {
                return Variant.Null;
            }
            if (token is JArray jarray) {
                // Check array dimensions
                var dimensions = jarray.GetDimensions(out _);
                if (dimensions.Length > 1) {
                    return ReadVariantMatrixBody(jarray, dimensions, type);
                }
                // Read body as array
                return ReadVariantArrayBody(property, type);
            }

            if ((token.Type == JTokenType.Bytes || token.Type == JTokenType.String) &&
                (type == BuiltInType.Byte || type == BuiltInType.SByte)) {
                // Read body as array
                return ReadVariantArrayBody(property, type);
            }

            switch (type) {
                case BuiltInType.Boolean:
                    return new Variant(ReadBoolean(property),
                        TypeInfo.Scalars.Boolean);
                case BuiltInType.SByte:
                    return new Variant(ReadSByte(property),
                        TypeInfo.Scalars.SByte);
                case BuiltInType.Byte:
                    return new Variant(ReadByte(property),
                        TypeInfo.Scalars.Byte);
                case BuiltInType.Int16:
                    return new Variant(ReadInt16(property),
                        TypeInfo.Scalars.Int16);
                case BuiltInType.UInt16:
                    return new Variant(ReadUInt16(property),
                        TypeInfo.Scalars.UInt16);
                case BuiltInType.Enumeration:
                case BuiltInType.Int32:
                    return new Variant(ReadInt32(property),
                        TypeInfo.Scalars.Int32);
                case BuiltInType.UInt32:
                    return new Variant(ReadUInt32(property),
                        TypeInfo.Scalars.UInt32);
                case BuiltInType.Int64:
                    return new Variant(ReadInt64(property),
                        TypeInfo.Scalars.Int64);
                case BuiltInType.UInt64:
                    return new Variant(ReadUInt64(property),
                        TypeInfo.Scalars.UInt64);
                case BuiltInType.Float:
                    return new Variant(ReadFloat(property),
                        TypeInfo.Scalars.Float);
                case BuiltInType.Double:
                    return new Variant(ReadDouble(property),
                        TypeInfo.Scalars.Double);
                case BuiltInType.String:
                    return new Variant(ReadString(property),
                        TypeInfo.Scalars.String);
                case BuiltInType.ByteString:
                    return new Variant(ReadByteString(property),
                        TypeInfo.Scalars.ByteString);
                case BuiltInType.DateTime:
                    return new Variant(ReadDateTime(property),
                        TypeInfo.Scalars.DateTime);
                case BuiltInType.Guid:
                    return new Variant(ReadGuid(property),
                        TypeInfo.Scalars.Guid);
                case BuiltInType.NodeId:
                    return new Variant(ReadNodeId(property),
                        TypeInfo.Scalars.NodeId);
                case BuiltInType.ExpandedNodeId:
                    return new Variant(ReadExpandedNodeId(property),
                        TypeInfo.Scalars.ExpandedNodeId);
                case BuiltInType.QualifiedName:
                    return new Variant(ReadQualifiedName(property),
                        TypeInfo.Scalars.QualifiedName);
                case BuiltInType.LocalizedText:
                    return new Variant(ReadLocalizedText(property),
                        TypeInfo.Scalars.LocalizedText);
                case BuiltInType.StatusCode:
                    return new Variant(ReadStatusCode(property),
                        TypeInfo.Scalars.StatusCode);
                case BuiltInType.XmlElement:
                    return new Variant(ReadXmlElement(property),
                        TypeInfo.Scalars.XmlElement);
                case BuiltInType.ExtensionObject:
                    return new Variant(ReadExtensionObject(property),
                        TypeInfo.Scalars.ExtensionObject);
                case BuiltInType.Number:
                case BuiltInType.UInteger:
                case BuiltInType.Integer:
                case BuiltInType.Variant:
                    return ReadVariant(property);
                default:
                    return Variant.Null;
            }
        }

        /// <summary>
        /// Read variant matrix
        /// </summary>
        /// <param name="array"></param>
        /// <param name="dimensions"></param>
        /// <param name="type"></param>
        /// <returns></returns>
        private Variant ReadVariantMatrixBody(JArray array, int[] dimensions,
            BuiltInType type) {
            var length = 1;
            foreach (var dim in dimensions) {
                length *= dim;
            }
            var flatArray = TypeInfo.CreateArray(type, length);
            var index = 0;
            CopyToMatrixFlatArray(array, flatArray, ref index, type);
            if (index < length) {
                throw new ServiceResultException(StatusCodes.BadDecodingError,
                    "Read matrix is smaller than array dimensions.");
            }
            return new Variant(new Matrix(flatArray, type, dimensions));
        }

        /// <summary>
        /// Copy from array to flat matrix array
        /// </summary>
        /// <param name="array"></param>
        /// <param name="target"></param>
        /// <param name="index"></param>
        /// <param name="type"></param>
        private void CopyToMatrixFlatArray(JArray array, Array target, ref int index,
            BuiltInType type) {
            foreach (var item in array) {
                if (item is JArray next) {
                    // Recurse into inner array until we hit individual items
                    CopyToMatrixFlatArray(next, target, ref index, type);
                }
                else if (index < target.GetLength(0)) {
                    // Read item at top of stack
                    _stack.Push(item);
                    switch (type) {
                        case BuiltInType.Boolean:
                            target.SetValue(ReadBoolean(null), index++);
                            break;
                        case BuiltInType.SByte:
                            target.SetValue(ReadSByte(null), index++);
                            break;
                        case BuiltInType.Byte:
                            target.SetValue(ReadByte(null), index++);
                            break;
                        case BuiltInType.Int16:
                            target.SetValue(ReadInt16(null), index++);
                            break;
                        case BuiltInType.UInt16:
                            target.SetValue(ReadUInt16(null), index++);
                            break;
                        case BuiltInType.Enumeration:
                        case BuiltInType.Int32:
                            target.SetValue(ReadInt32(null), index++);
                            break;
                        case BuiltInType.UInt32:
                            target.SetValue(ReadUInt32(null), index++);
                            break;
                        case BuiltInType.Int64:
                            target.SetValue(ReadInt64(null), index++);
                            break;
                        case BuiltInType.UInt64:
                            target.SetValue(ReadUInt64(null), index++);
                            break;
                        case BuiltInType.Float:
                            target.SetValue(ReadFloat(null), index++);
                            break;
                        case BuiltInType.Double:
                            target.SetValue(ReadDouble(null), index++);
                            break;
                        case BuiltInType.String:
                            target.SetValue(ReadString(null), index++);
                            break;
                        case BuiltInType.ByteString:
                            target.SetValue(ReadByteString(null), index++);
                            break;
                        case BuiltInType.DateTime:
                            target.SetValue(ReadDateTime(null), index++);
                            break;
                        case BuiltInType.Guid:
                            target.SetValue(ReadGuid(null), index++);
                            break;
                        case BuiltInType.NodeId:
                            target.SetValue(ReadNodeId(null), index++);
                            break;
                        case BuiltInType.ExpandedNodeId:
                            target.SetValue(ReadExpandedNodeId(null), index++);
                            break;
                        case BuiltInType.QualifiedName:
                            target.SetValue(ReadQualifiedName(null), index++);
                            break;
                        case BuiltInType.LocalizedText:
                            target.SetValue(ReadLocalizedText(null), index++);
                            break;
                        case BuiltInType.StatusCode:
                            target.SetValue(ReadStatusCode(null), index++);
                            break;
                        case BuiltInType.XmlElement:
                            target.SetValue(ReadXmlElement(null), index++);
                            break;
                        case BuiltInType.ExtensionObject:
                            target.SetValue(ReadExtensionObject(null), index++);
                            break;
                        case BuiltInType.UInteger:
                            target.SetValue(ReadUInteger(null), index++);
                            break;
                        case BuiltInType.Integer:
                            target.SetValue(ReadInteger(null), index++);
                            break;
                        case BuiltInType.Number:
                            target.SetValue(ReadNumber(null), index++);
                            break;
                        case BuiltInType.Variant:
                            target.SetValue(ReadVariant(null), index++);
                            break;
                        default:
                            target.SetValue(null, index++);
                            break;
                    }
                    _stack.Pop();
                }
                else {
                    throw new ServiceResultException(StatusCodes.BadDecodingError,
                        "Read matrix is larger than array dimensions.");
                }
            }
        }

        /// <summary>
        /// Read variant array
        /// </summary>
        /// <param name="property"></param>
        /// <param name="type"></param>
        /// <returns></returns>
        private Variant ReadVariantArrayBody(string property, BuiltInType type) {
            switch (type) {
                case BuiltInType.Boolean:
                    return new Variant(ReadBooleanArray(property),
                        TypeInfo.Arrays.Boolean);
                case BuiltInType.SByte:
                    return new Variant(ReadSByteArray(property),
                        TypeInfo.Arrays.SByte);
                case BuiltInType.Byte:
                    return new Variant(ReadByteArray(property),
                        TypeInfo.Arrays.Byte);
                case BuiltInType.Int16:
                    return new Variant(ReadInt16Array(property),
                        TypeInfo.Arrays.Int16);
                case BuiltInType.UInt16:
                    return new Variant(ReadUInt16Array(property),
                        TypeInfo.Arrays.UInt16);
                case BuiltInType.Enumeration:
                case BuiltInType.Int32:
                    return new Variant(ReadInt32Array(property),
                        TypeInfo.Arrays.Int32);
                case BuiltInType.UInt32:
                    return new Variant(ReadUInt32Array(property),
                        TypeInfo.Arrays.UInt32);
                case BuiltInType.Int64:
                    return new Variant(ReadInt64Array(property),
                        TypeInfo.Arrays.Int64);
                case BuiltInType.UInt64:
                    return new Variant(ReadUInt64Array(property),
                        TypeInfo.Arrays.UInt64);
                case BuiltInType.Float:
                    return new Variant(ReadFloatArray(property),
                        TypeInfo.Arrays.Float);
                case BuiltInType.Double:
                    return new Variant(ReadDoubleArray(property),
                        TypeInfo.Arrays.Double);
                case BuiltInType.String:
                    return new Variant(ReadStringArray(property),
                        TypeInfo.Arrays.String);
                case BuiltInType.ByteString:
                    return new Variant(ReadByteStringArray(property),
                        TypeInfo.Arrays.ByteString);
                case BuiltInType.DateTime:
                    return new Variant(ReadDateTimeArray(property),
                        TypeInfo.Arrays.DateTime);
                case BuiltInType.Guid:
                    return new Variant(ReadGuidArray(property),
                        TypeInfo.Arrays.Guid);
                case BuiltInType.NodeId:
                    return new Variant(ReadNodeIdArray(property),
                        TypeInfo.Arrays.NodeId);
                case BuiltInType.ExpandedNodeId:
                    return new Variant(ReadExpandedNodeIdArray(property),
                        TypeInfo.Arrays.ExpandedNodeId);
                case BuiltInType.QualifiedName:
                    return new Variant(ReadQualifiedNameArray(property),
                        TypeInfo.Arrays.QualifiedName);
                case BuiltInType.LocalizedText:
                    return new Variant(ReadLocalizedTextArray(property),
                        TypeInfo.Arrays.LocalizedText);
                case BuiltInType.StatusCode:
                    return new Variant(ReadStatusCodeArray(property),
                        TypeInfo.Arrays.StatusCode);
                case BuiltInType.XmlElement:
                    return new Variant(ReadXmlElementArray(property),
                        TypeInfo.Arrays.XmlElement);
                case BuiltInType.ExtensionObject:
                    return new Variant(ReadExtensionObjectArray(property),
                        TypeInfo.Arrays.ExtensionObject);
                case BuiltInType.UInteger:
                    return new Variant(ReadUIntegerArray(property),
                        TypeInfo.Arrays.Variant);
                case BuiltInType.Integer:
                    return new Variant(ReadIntegerArray(property),
                        TypeInfo.Arrays.Variant);
                case BuiltInType.Number:
                    return new Variant(ReadNumberArray(property),
                        TypeInfo.Arrays.Variant);
                case BuiltInType.Variant:
                    return new Variant(ReadVariantArray(property),
                        TypeInfo.Arrays.Variant);
                default:
                    return Variant.Null;
            }
        }

        /// <summary>
        /// Read value with check
        /// </summary>
        /// <typeparam name="T"></typeparam>
        /// <param name="property"></param>
        /// <param name="check"></param>
        /// <returns></returns>
        private T ReadValue<T>(string property, Func<T, T> check) {
            if (!TryGetToken(property, out var token)) {
                return default;
            }
            try {
                return check(token.ToObject<T>());
            }
            catch {
                return default;
            }
        }

        /// <summary>
        /// Read value with conversion fallback
        /// </summary>
        /// <typeparam name="T"></typeparam>
        /// <param name="property"></param>
        /// <param name="fallback"></param>
        /// <returns></returns>
        private T TryReadValue<T>(string property, Func<JToken, T> fallback)
            where T : class {
            if (!TryGetToken(property, out var token)) {
                return default;
            }
            try {
                var value = token.ToObject<T>();
                if (value != null) {
                    return value;
                }
                return fallback(token);
            }
            catch {
                return default;
            }
        }

        /// <summary>
        /// Read built in type value
        /// </summary>
        /// <returns></returns>
        private bool TryReadBuiltInType(string property, out BuiltInType type) {
            type = BuiltInType.Null;
            if (!TryGetToken(property, out var token)) {
                return false;
            }
            if (token.Type == JTokenType.String) {
                return Enum.TryParse((string)token, true, out type);
            }
            try {
                type = (BuiltInType)token.ToObject<byte>();
                return true;
            }
            catch {
                return false;
            }
        }

        /// <summary>
        /// Read encoding value
        /// </summary>
        /// <returns></returns>
        private ExtensionObjectEncoding ReadEncoding(string property) {
            if (!TryGetToken(property, out var token)) {
                return ExtensionObjectEncoding.None;
            }
            if (token.Type == JTokenType.String) {
                if (Enum.TryParse<ExtensionObjectEncoding>((string)token,
                    true, out var encoding)) {
                    return encoding;
                }
            }
            try {
                return (ExtensionObjectEncoding)token.ToObject<byte>();
            }
            catch {
                return ExtensionObjectEncoding.None;
            }
        }

        /// <summary>
        /// Read array using specified element reader
        /// </summary>
        /// <typeparam name="T"></typeparam>
        /// <param name="property"></param>
        /// <param name="reader"></param>
        /// <returns></returns>
        private T[] ReadArray<T>(string property, Func<T> reader) {
            if (!TryGetToken(property, out var token)) {
                return null;
            }
            if (token is JArray a) {
                return a.Select(t => ReadToken(t, reader)).ToArray();
            }
            return ReadToken(token, reader).YieldReturn().ToArray();
        }

        private IDictionary<string, T> ReadDictionary<T>(string property,
            Func<T> reader) {
            if (!TryGetToken(property, out var token) || !(token is JObject o)) {
                return null;
            }
            var dictionary = new Dictionary<string, T>();
            foreach (var p in o.Properties()) {
                    dictionary[p.Name] = ReadToken(p.Value, reader);
            }
            return dictionary;
        }

        /// <summary>
        /// Read token using a specified reader
        /// </summary>
        /// <typeparam name="T"></typeparam>
        /// <param name="token"></param>
        /// <param name="reader"></param>
        /// <returns></returns>
        private T ReadToken<T>(JToken token, Func<T> reader) {
            try {
                _stack.Push(token);
                return reader();
            }
            finally {
                _stack.Pop();
            }
        }

        /// <summary>
        /// Test whether the object contains any of the the properties
        /// </summary>
        /// <param name="o"></param>
        /// <param name="properties"></param>
        /// <returns></returns>
        private bool HasAnyOf(JObject o, params string[] properties) {
            foreach (var property in properties) {
                if (o.TryGetValue(property,
                    StringComparison.InvariantCultureIgnoreCase, out _)) {
                    return true;
                }
            }
            return false;
        }

        /// <summary>
        /// Try get top token or named token from object
        /// </summary>
        /// <param name="property"></param>
        /// <param name="token"></param>
        /// <returns></returns>
        private bool TryGetToken(string property, out JToken token) {
            JToken top;
            if (_stack.Count == 0) {
                top = ReadNextToken();
                //
                // Check whether we read a property from the top object.
                // If so, push the top object for reading.  Otherwise, we
                // are reading from an array of object so we do not push
                // which means our stack will reset to 0.
                //
                if (top != null && (property != null || !(_reader is JsonLoader))) {
                    _stack.Push(top);
                }
            }
            else {
                top = _stack.Peek();
            }
            if (top == null) {
                // Hit end of file.
                token = null;
                return false;
            }
            if (property == null) {
                // Read top token
                token = top;
                return true;
            }
            if (top is JObject o) {
                if (!o.TryGetValue(property, out token)) {
                    if (!o.TryGetValue(property,
                        StringComparison.InvariantCultureIgnoreCase, out token)) {
                        return false;
                    }
                }
                switch (token.Type) {
                    case JTokenType.Comment:
                    case JTokenType.Constructor:
                    case JTokenType.None:
                    case JTokenType.Property:
                    case JTokenType.Raw:
                    case JTokenType.Undefined:
                    case JTokenType.Null:
                        return false;
                }
                return true;
            }
            throw new ServiceResultException(StatusCodes.BadDecodingError,
                "Expected object at top of stack");
        }

        /// <summary>
        /// Read next root token from reader
        /// </summary>
        /// <returns></returns>
        private JToken ReadNextToken() {
            if (_reader == null) {
                return null;
            }
            if (_reader is JsonLoader loader) {
                loader.Reset();
            }
            var root = JToken.ReadFrom(_reader,
                new JsonLoadSettings {
                    CommentHandling = CommentHandling.Ignore,
                    LineInfoHandling = LineInfoHandling.Ignore
                });
            return root as JObject;
        }

        /// <summary>
        /// Works around missing object endings, etc.
        /// </summary>
        private class JsonLoader : JsonReader, IDisposable {

            /// <inheritdoc/>
            public override string Path => _reader.Path;

            /// <inheritdoc/>
            public override object Value => _reader.Value;

            /// <inheritdoc/>
            public override JsonToken TokenType {
                get {
                    if (_eofDepth >= 0) {
                        return JsonToken.EndObject;
                    }
                    if (_eos) {
                        return JsonToken.Null;
                    }
                    if (_reset) {
                        return JsonToken.None;
                    }
                    return _reader.TokenType;
                }
            }

            /// <inheritdoc/>
            public override int Depth {
                get {
                    if (_eofDepth >= 0) {
                        return --_eofDepth;
                    }
                    if (_reader.Depth > 0 && _inArray) {
                        return _reader.Depth - 1;
                    }
                    return _reader.Depth;
                }
            }

            /// <summary>
            /// Create loader
            /// </summary>
            /// <param name="reader"></param>
            public JsonLoader(JsonReader reader) {
                _reader = reader;
                _eofDepth = -1;
            }

            /// <inheritdoc/>
            public override bool Read() {
                if (!_reader.Read()) {
                    _eofDepth = Depth;
                    return true;
                }

                // Handle streaming
                if (_reader.Depth == 0 &&
                   ((_inArray && _reader.TokenType == JsonToken.EndArray) ||
                   (!_inArray && _reader.TokenType == JsonToken.StartArray))) {
                    _inArray = !_inArray;
                    _eos |= !_inArray && _reset;
                    // Skip to start object
                    _reader.Read();
                }

                // Next token is start of object
                _reset = false;
                return true;
            }

            /// <inheritdoc/>
            public void Dispose() {
                _reader.Close();
            }

            /// <summary>
            /// Reset loader
            /// </summary>
            public void Reset() {
                _reset = true;
            }

            private readonly JsonReader _reader;
            private int _eofDepth;
            private bool _inArray;
            private bool _reset;
            private bool _eos;
        }

        private readonly JsonReader _reader;
        private readonly Stack<JToken> _stack = new Stack<JToken>();
    }
}<|MERGE_RESOLUTION|>--- conflicted
+++ resolved
@@ -707,31 +707,8 @@
         }
 
         /// <inheritdoc/>
-<<<<<<< HEAD
-        public Dictionary<string, DataValue> ReadDataValueDictionary(string property) {
-
-            //  todo: probably should be removed
-            if (!TryGetToken(property, out var token)) {
-                return null;
-            }
-
-            if (token is JObject o){
-                var dictionary = new Dictionary<string, DataValue>();
-                foreach (var innerProperty in o.Properties()) {
-                    _stack.Push(o);
-                    var innerValue = ReadDataValue(innerProperty.Name);
-                    _stack.Pop();
-                    if (innerValue != null) {
-                        dictionary[innerProperty.Name] = innerValue;
-                    }
-                }
-                return dictionary;
-            }
-            return null;
-=======
         public IDictionary<string, DataValue> ReadDataValueDictionary(string property) {
             return ReadDictionary(property, () => ReadDataValue(null));
->>>>>>> 1967f45b
         }
 
         /// <inheritdoc/>
