--- conflicted
+++ resolved
@@ -40,29 +40,19 @@
   <Choose>
     <When Condition="'$(Configuration)'=='Release'">
       <ItemGroup>
-<<<<<<< HEAD
-        <PackageReference Include="OPCFoundation.NetStandard.Opc.Ua.Configuration" Version="1.4.367.95" />
-        <PackageReference Include="OPCFoundation.NetStandard.Opc.Ua.Server" Version="1.4.367.95" />
-=======
         <PackageReference Include="OPCFoundation.NetStandard.Opc.Ua.Core" Version="1.4.367.95" />
         <PackageReference Include="OPCFoundation.NetStandard.Opc.Ua.Configuration" Version="1.4.367.95" />
         <PackageReference Include="OPCFoundation.NetStandard.Opc.Ua.Server" Version="1.4.367.95" />
         <PackageReference Include="OPCFoundation.NetStandard.Opc.Ua.Client" Version="1.4.367.95" />
->>>>>>> 479aff98
         <PackageReference Include="OPCFoundation.NetStandard.Opc.Ua.Client.ComplexTypes" Version="1.4.367.95" />
       </ItemGroup>
     </When>
     <Otherwise>
       <ItemGroup>
-<<<<<<< HEAD
-        <PackageReference Include="OPCFoundation.NetStandard.Opc.Ua.Configuration.Debug" Version="1.4.367.95"/>
-        <PackageReference Include="OPCFoundation.NetStandard.Opc.Ua.Server.Debug" Version="1.4.367.95" />
-=======
         <PackageReference Include="OPCFoundation.NetStandard.Opc.Ua.Core.Debug" Version="1.4.367.95" />
         <PackageReference Include="OPCFoundation.NetStandard.Opc.Ua.Configuration.Debug" Version="1.4.367.95" />
         <PackageReference Include="OPCFoundation.NetStandard.Opc.Ua.Server.Debug" Version="1.4.367.95" />
         <PackageReference Include="OPCFoundation.NetStandard.Opc.Ua.Client.Debug" Version="1.4.367.95" />
->>>>>>> 479aff98
         <PackageReference Include="OPCFoundation.NetStandard.Opc.Ua.Client.ComplexTypes.Debug" Version="1.4.367.95" />
       </ItemGroup>
     </Otherwise>
