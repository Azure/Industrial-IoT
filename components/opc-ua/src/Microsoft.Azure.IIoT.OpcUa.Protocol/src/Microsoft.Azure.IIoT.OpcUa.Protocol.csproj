--- conflicted
+++ resolved
@@ -4,6 +4,14 @@
     <GenerateDocumentationFile>true</GenerateDocumentationFile>
     <Description>Azure Industrial IoT OPC UA Protocol and Stack services</Description>
   </PropertyGroup>
+  <ItemGroup>
+    <None Remove="Stack\Design\BuiltIn\BuiltInTypes.xml" />
+    <None Remove="Stack\Design\BuiltIn\StandardTypes.csv" />
+    <None Remove="Stack\Design\BuiltIn\StandardTypes.xml" />
+    <None Remove="Stack\Types\BuiltIn\BuiltInTypes.xml" />
+    <None Remove="Stack\Types\BuiltIn\BuiltInTypes.xsd" />
+    <None Remove="Stack\Types\BuiltIn\UA Core Services.xml" />
+  </ItemGroup> 
   <ItemGroup>
     <EmbeddedResource Include="Stack\Design\BuiltIn\BuiltInTypes.xml" />
     <EmbeddedResource Include="Stack\Design\BuiltIn\StandardTypes.csv" />
@@ -13,19 +21,9 @@
     <EmbeddedResource Include="Stack\Types\BuiltIn\UA Core Services.xml" />
   </ItemGroup>
   <ItemGroup>
-<<<<<<< HEAD
     <PackageReference Include="Microsoft.AspNetCore.Http.Abstractions" Version="2.2.0" />
     <PackageReference Include="Microsoft.Extensions.Configuration.Binder" Version="3.1.5" />
     <PackageReference Include="Microsoft.Extensions.Configuration.Ini" Version="3.1.5" />
-=======
-    <PackageReference Include="Microsoft.Azure.IIoT.Opc.Ua.Client" Version="1.4.389-g50f5ec1d12" />
-    <PackageReference Include="Microsoft.Azure.IIoT.Opc.Ua.Client.ComplexTypes" Version="1.4.389-g50f5ec1d12" />
-    <PackageReference Include="Microsoft.Azure.IIoT.Opc.Ua.Configuration" Version="1.4.389-g50f5ec1d12" />
-    <PackageReference Include="Microsoft.Azure.IIoT.Opc.Ua.Core" Version="1.4.389-g50f5ec1d12" />
-    <PackageReference Include="Microsoft.Azure.IIoT.Opc.Ua.Server" Version="1.4.389-g50f5ec1d12" />
-    <PackageReference Include="Microsoft.Extensions.Configuration.Binder" Version="3.1.0" />
-    <PackageReference Include="Microsoft.Extensions.Configuration.Ini" Version="3.1.0" />
->>>>>>> 779398a1
     <PackageReference Include="System.Private.ServiceModel" Version="4.7.0" />
     <PackageReference Include="System.Security.Principal.Windows" Version="4.7.0" />
     <PackageReference Include="System.Net.Security" Version="4.3.2" />
@@ -44,7 +42,6 @@
   <Choose>
     <When Condition="'$(Configuration)'=='Release'">
       <ItemGroup>
-<<<<<<< HEAD
         <PackageReference Include="OPCFoundation.NetStandard.Opc.Ua" Version="1.4.363.48-preview" />
         <PackageReference Include="OPCFoundation.NetStandard.Opc.Ua.Client.ComplexTypes" Version="1.4.363.48-preview" />
       </ItemGroup>
@@ -55,11 +52,6 @@
         <PackageReference Include="OPCFoundation.NetStandard.Opc.Ua.Client.ComplexTypes.Symbols" Version="1.4.363.48-preview" />
       </ItemGroup>
     </Otherwise>
-=======
-      </ItemGroup>
-    </When>
-    <Otherwise />
->>>>>>> 779398a1
   </Choose>
   <ItemGroup>
     <ProjectReference Include="..\..\..\..\..\common\src\Microsoft.Azure.IIoT.Serializers.NewtonSoft\src\Microsoft.Azure.IIoT.Serializers.NewtonSoft.csproj" />
