﻿// ------------------------------------------------------------
//  Copyright (c) Microsoft Corporation.  All rights reserved.
//  Licensed under the MIT License (MIT). See License.txt in the repo root for license information.
// ------------------------------------------------------------

namespace Microsoft.Azure.IIoT.OpcUa.Protocol.Services {
    using Microsoft.Azure.IIoT.OpcUa.Protocol.Exceptions;
    using Microsoft.Azure.IIoT.OpcUa.Protocol.Models;
    using Microsoft.Azure.IIoT.OpcUa.Core.Models;
    using Microsoft.Azure.IIoT.Module;
    using Microsoft.Azure.IIoT.Utils;
    using Opc.Ua;
    using Opc.Ua.Client;
    using Opc.Ua.Client.ComplexTypes;
    using Serilog;
    using System;
    using System.Collections.Generic;
    using System.Linq;
    using System.Threading;
    using System.Threading.Tasks;
    using System.Xml;

    /// <summary>
    /// Session manager
    /// </summary>
    public class DefaultSessionManager : ISessionManager {

        /// <inheritdoc/>
        public int SessionCount => _sessions.Count;

        /// <summary>
        /// Create session manager
        /// </summary>
        /// <param name="clientConfig"></param>
        /// <param name="identity"></param>
        /// <param name="logger"></param>
        public DefaultSessionManager(IClientServicesConfig clientConfig,
            IIdentity identity, ILogger logger) {
            _clientConfig = clientConfig;
            _logger = logger;
            _identity = identity;
            _lock = new SemaphoreSlim(1, 1);
        }

        /// <inheritdoc/>
        public async Task<Session> GetOrCreateSessionAsync(ConnectionModel connection,
            bool createIfNotExists, uint statusCode = StatusCodes.Good) {

            // Find session and if not exists create
            var id = new ConnectionIdentifier(connection);
<<<<<<< HEAD
            SessionWrapper wrapper = null;
            await _lock.WaitAsync();
            try {
                // try to get an existing session
                try {
                    if (!_sessions.TryGetValue(id, out wrapper)) {
                        if (!createIfNotExists) {
                            return null;
                        }
                        wrapper = new SessionWrapper() {
                            MissedKeepAlives = 0,
                            MaxKeepAlives = _clientConfig.MaxKeepAliveCount,
                            State = SessionState.Init,
                            Session = null,
                            IdleCount = 0
                        };
                        _sessions.Add(id, wrapper);
                    }
                    switch (wrapper.State) {
                        case SessionState.Reconnecting:
                        case SessionState.Connecting:
                            // nothing to do the consumer will either retry or handle the issue
                            return null;
                        case SessionState.Running:
                            if (StatusCode.IsGood(statusCode)) {
                                return wrapper.Session;
                            }
                            wrapper.State = SessionState.Reconnecting;
                            break;
                        case SessionState.Retry:
                            wrapper.State = SessionState.Reconnecting;
                            break;
                        case SessionState.Init:
                        case SessionState.Failed:
                            wrapper.State = SessionState.Connecting;
                            break;
                        default:
                            throw new InvalidOperationException($"Illegal SessionState ({wrapper.State})");
                    }
                }
                catch (Exception ex) {
                    _logger.Error(ex, "Failed to get/create as session for Id {id}.", id);
                    throw;
                }
                finally {
                    _lock.Release();
                }
                while (true) {
                    switch (wrapper.State) {
                        case SessionState.Reconnecting:
                            // attempt to reactivate 
                            try {
                                wrapper.MissedKeepAlives++;
                                _logger.Information("Session '{name}' missed {keepAlives} keep alive(s) due to {status}." +
                                        " Awaiting for reconnect...", wrapper.Session.SessionName,
                                        wrapper.MissedKeepAlives, new StatusCode(statusCode));
                                wrapper.Session.Reconnect();
                                wrapper.State = SessionState.Running;
                                wrapper.MissedKeepAlives = 0;
                                return wrapper.Session;
                            }
                            catch (Exception e) {
                                if (e is ServiceResultException sre) {
                                    switch (sre.StatusCode) {
                                        case StatusCodes.BadNotConnected:
                                        case StatusCodes.BadNoCommunication:
                                        case StatusCodes.BadSessionNotActivated:
                                        case StatusCodes.BadServerHalted:
                                        case StatusCodes.BadServerNotConnected:
                                            _logger.Warning("Failed to reconnect session {sessionName}." +
                                                " Retry reconnection later.", wrapper.Session.SessionName);
                                            wrapper.State = SessionState.Retry;
                                            if (wrapper.MissedKeepAlives < wrapper.MaxKeepAlives) {
                                                return null;
                                            }
                                            break;
                                        default:
                                            break;
                                    }
                                }
                                // cleanup the session
                                _logger.Warning("Failed to reconnect session {sessionName} due to {exception}." +
                                    " Disposing and trying create new.", wrapper.Session.SessionName, e.Message);
=======

            try {
                // try to get an existing session
                SessionWrapper wrapper = null;
                await _lock.WaitAsync();
                try {
                    _sessions.TryGetValue(id, out wrapper);
                }
                finally {
                    _lock.Release();
                }

                if (wrapper != null) {
                    if (!wrapper.Reconnecting && StatusCode.IsBad(statusCode)) {
                        // attempt to reactivate 
                        try {
                            wrapper.Reconnecting = true;
                            wrapper.MissedKeepAlives++;
                            _logger.Information("Session '{name}' missed {keepAlives} keep alive(s) due to {status}." +
                                    " Awaiting for reconnect...", wrapper.Session.SessionName,
                                    wrapper.MissedKeepAlives, new StatusCode(statusCode));
                            wrapper.Session.Reconnect();
                            wrapper.Reconnecting = false;
                            wrapper.MissedKeepAlives = 0;
                            return wrapper.Session;
                        }
                        catch (Exception e) {
                            if (e is ServiceResultException sre &&
                                sre.StatusCode == StatusCodes.BadNotConnected) {
                                _logger.Warning("Failed to reconnect session {sessionName}." +
                                    " Retry reconnection later.", wrapper.Session.SessionName);
                                wrapper.Reconnecting = false;
                                return null;
                            }
                            else {
                                _logger.Warning("Failed to reconnect session {sessionName} due to {exception}." +
                                    " Dispose and try create new.", wrapper.Session.SessionName, e.Message);
                                //  todo check status codes
                                await _lock.WaitAsync();
                                try {
                                    _sessions.Remove(id);
                                }
                                finally {
                                    _lock.Release();
                                }


                                // Remove subscriptions
>>>>>>> 915fc42e
                                if (wrapper.Session.SubscriptionCount > 0) {
                                    foreach (var subscription in wrapper.Session.Subscriptions) {
                                        Try.Op(() => subscription.DeleteItems());
                                        Try.Op(() => subscription.Delete(true));
                                    }
                                    Try.Op(() => wrapper.Session.RemoveSubscriptions(wrapper.Session.Subscriptions));
                                }
                                Try.Op(wrapper.Session.Close);
                                Try.Op(wrapper.Session.Dispose);
                                wrapper.Session = null;
                                wrapper.MissedKeepAlives = 0;
                                wrapper.State = SessionState.Connecting;
                            }
<<<<<<< HEAD
                            break;
                        case SessionState.Connecting:
                            if (wrapper.Session != null) {
                                _logger.Warning("Session {sessionName} still attached to wrapper in {state}",
                                    wrapper.Session.SessionName, wrapper.State);
                                Try.Op(wrapper.Session.Dispose);
                                wrapper.Session = null;
=======
                        }
                    }
                    else {
                        if (wrapper.MissedKeepAlives > 0) {
                            //session is disconnected, just return not available
                            return null;
                        }
                    }
                }

                if (wrapper == null && createIfNotExists) {
                    var endpointUrlCandidates = id.Connection.Endpoint.Url.YieldReturn();
                    if (id.Connection.Endpoint.AlternativeUrls != null) {
                        endpointUrlCandidates = endpointUrlCandidates.Concat(
                            id.Connection.Endpoint.AlternativeUrls);
                    }
                    var exceptions = new List<Exception>();
                    foreach (var endpointUrl in endpointUrlCandidates) {
                        try {
                            wrapper = await CreateSessionAsync(endpointUrl, id);
                            if (wrapper?.Session != null) {
                                _logger.Information("Connected on {endpointUrl}", endpointUrl);
                                SessionWrapper original = null;
                                await _lock.WaitAsync();
                                try {
                                    if (!_sessions.TryGetValue(id, out original)) {
                                        _sessions.TryAdd(id, wrapper);
                                    }
                                }
                                finally {
                                    _lock.Release();
                                }

                                if (original != null) {
                                    _logger.Warning("Duplicate session created for {endpointUrl}. " +
                                        "Closing and keeping the original", endpointUrl);
                                    Try.Op(wrapper.Session.Close);
                                    Try.Op(wrapper.Session.Dispose);
                                    return original?.Session;
                                }
                                return wrapper?.Session;
>>>>>>> 915fc42e
                            }
                            var endpointUrlCandidates = id.Connection.Endpoint.Url.YieldReturn();
                            if (id.Connection.Endpoint.AlternativeUrls != null) {
                                endpointUrlCandidates = endpointUrlCandidates.Concat(
                                    id.Connection.Endpoint.AlternativeUrls);
                            }
                            var exceptions = new List<Exception>();
                            foreach (var endpointUrl in endpointUrlCandidates) {
                                try {
                                    var session = await CreateSessionAsync(endpointUrl, id);
                                    if (session != null) {
                                        _logger.Information("Connected on {endpointUrl}", endpointUrl);
                                        wrapper.Session = session;
                                        wrapper.State = SessionState.Running;
                                        return wrapper.Session;
                                    }
                                }
                                catch (Exception ex) {
                                    _logger.Debug("Failed to connect on {endpointUrl}: {message} - try again...",
                                        endpointUrl, ex.Message);
                                    exceptions.Add(ex);
                                }
                            }
                            throw new AggregateException(exceptions);
                        default:
                            throw new InvalidOperationException($"Invalid SessionState ({wrapper.State}) not handled.");
                    }
                }
            }
            catch (ServiceResultException sre) {
                _logger.Warning("Failed to get or create session {id} due to {exception}.",
                    id, sre.StatusCode.ToString());
            }
            catch (AggregateException aex) {
                _logger.Warning("Failed to get or create session {id} due to {exception}.",
                    id, aex.Message);
            }
            catch (Exception ex) {
                _logger.Error(ex, "Failed to get or create session.");
<<<<<<< HEAD
            }
            wrapper.State = SessionState.Failed;
            return null;
=======
                return null;
            }
>>>>>>> 915fc42e
        }

        /// <summary>
        /// Create session against endpoint
        /// </summary>
        /// <param name="endpointUrl"></param>
        /// <param name="id"></param>
        /// <returns></returns>
<<<<<<< HEAD
        private async Task<Session> CreateSessionAsync(string endpointUrl, ConnectionIdentifier id) {

            var sessionName = $"Azure IIoT Publisher - {id}";
=======
        private async Task<SessionWrapper> CreateSessionAsync(string endpointUrl,
            ConnectionIdentifier id) {
            var sessionName = $"Azure IIoT Publisher({id})";
>>>>>>> 915fc42e

            // Validate certificates
            void OnValidate(CertificateValidator sender, CertificateValidationEventArgs e) {
                if (!e.Accept && e.Error.StatusCode == StatusCodes.BadCertificateUntrusted) {
                    // Validate thumbprint provided
                    if (e.Certificate.RawData != null &&
                        id.Connection.Endpoint.Certificate != null &&
                        e.Certificate.Thumbprint == id.Connection.Endpoint.Certificate) {
                        // Validate
                        e.Accept = true;
                    }
                    else if (_clientConfig.AutoAcceptUntrustedCertificates) {
                        _logger.Warning("Publisher is configured to accept untrusted certs.  " +
                            "Accepting untrusted certificate on endpoint {endpointUrl}",
                            endpointUrl);
                        e.Accept = true;
                    }
                }
            };

            var applicationConfiguration = await _clientConfig.
                ToApplicationConfigurationAsync(_identity, true, OnValidate);
            var endpointConfiguration = _clientConfig.ToEndpointConfiguration();

            var endpointDescription = SelectEndpoint(endpointUrl,
                id.Connection.Endpoint.SecurityMode, id.Connection.Endpoint.SecurityPolicy,
                (int)(id.Connection.OperationTimeout.HasValue ?
                    id.Connection.OperationTimeout.Value.TotalMilliseconds :
                    kDefaultOperationTimeout));

            if (endpointDescription == null) {
                throw new EndpointNotAvailableException(endpointUrl,
                    id.Connection.Endpoint.SecurityMode, id.Connection.Endpoint.SecurityPolicy);
            }

            if (id.Connection.Endpoint.SecurityMode.HasValue &&
                id.Connection.Endpoint.SecurityMode != SecurityMode.None &&
                endpointDescription.SecurityMode == MessageSecurityMode.None) {
                _logger.Warning("Although the use of security was configured, " +
                    "there was no security-enabled endpoint available at url " +
                    "{endpointUrl}. An endpoint with no security will be used.",
                    endpointUrl);
            }

            var configuredEndpoint = new ConfiguredEndpoint(
                null, endpointDescription, endpointConfiguration);

            _logger.Information("Trying to create session {sessionName}...",
                sessionName);
            using (new PerfMarker(_logger, sessionName)) {
                var userIdentity = id.Connection.User.ToStackModel() ??
                    new UserIdentity(new AnonymousIdentityToken());
                var session = await Session.Create(
                    applicationConfiguration, configuredEndpoint,
                    true, sessionName, _clientConfig.DefaultSessionTimeout,
                    userIdentity, null);

                if (sessionName != session.SessionName) {
                    _logger.Warning("Session '{sessionName}' created with a revised name '{name}'",
                        sessionName, session.SessionName);
                }
                _logger.Information("Session '{sessionName}' created.", sessionName);

                _logger.Information("Loading Complex Type System....");
                try {
                    var complexTypeSystem = new ComplexTypeSystem(session);
                    await complexTypeSystem.Load();
                    _logger.Information("Complex Type system loaded.");
                }
                catch (Exception ex) {
                    _logger.Error(ex, "Failed to load Complex Type System");
                }

                // TODO - what happens when KeepAliveInterval is 0???
                if (_clientConfig.KeepAliveInterval > 0) {
                    session.KeepAliveInterval = _clientConfig.KeepAliveInterval;
                    session.KeepAlive += Session_KeepAlive;
                    session.Notification += Session_Notification;
                }
<<<<<<< HEAD
                return session;
=======
                var wrapper = new SessionWrapper {
                    MissedKeepAlives = 0,
                    MaxKeepAlives = _clientConfig.MaxKeepAliveCount,
                    Reconnecting = false,
                    Session = session
                };
                return wrapper;
>>>>>>> 915fc42e
            }
        }

        /// <inheritdoc/>
        public async Task RemoveSessionAsync(ConnectionModel connection, bool onlyIfEmpty = true) {

            var key = new ConnectionIdentifier(connection);
            Session session = null;
            await _lock.WaitAsync();
            try {
                if (!_sessions.TryGetValue(key, out var wrapper)) {
                    return;
                }

                session = wrapper.Session;
                if (onlyIfEmpty && session != null && session.SubscriptionCount > 0) {
                    return;
                }

                _sessions.Remove(key);
<<<<<<< HEAD
=======

                // Remove subscriptions
                if (session.SubscriptionCount > 0) {
                    foreach (var subscription in session.Subscriptions) {
                        Try.Op(() => subscription.RemoveItems(subscription.MonitoredItems));
                        Try.Op(() => subscription.DeleteItems());
                    }
                    Try.Op(() => session.RemoveSubscriptions(session.Subscriptions));
                }
                Try.Op(session.Close);
                Try.Op(session.Dispose);
>>>>>>> 915fc42e
            }
            catch (Exception ex) {
                _logger.Error(ex, "Session '{name}' KeepAlive removal failure.", connection);
            }
            finally {
                _lock.Release();
            }
            try {
                if (session != null) {
                    // Remove subscriptions
                    if (session.SubscriptionCount > 0) {
                        foreach (var subscription in session.Subscriptions) {
                            Try.Op(() => subscription.DeleteItems());
                        }
                        Try.Op(() => session.RemoveSubscriptions(session.Subscriptions));
                    }
                    Try.Op(session.Close);
                    Try.Op(session.Dispose);
                }
            }
            catch (Exception ex) {
                _logger.Error(ex, "Session '{name}' removal failure.", connection);
            }
        }

        /// <summary>
        /// callback to report session's notifications
        /// </summary>
        /// <param name="session"></param>
        /// <param name="e"></param>
        private void Session_Notification(Session session, NotificationEventArgs e) {
            _logger.Debug("Notification for session: {Session}, subscription {Subscription} -sequence# {Sequence}-{PublishTime}",
                session.SessionName, e.Subscription?.DisplayName, e.NotificationMessage?.SequenceNumber,
                e.NotificationMessage.PublishTime);
            if (e.NotificationMessage.IsEmpty || e.NotificationMessage.NotificationData.Count() == 0) {
                var keepAlive = new DataChangeNotification() {
                    MonitoredItems = new MonitoredItemNotificationCollection() {
                        new MonitoredItemNotification() {
                            ClientHandle = 0,
                            Value = null,
                            Message = e.NotificationMessage
                        }
                    }
                };
                e.Subscription.FastDataChangeCallback.Invoke(e.Subscription, keepAlive, e.StringTable);
            }
        }

        /// <summary>
        /// Handle keep alives
        /// </summary>
        /// <param name="session"></param>
        /// <param name="e"></param>
        private void Session_KeepAlive(Session session, KeepAliveEventArgs e) {
            _logger.Debug("Keep Alive received from session {name}, state: {state}.",
                session.SessionName, e.CurrentState);
            try {
                KeyValuePair <ConnectionIdentifier, SessionWrapper> entry;
                _lock.Wait();
                try {
<<<<<<< HEAD
                    entry = _sessions.FirstOrDefault(s => s.Value.Session?.SessionId == session.SessionId);
=======
                    entry = _sessions.FirstOrDefault(s => s.Value.Session.SessionId == session.SessionId);
>>>>>>> 915fc42e
                }
                finally {
                    _lock.Release();
                }

                if (entry.Key != null && entry.Value != null) {
                    if (ServiceResult.IsGood(e.Status)) {
                        entry.Value.MissedKeepAlives = 0;
                    }
                    else {
                        try {
                            Task.Run(() => GetOrCreateSessionAsync(
                                entry.Key.Connection, true, e.Status.Code));
<<<<<<< HEAD
                            _logger.Information("Session '{name}' schedule to reconnect.",
                                session.SessionName);
                        }
                        catch(Exception ex) {
                            _logger.Error(ex, "Session '{name}' schedule to reconnect failure.",
                                session.SessionName);
                        }
                    }
                    if (session.SubscriptionCount == 0) {
                        if (entry.Value.IdleCount < 20) {
                            entry.Value.IdleCount++;
                        }
                        else {
                            try {
                                Task.Run(() => RemoveSessionAsync(entry.Key.Connection, true));
                                _logger.Information("Idle Session '{name}' schedule to remove.",
                                    session.SessionName);
                            }
                            catch (Exception ex) {
                                _logger.Error(ex, "Idle Session '{name}' schedule to remove.failure.",
                                    session.SessionName);
                            }
                        }
                    }
                    else {
                        entry.Value.IdleCount = 0;
=======
                            _logger.Information("Session '{name}' schedule to reconnect.", session.SessionName);
                        }
                        catch(Exception ex) {
                            _logger.Error(ex, "Session '{name}' schedule to reconnect failure.", session.SessionName);
                        }
>>>>>>> 915fc42e
                    }
                }
            }
            catch (Exception ex) {
                _logger.Error(ex, "Session '{name}' KeepAlive processing failure.", session.SessionName);
            }
        }

        private static MessageSecurityMode? ToMessageSecurityMode(SecurityMode? securityMode) {
            if (!securityMode.HasValue) {
                return null;
            }
            switch (securityMode.Value) {
                case SecurityMode.Best:
                    throw new NotSupportedException("The security mode 'best' is not supported.");
                case SecurityMode.None:
                    return MessageSecurityMode.None;
                case SecurityMode.Sign:
                    return MessageSecurityMode.Sign;
                case SecurityMode.SignAndEncrypt:
                    return MessageSecurityMode.SignAndEncrypt;
                default:
                    throw new NotSupportedException($"The security mode '{securityMode}' is not implemented.");
            }
        }

        /// <summary>
        /// Selects an endpoint based on the given url and security parameters.
        /// </summary>
        /// <param name="discoveryUrl">The discovery url of the server.</param>
        /// <param name="securityMode">The requested message security mode.</param>
        /// <param name="securityPolicyUri">The requested securityPolicyUrl.</param>
        /// <param name="operationTimeout">Operation timeout</param>
        /// <returns>Endpoint with the selected security settings or null of none
        /// available.</returns>
        private static EndpointDescription SelectEndpoint(string discoveryUrl,
            SecurityMode? securityMode, string securityPolicyUri, int operationTimeout = -1) {
            // if no security settings are specified or is set to 'Best', we use the best
            // available. However, this can result in an endpoint with SecurityMode = None when no
            // security enabled endpoint is available.
            if ((!securityMode.HasValue && string.IsNullOrWhiteSpace(securityPolicyUri)) ||
                securityMode == SecurityMode.Best) {
                return CoreClientUtils.SelectEndpoint(discoveryUrl, true, operationTimeout);
            }
            else if (securityMode == SecurityMode.None || securityPolicyUri == SecurityPolicies.None) {
                return CoreClientUtils.SelectEndpoint(discoveryUrl, false, operationTimeout);
            }
            else {
                return SelectEndpoint(discoveryUrl, ToMessageSecurityMode(securityMode),
                    securityPolicyUri, operationTimeout);
            }
        }

        /// <summary>
        /// Selects an endpoint based on the given url and security parameters.
        /// </summary>
        /// <param name="discoveryUrl">The discovery url of the server.</param>
        /// <param name="messageSecurityMode">The requested message security mode.</param>
        /// <param name="securityPolicyUri">The requested securityPolicyUrl.</param>
        /// <param name="operationTimeout">Operation timeout</param>
        /// <returns>Endpoint with the selected security settings or null of none available.</returns>
        private static EndpointDescription SelectEndpoint(string discoveryUrl,
            MessageSecurityMode? messageSecurityMode, string securityPolicyUri, int operationTimeout = -1) {
            if (messageSecurityMode == MessageSecurityMode.None || securityPolicyUri == SecurityPolicies.None) {
                return CoreClientUtils.SelectEndpoint(discoveryUrl, false, operationTimeout);
            }

            // needs to add the '/discovery' back onto non-UA TCP URLs.
            if (discoveryUrl.StartsWith(Utils.UriSchemeHttps)) {
                if (!discoveryUrl.EndsWith("/discovery")) {
                    discoveryUrl += "/discovery";
                }
            }

            // parse the selected URL.
            var uri = new Uri(discoveryUrl);

            var configuration = EndpointConfiguration.Create();
            if (operationTimeout > 0) {
                configuration.OperationTimeout = operationTimeout;
            }

            // Connect to the server's discovery endpoint and find the available configuration.
            using (var client = DiscoveryClient.Create(uri, configuration)) {
                var endpoints = client.GetEndpoints(null);

                IEnumerable<EndpointDescription> filteredEndpoints = endpoints.ToArray();

                if (messageSecurityMode.HasValue) {
                    filteredEndpoints = filteredEndpoints
                        .Where(e => e.SecurityMode == messageSecurityMode.Value);
                }

                if (!string.IsNullOrWhiteSpace(securityPolicyUri)) {
                    filteredEndpoints = filteredEndpoints
                        .Where(e => e.SecurityPolicyUri == securityPolicyUri);
                }

                return filteredEndpoints.OrderByDescending(e => e.SecurityLevel).FirstOrDefault();
            }
        }

        /// <summary>
        /// Wraps a session and keep alive information
        /// </summary>
        private sealed class SessionWrapper {

            /// <summary>
            /// Session
            /// </summary>
            public Session Session { get; set; }

            /// <summary>
            /// Missed keep alives
            /// </summary>
            public int MissedKeepAlives { get; set; }

            /// <summary>
            /// Missed keep alives
            /// </summary>
            public uint MaxKeepAlives { get; set; }

            /// <summary>
<<<<<<< HEAD
            /// Reconnecting
            /// </summary>
            public SessionState State { get; set; }

            /// <summary>
            /// Idle counter
            /// </summary>
            public int IdleCount { get; set; }

        }

        /// <summary>
        /// The Session state
        /// </summary>
        private enum SessionState {
            Init,
            Connecting,
            Running,
            Reconnecting,
            Retry,
            Failed
=======
            /// Reconnecting 
            /// </summary>
            public bool Reconnecting { get; set; }

>>>>>>> 915fc42e
        }

        /// <summary>
        /// Get endpoint from session
        /// </summary>
        /// <param name="session"></param>
        /// <returns></returns>
        public static EndpointIdentifier GetEndpointId(SessionClient session) {
            var endpointModel = new EndpointModel {
                Url = session.Endpoint.EndpointUrl.TrimEnd('/'),
                SecurityPolicy = session.Endpoint.SecurityPolicyUri
            };
            switch (session.Endpoint.SecurityMode) {
                case MessageSecurityMode.Invalid:
                    throw new Exception("Invalid security mode: invalid");
                case MessageSecurityMode.None:
                    endpointModel.SecurityMode = SecurityMode.None;
                    break;
                case MessageSecurityMode.Sign:
                    endpointModel.SecurityMode = SecurityMode.Sign;
                    break;
                case MessageSecurityMode.SignAndEncrypt:
                    endpointModel.SecurityMode = SecurityMode.SignAndEncrypt;
                    break;
            }
            return new EndpointIdentifier(endpointModel);
        }

        private readonly ILogger _logger;
        private readonly IClientServicesConfig _clientConfig;
        private readonly IIdentity _identity;
        private readonly Dictionary<ConnectionIdentifier, SessionWrapper> _sessions =
            new Dictionary<ConnectionIdentifier, SessionWrapper>();
        private readonly SemaphoreSlim _lock;
        private const int kDefaultOperationTimeout = 15000;
    }
}<|MERGE_RESOLUTION|>--- conflicted
+++ resolved
@@ -18,7 +18,6 @@
     using System.Linq;
     using System.Threading;
     using System.Threading.Tasks;
-    using System.Xml;
 
     /// <summary>
     /// Session manager
@@ -48,7 +47,6 @@
 
             // Find session and if not exists create
             var id = new ConnectionIdentifier(connection);
-<<<<<<< HEAD
             SessionWrapper wrapper = null;
             await _lock.WaitAsync();
             try {
@@ -132,56 +130,6 @@
                                 // cleanup the session
                                 _logger.Warning("Failed to reconnect session {sessionName} due to {exception}." +
                                     " Disposing and trying create new.", wrapper.Session.SessionName, e.Message);
-=======
-
-            try {
-                // try to get an existing session
-                SessionWrapper wrapper = null;
-                await _lock.WaitAsync();
-                try {
-                    _sessions.TryGetValue(id, out wrapper);
-                }
-                finally {
-                    _lock.Release();
-                }
-
-                if (wrapper != null) {
-                    if (!wrapper.Reconnecting && StatusCode.IsBad(statusCode)) {
-                        // attempt to reactivate 
-                        try {
-                            wrapper.Reconnecting = true;
-                            wrapper.MissedKeepAlives++;
-                            _logger.Information("Session '{name}' missed {keepAlives} keep alive(s) due to {status}." +
-                                    " Awaiting for reconnect...", wrapper.Session.SessionName,
-                                    wrapper.MissedKeepAlives, new StatusCode(statusCode));
-                            wrapper.Session.Reconnect();
-                            wrapper.Reconnecting = false;
-                            wrapper.MissedKeepAlives = 0;
-                            return wrapper.Session;
-                        }
-                        catch (Exception e) {
-                            if (e is ServiceResultException sre &&
-                                sre.StatusCode == StatusCodes.BadNotConnected) {
-                                _logger.Warning("Failed to reconnect session {sessionName}." +
-                                    " Retry reconnection later.", wrapper.Session.SessionName);
-                                wrapper.Reconnecting = false;
-                                return null;
-                            }
-                            else {
-                                _logger.Warning("Failed to reconnect session {sessionName} due to {exception}." +
-                                    " Dispose and try create new.", wrapper.Session.SessionName, e.Message);
-                                //  todo check status codes
-                                await _lock.WaitAsync();
-                                try {
-                                    _sessions.Remove(id);
-                                }
-                                finally {
-                                    _lock.Release();
-                                }
-
-
-                                // Remove subscriptions
->>>>>>> 915fc42e
                                 if (wrapper.Session.SubscriptionCount > 0) {
                                     foreach (var subscription in wrapper.Session.Subscriptions) {
                                         Try.Op(() => subscription.DeleteItems());
@@ -195,7 +143,6 @@
                                 wrapper.MissedKeepAlives = 0;
                                 wrapper.State = SessionState.Connecting;
                             }
-<<<<<<< HEAD
                             break;
                         case SessionState.Connecting:
                             if (wrapper.Session != null) {
@@ -203,49 +150,6 @@
                                     wrapper.Session.SessionName, wrapper.State);
                                 Try.Op(wrapper.Session.Dispose);
                                 wrapper.Session = null;
-=======
-                        }
-                    }
-                    else {
-                        if (wrapper.MissedKeepAlives > 0) {
-                            //session is disconnected, just return not available
-                            return null;
-                        }
-                    }
-                }
-
-                if (wrapper == null && createIfNotExists) {
-                    var endpointUrlCandidates = id.Connection.Endpoint.Url.YieldReturn();
-                    if (id.Connection.Endpoint.AlternativeUrls != null) {
-                        endpointUrlCandidates = endpointUrlCandidates.Concat(
-                            id.Connection.Endpoint.AlternativeUrls);
-                    }
-                    var exceptions = new List<Exception>();
-                    foreach (var endpointUrl in endpointUrlCandidates) {
-                        try {
-                            wrapper = await CreateSessionAsync(endpointUrl, id);
-                            if (wrapper?.Session != null) {
-                                _logger.Information("Connected on {endpointUrl}", endpointUrl);
-                                SessionWrapper original = null;
-                                await _lock.WaitAsync();
-                                try {
-                                    if (!_sessions.TryGetValue(id, out original)) {
-                                        _sessions.TryAdd(id, wrapper);
-                                    }
-                                }
-                                finally {
-                                    _lock.Release();
-                                }
-
-                                if (original != null) {
-                                    _logger.Warning("Duplicate session created for {endpointUrl}. " +
-                                        "Closing and keeping the original", endpointUrl);
-                                    Try.Op(wrapper.Session.Close);
-                                    Try.Op(wrapper.Session.Dispose);
-                                    return original?.Session;
-                                }
-                                return wrapper?.Session;
->>>>>>> 915fc42e
                             }
                             var endpointUrlCandidates = id.Connection.Endpoint.Url.YieldReturn();
                             if (id.Connection.Endpoint.AlternativeUrls != null) {
@@ -285,14 +189,9 @@
             }
             catch (Exception ex) {
                 _logger.Error(ex, "Failed to get or create session.");
-<<<<<<< HEAD
             }
             wrapper.State = SessionState.Failed;
             return null;
-=======
-                return null;
-            }
->>>>>>> 915fc42e
         }
 
         /// <summary>
@@ -301,15 +200,9 @@
         /// <param name="endpointUrl"></param>
         /// <param name="id"></param>
         /// <returns></returns>
-<<<<<<< HEAD
         private async Task<Session> CreateSessionAsync(string endpointUrl, ConnectionIdentifier id) {
 
             var sessionName = $"Azure IIoT Publisher - {id}";
-=======
-        private async Task<SessionWrapper> CreateSessionAsync(string endpointUrl,
-            ConnectionIdentifier id) {
-            var sessionName = $"Azure IIoT Publisher({id})";
->>>>>>> 915fc42e
 
             // Validate certificates
             void OnValidate(CertificateValidator sender, CertificateValidationEventArgs e) {
@@ -389,17 +282,7 @@
                     session.KeepAlive += Session_KeepAlive;
                     session.Notification += Session_Notification;
                 }
-<<<<<<< HEAD
                 return session;
-=======
-                var wrapper = new SessionWrapper {
-                    MissedKeepAlives = 0,
-                    MaxKeepAlives = _clientConfig.MaxKeepAliveCount,
-                    Reconnecting = false,
-                    Session = session
-                };
-                return wrapper;
->>>>>>> 915fc42e
             }
         }
 
@@ -418,25 +301,7 @@
                 if (onlyIfEmpty && session != null && session.SubscriptionCount > 0) {
                     return;
                 }
-
                 _sessions.Remove(key);
-<<<<<<< HEAD
-=======
-
-                // Remove subscriptions
-                if (session.SubscriptionCount > 0) {
-                    foreach (var subscription in session.Subscriptions) {
-                        Try.Op(() => subscription.RemoveItems(subscription.MonitoredItems));
-                        Try.Op(() => subscription.DeleteItems());
-                    }
-                    Try.Op(() => session.RemoveSubscriptions(session.Subscriptions));
-                }
-                Try.Op(session.Close);
-                Try.Op(session.Dispose);
->>>>>>> 915fc42e
-            }
-            catch (Exception ex) {
-                _logger.Error(ex, "Session '{name}' KeepAlive removal failure.", connection);
             }
             finally {
                 _lock.Release();
@@ -494,11 +359,7 @@
                 KeyValuePair <ConnectionIdentifier, SessionWrapper> entry;
                 _lock.Wait();
                 try {
-<<<<<<< HEAD
                     entry = _sessions.FirstOrDefault(s => s.Value.Session?.SessionId == session.SessionId);
-=======
-                    entry = _sessions.FirstOrDefault(s => s.Value.Session.SessionId == session.SessionId);
->>>>>>> 915fc42e
                 }
                 finally {
                     _lock.Release();
@@ -512,7 +373,6 @@
                         try {
                             Task.Run(() => GetOrCreateSessionAsync(
                                 entry.Key.Connection, true, e.Status.Code));
-<<<<<<< HEAD
                             _logger.Information("Session '{name}' schedule to reconnect.",
                                 session.SessionName);
                         }
@@ -539,13 +399,6 @@
                     }
                     else {
                         entry.Value.IdleCount = 0;
-=======
-                            _logger.Information("Session '{name}' schedule to reconnect.", session.SessionName);
-                        }
-                        catch(Exception ex) {
-                            _logger.Error(ex, "Session '{name}' schedule to reconnect failure.", session.SessionName);
-                        }
->>>>>>> 915fc42e
                     }
                 }
             }
@@ -669,7 +522,6 @@
             public uint MaxKeepAlives { get; set; }
 
             /// <summary>
-<<<<<<< HEAD
             /// Reconnecting
             /// </summary>
             public SessionState State { get; set; }
@@ -691,12 +543,6 @@
             Reconnecting,
             Retry,
             Failed
-=======
-            /// Reconnecting 
-            /// </summary>
-            public bool Reconnecting { get; set; }
-
->>>>>>> 915fc42e
         }
 
         /// <summary>
