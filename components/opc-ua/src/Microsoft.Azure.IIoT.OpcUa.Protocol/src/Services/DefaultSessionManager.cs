--- conflicted
+++ resolved
@@ -167,13 +167,8 @@
         /// <param name="session"></param>
         /// <param name="e"></param>
         private void Session_KeepAlive(Session session, KeepAliveEventArgs e) {
-<<<<<<< HEAD
-            _logger.Debug("Keep Alive received from session {sessionName}, " +
-                "state: {currentState}.", session.SessionName, e.CurrentState);
-=======
             _logger.Debug("Keep Alive received from session {name}, state: {state}.",
                 session.SessionName, e.CurrentState);
->>>>>>> 2dae0c39
             if (ServiceResult.IsGood(e.Status)) {
                 return;
             }
