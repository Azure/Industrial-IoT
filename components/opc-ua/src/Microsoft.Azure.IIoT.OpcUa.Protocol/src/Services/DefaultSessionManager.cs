﻿// ------------------------------------------------------------
//  Copyright (c) Microsoft Corporation.  All rights reserved.
//  Licensed under the MIT License (MIT). See License.txt in the repo root for license information.
// ------------------------------------------------------------

namespace Microsoft.Azure.IIoT.OpcUa.Protocol.Services {
    using Microsoft.Azure.IIoT.OpcUa.Protocol.Exceptions;
    using Microsoft.Azure.IIoT.OpcUa.Protocol.Models;
    using Microsoft.Azure.IIoT.OpcUa.Core.Models;
    using Microsoft.Azure.IIoT.Module;
    using Microsoft.Azure.IIoT.Utils;
    using Opc.Ua;
    using Opc.Ua.Client;
    using Opc.Ua.Client.ComplexTypes;
    using Serilog;
    using System;
    using System.Collections.Generic;
    using System.Collections.Concurrent;
    using System.Linq;
    using System.Threading;
    using System.Threading.Tasks;
    using System.Text.RegularExpressions;

    /// <summary>
    /// Session manager
    /// </summary>
    public class DefaultSessionManager : ISessionManager, IDisposable {

        /// <inheritdoc/>
        public int SessionCount => _sessions.Count;

        /// <summary>
        /// Create session manager
        /// </summary>
        /// <param name="clientConfig"></param>
        /// <param name="identity"></param>
        /// <param name="logger"></param>
        public DefaultSessionManager(IClientServicesConfig clientConfig,
            IIdentity identity, ILogger logger) {
            _clientConfig = clientConfig;
            _logger = logger;
            _identity = identity;
            _lock = new SemaphoreSlim(1, 1);
            _cts = new CancellationTokenSource();
            _runner = Task.Run(() => RunAsync(_cts.Token));
        }

        /// <inheritdoc/>
        public int GetNumberOfConnectionRetries(ConnectionModel connection) {

            var key = new ConnectionIdentifier(connection);
            _lock.Wait();
            try {
                if (!_sessions.TryGetValue(key, out var wrapper)) {
                    return 0;
                }
                return wrapper.NumberOfConnectRetries;
            }
            finally {
                _lock.Release();
            }
        }

        /// <inheritdoc/>
        public Session GetOrCreateSession(ConnectionModel connection,
            bool createIfNotExists) {

            // Find session and if not exists create
            var id = new ConnectionIdentifier(connection);
<<<<<<< HEAD
            _lock.Wait();
=======
            SessionWrapper wrapper = null;
            await _lock.WaitAsync().ConfigureAwait(false);
>>>>>>> 34e289bb
            try {
                // try to get an existing session
                if (!_sessions.TryGetValue(id, out var wrapper)) {
                    if (!createIfNotExists) {
                        return null;
                    }
                    wrapper = new SessionWrapper() {
                        Id = id.ToString(),
                        MissedKeepAlives = 0,
                        MaxKeepAlives = (int)_clientConfig.MaxKeepAliveCount,
                        State = SessionState.Init,
                        Session = null,
                        ReportedStatus = StatusCodes.Good,
                        IdleCount = 0
                    };
                    _sessions.Add(id, wrapper);
                    TriggerKeepAlive();
                }
                switch (wrapper.State) {
                    case SessionState.Running:
                    case SessionState.Refresh:
                        return wrapper.Session;
                    case SessionState.Retry:
                    case SessionState.Init:
                    case SessionState.Failed:
                    case SessionState.Disconnect:
                        break;
                    default:
                        throw new InvalidOperationException($"Illegal SessionState ({wrapper.State})");
                }
            }
            catch (Exception ex) {
                _logger.Error(ex, "Failed to get/create as session for Id '{id}'.", id);
            }
            finally {
                _lock.Release();
            }
            return null;
        }

        /// <inheritdoc/>
        public async Task RemoveSessionAsync(ConnectionModel connection, bool onlyIfEmpty = true) {
            var key = new ConnectionIdentifier(connection);
            await _lock.WaitAsync();
            try {
                if (!_sessions.TryGetValue(key, out var wrapper)) {
                    return;
                }
                if (onlyIfEmpty && wrapper._subscriptions.Count == 0) {
                    wrapper.State = SessionState.Disconnect;
                    TriggerKeepAlive();
                }
            }
            finally {
                _lock.Release();
            }
        }

        /// <inheritdoc/>
        public void RegisterSubscription(ISubscription subscription) {
            var id = new ConnectionIdentifier(subscription.Connection);
            _lock.Wait();
            try {
                if (!_sessions.TryGetValue(id, out var wrapper)) {
                    wrapper = new SessionWrapper() {
                        Id = id.ToString(),
                        MissedKeepAlives = 0,
                        MaxKeepAlives = (int)_clientConfig.MaxKeepAliveCount,
                        State = SessionState.Init,
                        Session = null,
                        IdleCount = 0
                    };
                    _sessions.Add(id, wrapper);
                }
                wrapper._subscriptions.AddOrUpdate(subscription.Id, subscription);
                _logger.Information("Subscription '{id}' registered in session '{id}' in state {state}",
                    subscription.Id, id, wrapper.State);
                if (wrapper.State == SessionState.Running) {
                    wrapper.State = SessionState.Refresh;
                }
                TriggerKeepAlive();
            }
            finally {
                _lock.Release();
            }
        }

        /// <inheritdoc/>
        public void UnregisterSubscription(ISubscription subscription) {
            var id = new ConnectionIdentifier(subscription.Connection);
            _lock.Wait();
            try {
                if (!_sessions.TryGetValue(id, out var wrapper)) {
                    return;
                }
                if (wrapper._subscriptions.TryRemove(subscription.Id, out _)) {
                    _logger.Information("Subscription '{subscriptionId}' unregistered from session '{sessionId}' in state {state}",
                        subscription.Id, id, wrapper.State);
                }
            }
            finally {
                _lock.Release();
            }
        }

        /// <summary>
        /// Dispose
        /// </summary>
        public void Dispose() {
            Try.Async(StopAsync).Wait();

            // Dispose
            _cts.Dispose();
            _lock.Dispose();
        }

        /// <summary>
        /// stop all sessions
        /// </summary>
        /// <returns></returns>
        private async Task StopAsync() {

            Try.Op(() => _cts?.Cancel());
            try {
                await _runner;
            }
            catch (OperationCanceledException) { }
            catch (Exception ex) {
                _logger.Error(ex, "Unexpected exception stopping processor thread.");
            }

            foreach (var session in _sessions.ToList()) {
                if (!session.Value.Processing.IsCompleted) {
                    await session.Value.Processing;
                }
                await HandleDisconnectAsync(session.Key, session.Value).ConfigureAwait(false);
            }
        }

        /// <summary>
        /// Session manager's conmnection management runner task
        /// </summary>
        /// <param name="ct"></param>
        /// <returns></returns>
        private async Task RunAsync(CancellationToken ct) {

            var keepAliveCheckInterval = _clientConfig.KeepAliveInterval > 0 ?
                _clientConfig.KeepAliveInterval : kDefaultOperationTimeout;

            while (!ct.IsCancellationRequested) {
                _triggerKeepAlive = new TaskCompletionSource<bool>();
                foreach (var sessionWrapper in _sessions.ToList()) {
                    var wrapper = sessionWrapper.Value;
                    var id = sessionWrapper.Key;
                    try {
                        switch (wrapper.State) {
                            case SessionState.Refresh:
                                if (wrapper.Processing == null || wrapper.Processing.IsCompleted) {
                                    wrapper.Processing = Task.Run(() => HandleRefreshAsync(id, wrapper, ct));
                                }
                                break;
                            case SessionState.Running:
                                // nothing to do
                                break;
                            case SessionState.Retry:
                                if (wrapper.Processing == null || wrapper.Processing.IsCompleted) {
                                    wrapper.Processing = Task.Run(() => HandleRetryAsync(id, wrapper, ct));
                                }
                                break;
                            case SessionState.Init:
                                if (wrapper.Processing == null || wrapper.Processing.IsCompleted) {
                                    wrapper.Processing = Task.Run(() => HandleInitAsync(id, wrapper, ct));
                                }
                                break;
                            case SessionState.Failed:
                                if (wrapper.Processing == null || wrapper.Processing.IsCompleted) {
                                    wrapper.Processing = Task.Run(() => HandleFailedAsync(id, wrapper, ct));
                                }
                                break;
                            case SessionState.Disconnect:
                                if (wrapper.Processing == null || wrapper.Processing.IsCompleted) {
                                    wrapper.Processing = Task.Run(() => HandleDisconnectAsync(id, wrapper));
                                }
                                break;
                            default:
                                throw new InvalidOperationException($"Illegal SessionState ({wrapper.State})");
                        }
                    }
                    catch (Exception ex) {
                        _logger.Error(ex, "Failed to process statemachine for Session Id '{id}'.", sessionWrapper.Key);
                    }
                }

                var delay = Task.Delay(keepAliveCheckInterval, ct);
                await Task.WhenAny(delay, _triggerKeepAlive.Task);
                _logger.Debug("runner keep alive reset due to {delay} {trigger}",
                    delay.IsCompleted ? "checkAlive" : String.Empty,
                    _triggerKeepAlive.Task.IsCompleted ? "triggerKeepAlive" : String.Empty);
            }
        }

        /// <summary>
        /// Handle retry state of a session
        /// </summary>
        /// <param name="id"></param>
        /// <param name="wrapper"></param>
        /// <param name="ct"></param>
        /// <returns>continue processing</returns>
        private async Task HandleRetryAsync(ConnectionIdentifier id,
            SessionWrapper wrapper, CancellationToken ct) {
            try {

                if (!wrapper._subscriptions.Any()) {
                    if (wrapper.IdleCount < wrapper.MaxKeepAlives) {
                        wrapper.IdleCount++;
                    }
                    else {
                        _logger.Information("Session '{id}' set to disconnect in {state}", id, wrapper.State);
                        wrapper.State = SessionState.Disconnect;
                        await HandleDisconnectAsync(id, wrapper);
                        return;
                    }
                }
                else {
                    wrapper.IdleCount = 0;
                }

                wrapper.MissedKeepAlives++;
                _logger.Information("Session '{id}' missed {keepAlives} keep alive(s) due to {status}." +
                        " Awaiting for reconnect...", id, wrapper.MissedKeepAlives, wrapper.ReportedStatus);
                if (!ct.IsCancellationRequested) {
                    wrapper.Session.Reconnect();
                    wrapper.ReportedStatus = StatusCodes.Good;
                    wrapper.State = SessionState.Running;
                    wrapper.MissedKeepAlives = 0;

                    // reactivate all subscriptons
                    foreach (var subscription in wrapper._subscriptions.Values) {
                        if (!ct.IsCancellationRequested) {
                            await subscription.ActivateAsync(wrapper.Session).ConfigureAwait(false);
                        }
                    }
                }
                return;
            }
            catch (Exception e) {
                wrapper.NumberOfConnectRetries++;
                if (e is ServiceResultException sre) {
                    switch (sre.StatusCode) {
                        case StatusCodes.BadNotConnected:
                        case StatusCodes.BadNoCommunication:
                        case StatusCodes.BadSessionNotActivated:
                        case StatusCodes.BadServerHalted:
                        case StatusCodes.BadServerNotConnected:
                            _logger.Warning("Failed to reconnect session '{id}'." +
                                " Retry reconnection later.", id);
                            if (wrapper.MissedKeepAlives < wrapper.MaxKeepAlives) {
                                // retry later
                                return;
                            }
                            break;
                        default:
                            break;
                    }
                }
<<<<<<< HEAD
                _logger.Warning("Failed to reconnect session '{id}' due to {exception}." +
                    " Disposing and trying create new.", id, e.Message);
            }

            // cleanup the session
            if (wrapper.Session.SubscriptionCount > 0) {
                foreach (var subscription in wrapper.Session.Subscriptions) {
                    Try.Op(() => subscription.DeleteItems());
                    Try.Op(() => subscription.Delete(true));
                }
                Try.Op(() => wrapper.Session.RemoveSubscriptions(wrapper.Session.Subscriptions));
            }
            Try.Op(wrapper.Session.Close);
            Try.Op(wrapper.Session.Dispose);
            wrapper.Session = null;
            wrapper.MissedKeepAlives = 0;
            wrapper.ReportedStatus = StatusCodes.Good;
            wrapper.State = SessionState.Failed;

            await HandleInitAsync(id, wrapper, ct);
        }

        /// <summary>
        /// Handles the failed state of the session
        /// </summary>
        /// <param name="id"></param>
        /// <param name="wrapper"></param>
        /// <param name="ct"></param>
        /// <returns>continue processing</returns>
        private async Task HandleFailedAsync(ConnectionIdentifier id,
            SessionWrapper wrapper, CancellationToken ct) {
            try {
                // check if session requires clenup
                if (!wrapper._subscriptions.Any()) {
                    if (wrapper.IdleCount < wrapper.MaxKeepAlives) {
                        wrapper.IdleCount++;
                    }
                    else {
                        _logger.Information("Session '{id}' set to disconnect in {state}",
                               id, wrapper.State);
                        wrapper.State = SessionState.Disconnect;
                        await HandleDisconnectAsync(id, wrapper);
                        return;
                    }
                }
                else {
                    wrapper.IdleCount = 0;
                }
                if (!ct.IsCancellationRequested) {
                    await HandleInitAsync(id, wrapper, ct);
                }
            }
            catch (Exception ex) {
                _logger.Error(ex, "Failed to reinitiate failed session");
            }
        }

        /// <summary>
        /// Handles the initialization state of the session
        /// </summary>
        /// <param name="id"></param>
        /// <param name="wrapper"></param>
        /// <param name="ct"></param>
        /// <returns>continue processing</returns>
        private async Task HandleInitAsync(ConnectionIdentifier id,
        SessionWrapper wrapper, CancellationToken ct) {
            try {
                if (wrapper.Session != null) {
                    _logger.Warning("Session '{id}' still attached to wrapper in {state}",
                        id, wrapper.State);
                    Try.Op(wrapper.Session.Dispose);
                    wrapper.Session = null;
                }
                _logger.Debug("Initializing sessio. '{id}'...", id);
                var endpointUrlCandidates = id.Connection.Endpoint.Url.YieldReturn();
                if (id.Connection.Endpoint.AlternativeUrls != null) {
                    endpointUrlCandidates = endpointUrlCandidates.Concat(
                        id.Connection.Endpoint.AlternativeUrls);
                }
                var exceptions = new List<Exception>();
                foreach (var endpointUrl in endpointUrlCandidates) {
                    try {
                        if (!ct.IsCancellationRequested) {
                            var session = await CreateSessionAsync(endpointUrl, id, wrapper);
                            if (session != null) {
                                _logger.Information("Connected on {endpointUrl}", endpointUrl);
                                session.Handle = wrapper;
                                wrapper.Session = session;
                                foreach (var subscription in wrapper._subscriptions.Values) {
                                    await subscription.EnableAsync(wrapper.Session).ConfigureAwait(false);
                                }
                                foreach (var subscription in wrapper._subscriptions.Values) {
                                    await subscription.ActivateAsync(wrapper.Session).ConfigureAwait(false);
=======
                catch (Exception ex) {
                    _logger.Error(ex, "Failed to get/create as session for Id {id}", id);
                    throw;
                }
                finally {
                    _lock.Release();
                }
                while (true) {
                    switch (wrapper.State) {
                        case SessionState.Reconnecting:
                            // attempt to reactivate
                            try {
                                if (!wrapper.Session.Disposed)
                                {
                                    wrapper.MissedKeepAlives++;
                                    _logger.Verbose("Session {name} missed {keepAlives} keep alive(s) due to {status}." +
                                            " Reconnecting...", wrapper.Session.SessionName,
                                            wrapper.MissedKeepAlives, new StatusCode(statusCode));
                                    wrapper.Session.Reconnect();
                                    wrapper.State = SessionState.Running;
                                    wrapper.MissedKeepAlives = 0;
                                    return wrapper.Session;
                                }
                            }
                            catch (Exception e) {
                                if (e is ServiceResultException sre) {
                                    switch (sre.StatusCode) {
                                        case StatusCodes.BadNotConnected:
                                        case StatusCodes.BadNoCommunication:
                                        case StatusCodes.BadSessionNotActivated:
                                        case StatusCodes.BadServerHalted:
                                        case StatusCodes.BadServerNotConnected:
                                            _logger.Warning("Failed to reconnect session {sessionName}." +
                                                " Retry reconnection later.", wrapper.Session.SessionName);
                                            wrapper.State = SessionState.Retry;
                                            if (wrapper.MissedKeepAlives < wrapper.MaxKeepAlives) {
                                                return null;
                                            }
                                            break;
                                        default:
                                            break;
                                    }
                                }
                                // cleanup the session
                                _logger.Warning("Failed to reconnect session {sessionName} due to {exception}." +
                                    " Disposing and trying create new.", wrapper.Session.SessionName, e.Message);
                                if (wrapper.Session.SubscriptionCount > 0) {
                                    foreach (var subscription in wrapper.Session.Subscriptions) {
                                        Try.Op(() => subscription.DeleteItems());
                                        Try.Op(() => subscription.Delete(true));
                                    }
                                    Try.Op(() => wrapper.Session.RemoveSubscriptions(wrapper.Session.Subscriptions));
                                }
                                Try.Op(wrapper.Session.Close);
                                Try.Op(wrapper.Session.Dispose);
                                wrapper.Session = null;
                                wrapper.MissedKeepAlives = 0;
                                wrapper.State = SessionState.Connecting;
                            }
                            break;
                        case SessionState.Connecting:
                            if (wrapper.Session != null) {
                                _logger.Warning("Session {sessionName} still attached to wrapper in {state}",
                                    wrapper.Session.SessionName, wrapper.State);
                                Try.Op(wrapper.Session.Dispose);
                                wrapper.Session = null;
                            }
                            var endpointUrlCandidates = id.Connection.Endpoint.Url.YieldReturn();
                            if (id.Connection.Endpoint.AlternativeUrls != null) {
                                endpointUrlCandidates = endpointUrlCandidates.Concat(
                                    id.Connection.Endpoint.AlternativeUrls);
                            }
                            var exceptions = new List<Exception>();
                            foreach (var endpointUrl in endpointUrlCandidates) {
                                try {
                                    var session = await CreateSessionAsync(endpointUrl, id).ConfigureAwait(false);
                                    if (session != null) {
                                        _logger.Verbose("Connected to {endpointUrl}", ExtractHost(endpointUrl));
                                        wrapper.Session = session;
                                        wrapper.State = SessionState.Running;
                                        return wrapper.Session;
                                    }
                                }
                                catch (Exception ex) {
                                    _logger.Debug("Failed to connect to {endpointUrl}: {message} - try again...",
                                        ExtractHost(endpointUrl), ex.Message);
                                    exceptions.Add(ex);
>>>>>>> 34e289bb
                                }
                                wrapper.State = SessionState.Running;
                                _logger.Debug("Session '{id}' successfully initialized", id);
                                return;
                            }
<<<<<<< HEAD
                        }
                    }
                    catch (Exception ex) {
                        _logger.Debug("Failed to connect on {endpointUrl}: {message} - try again...",
                            endpointUrl, ex.Message);
                        exceptions.Add(ex);
=======
                            throw new AggregateException(exceptions);
                        default:
                            throw new InvalidOperationException($"Invalid SessionState ({wrapper.State}) not handled");
>>>>>>> 34e289bb
                    }
                }
                throw new AggregateException(exceptions);
            }
            catch (ServiceResultException sre) {
<<<<<<< HEAD
                _logger.Warning("Failed create session '{id}' due to {exception}.",
                    id, sre.StatusCode.ToString());
            }
            catch (AggregateException aex) {
                _logger.Warning("Failed create session '{id}' due to {exception}.",
                    id, aex.Message);
            }
            catch (Exception ex) {
                _logger.Error(ex, "Failed to create session '{id}'.", id);
=======
                _logger.Verbose("Failed to get or create session {id} due to {exception}",
                    id, sre.StatusCode.ToString());
            }
            catch (AggregateException aex) {
                _logger.Verbose("Failed to get or create session {id} due to {exception}",
                    id, aex.Message);
            }
            catch (Exception ex) {
                _logger.Error(ex, "Failed to get or create session");
>>>>>>> 34e289bb
            }
            wrapper.NumberOfConnectRetries++;
            wrapper.State = SessionState.Failed;
        }

        /// <summary>
        /// Handles the refresh state of a session
        /// </summary>
        /// <param name="id"></param>
        /// <param name="wrapper"></param>
        /// <param name="ct"></param>
        /// <returns></returns>
        private async Task HandleRefreshAsync(ConnectionIdentifier id,
            SessionWrapper wrapper, CancellationToken ct) {
            try {
                _logger.Debug("Refreshing session '{id}'", id);
                if (wrapper.Session != null) {
                    if (StatusCode.IsGood(wrapper.ReportedStatus)) {
                        if (wrapper.Session.Connected &&
                            !wrapper.Session.KeepAliveStopped) {
                            foreach (var subscription in wrapper._subscriptions.Values) {
                                if (!ct.IsCancellationRequested) {
                                    await subscription.ActivateAsync(wrapper.Session).ConfigureAwait(false);
                                }
                            }
                            _logger.Debug("Refreshing done for session '{id}'", id);
                            return;
                        }
                        wrapper.ReportedStatus = StatusCodes.BadNoCommunication;
                    }
                    wrapper.State = SessionState.Retry;
                    await HandleRetryAsync(id, wrapper, ct);
                }
                else {
                    wrapper.State = SessionState.Failed;
                    await HandleInitAsync(id, wrapper, ct);
                }
            }
            catch (Exception e) {
                _logger.Error(e, "Failed to refresh session '{id}'", id);
            }
        }

<<<<<<< HEAD
        /// <summary>
        /// Handles the disconnect state of a session
        /// </summary>
        /// <param name="id"></param>
        /// <param name="wrapper"></param>
        /// <returns>continue processing</returns>
        private async Task HandleDisconnectAsync(ConnectionIdentifier id, SessionWrapper wrapper) {
            _logger.Debug("Removing idle Session '{id}'", id);
            await _lock.WaitAsync();
            try {
                _sessions.Remove(id);
            }
            finally {
                _lock.Release();
            }
            try {
                if (wrapper != null && wrapper.Session != null) {
                    wrapper.Session.Handle = null;
                    // Remove subscriptions
                    if (wrapper.Session.SubscriptionCount > 0) {
                        foreach (var subscription in wrapper.Session.Subscriptions) {
                            Try.Op(() => subscription.DeleteItems());
                        }
                        Try.Op(() => wrapper.Session.RemoveSubscriptions(wrapper.Session.Subscriptions));
                    }
                    // close the session
                    Try.Op(wrapper.Session.Close);
                    Try.Op(wrapper.Session.Dispose);
                    wrapper.Session = null;
                }
            }
            catch (Exception ex) {
                _logger.Error(ex, "Session '{id}' removal failure.", id);
            }
        }
=======
            var sessionName = id.ToString();
>>>>>>> 34e289bb

        /// <summary>
        /// Create session against endpoint
        /// </summary>
        /// <param name="endpointUrl"></param>
        /// <param name="id"></param>
        /// <param name="wrapper"></param>
        /// <returns></returns>
        private async Task<Session> CreateSessionAsync(string endpointUrl, ConnectionIdentifier id,
            SessionWrapper wrapper) {
            var sessionName = $"Azure IIoT: '{id}'";
            // Validate certificates
            void OnValidate(CertificateValidator sender, CertificateValidationEventArgs e) {
                if (!e.Accept && e.Error.StatusCode == StatusCodes.BadCertificateUntrusted) {
                    // Validate thumbprint provided
                    if (e.Certificate.RawData != null &&
                        id.Connection.Endpoint.Certificate != null &&
                        e.Certificate.Thumbprint == id.Connection.Endpoint.Certificate) {
                        // Validate
                        e.Accept = true;
                    }
                    else if (_clientConfig.AutoAcceptUntrustedCertificates) {
<<<<<<< HEAD
                        _logger.Warning("Publisher is configured to accept untrusted certs. " +
                            "Accepting untrusted certificate for endpoint {endpointUrl}",
                            endpointUrl);
=======
                        _logger.Warning("Accepting untrusted certificates from {endpointUrl}", ExtractHost(endpointUrl));
>>>>>>> 34e289bb
                        e.Accept = true;
                    }
                }
            };

            var applicationConfiguration = await _clientConfig.
                ToApplicationConfigurationAsync(_identity, true, OnValidate).ConfigureAwait(false);
            var endpointConfiguration = _clientConfig.ToEndpointConfiguration();

            var endpointDescription = SelectEndpoint(endpointUrl,
                id.Connection.Endpoint.SecurityMode, id.Connection.Endpoint.SecurityPolicy,
                (int)(id.Connection.OperationTimeout.HasValue ?
                    id.Connection.OperationTimeout.Value.TotalMilliseconds :
                    kDefaultOperationTimeout));

            if (endpointDescription == null) {
                throw new EndpointNotAvailableException(endpointUrl,
                    id.Connection.Endpoint.SecurityMode, id.Connection.Endpoint.SecurityPolicy);
            }

            if (id.Connection.Endpoint.SecurityMode.HasValue &&
                id.Connection.Endpoint.SecurityMode != SecurityMode.None &&
                endpointDescription.SecurityMode == MessageSecurityMode.None) {
                _logger.Warning("Although the use of security was configured, " +
                    "there was no security-enabled endpoint available at url " +
                    "{endpointUrl}. An endpoint with no security will be used.",
                    ExtractHost(endpointUrl));
            }

            var configuredEndpoint = new ConfiguredEndpoint(
                null, endpointDescription, endpointConfiguration);

<<<<<<< HEAD
            _logger.Information("Trying to create session '{id}' with name '{name}'...", id, sessionName);
=======
            _logger.Information("Creating session {id} for {endpointUrl}", id, ExtractHost(endpointUrl));
>>>>>>> 34e289bb
            using (new PerfMarker(_logger, sessionName)) {
                var userIdentity = id.Connection.User.ToStackModel() ??
                    new UserIdentity(new AnonymousIdentityToken());
                var session = await Session.Create(
                    applicationConfiguration, configuredEndpoint,
                    true, sessionName, _clientConfig.DefaultSessionTimeout,
                    userIdentity, null).ConfigureAwait(false);
<<<<<<< HEAD
                session.Handle = wrapper;
                wrapper.Session = session;
=======
>>>>>>> 34e289bb

                session.KeepAliveInterval = _clientConfig.KeepAliveInterval > 0 ?
                    _clientConfig.KeepAliveInterval : kDefaultOperationTimeout;

                session.KeepAlive += Session_KeepAlive;
                session.Notification += Session_Notification;


                // TODO - store the created session id (node id)?
                if (sessionName != session.SessionName) {
<<<<<<< HEAD
                    _logger.Warning("Session ''{id}'' created with a revised name '{name}'",
                        id, session.SessionName);
                }
                _logger.Information("Session '{id}' created. Loading compelx type system ... ", id);
                try {
                    var complexTypeSystem = new ComplexTypeSystem(session);
                    await complexTypeSystem.Load().ConfigureAwait(false);
                    _logger.Information("Session '{id}' complex Type system loaded.", id);
=======
                    _logger.Warning("Created session {sessionName} with revised name '{name}'",
                        sessionName, session.SessionName);
                }
                _logger.Verbose("Created session {sessionName} for {endpointUrl}", sessionName, ExtractHost(endpointUrl));

                _logger.Information("Loading Complex Type System for session {sessionName}...", sessionName);
                try {
                    var complexTypeSystem = new ComplexTypeSystem(session);
                    await complexTypeSystem.Load().ConfigureAwait(false);
                    _logger.Verbose("Complex Type system loaded");
>>>>>>> 34e289bb
                }
                catch (Exception ex) {
                    _logger.Error(ex, "Failed to load complex type system for session '{id}'", id);
                }

                return session;
            }
        }

<<<<<<< HEAD
=======
        /// <inheritdoc/>
        public async Task RemoveSessionAsync(ConnectionModel connection, bool onlyIfEmpty = true) {

            var key = new ConnectionIdentifier(connection);
            Session session = null;
            await _lock.WaitAsync().ConfigureAwait(false);
            try {
                if (!_sessions.TryGetValue(key, out var wrapper)) {
                    return;
                }

                session = wrapper.Session;
                if (onlyIfEmpty && session != null && session.SubscriptionCount > 0) {
                    return;
                }
                _sessions.Remove(key);
            }
            finally {
                _lock.Release();
            }
            try {
                if (session != null) {
                    // Remove subscriptions
                    if (session.SubscriptionCount > 0) {
                        foreach (var subscription in session.Subscriptions) {
                            Try.Op(() => subscription.DeleteItems());
                        }
                        Try.Op(() => session.RemoveSubscriptions(session.Subscriptions));
                    }
                    Try.Op(session.Close);
                    Try.Op(session.Dispose);
                }
            }
            catch (Exception ex) {
                _logger.Error(ex, "Failed to remove session {name}", connection);
            }
        }

>>>>>>> 34e289bb
        /// <summary>
        /// callback to report session's notifications
        /// </summary>
        /// <param name="session"></param>
        /// <param name="e"></param>
        private void Session_Notification(Session session, NotificationEventArgs e) {

            try {
                _logger.Debug("Notification for session '{id}', subscription '{displayName}' - sequence# {sequence}-{publishTime}",
                    session?.Handle is SessionWrapper wrapper ? wrapper?.Id : session?.SessionName,
                    e.Subscription?.DisplayName, e?.NotificationMessage?.SequenceNumber,
                    e.NotificationMessage?.PublishTime);
                if (e.NotificationMessage.IsEmpty || e.NotificationMessage.NotificationData.Count() == 0) {
                    var keepAlive = new DataChangeNotification() {
                        MonitoredItems = new MonitoredItemNotificationCollection() {
                        new MonitoredItemNotification() {
                            ClientHandle = 0,
                            Value = null,
                            Message = e.NotificationMessage
                        }
                    }
                    };
                    e.Subscription.FastDataChangeCallback.Invoke(e.Subscription, keepAlive, e.StringTable);
                }
            }
            catch (Exception ex) {
                _logger.Error(ex, "Session '{name}' Notification processing failure", session.SessionName);
            }
        }

        /// <summary>
        /// Handle keep alives
        /// </summary>
        /// <param name="session"></param>
        /// <param name="e"></param>
        private void Session_KeepAlive(Session session, KeepAliveEventArgs e) {
<<<<<<< HEAD

=======
            _logger.Debug("Keep Alive received from session {name}, state: {state}",
                session.SessionName, e.CurrentState);
>>>>>>> 34e289bb
            try {
                if (session?.Handle is SessionWrapper wrapper) {

                    _logger.Debug("Keep Alive received from session '{id}' : server current state: {state}",
                        wrapper.Id, e.CurrentState);

                    if (ServiceResult.IsGood(e.Status)) {
<<<<<<< HEAD
                        wrapper.MissedKeepAlives = 0;

                        if (!wrapper._subscriptions.Any()) {
                            if (wrapper.IdleCount < wrapper.MaxKeepAlives) {
                                wrapper.IdleCount++;
                            }
                            else {
                                _logger.Information("Idle session '{id}' set to disconnect due to idle", wrapper.Id);
                                wrapper.State = SessionState.Disconnect;
                                TriggerKeepAlive();
=======
                        entry.Value.MissedKeepAlives = 0;
                    }
                    else {
                        try {
                            GetOrCreateSessionAsync(entry.Key.Connection,
                                createIfNotExists: true, e.Status.Code).GetAwaiter().GetResult();
                            _logger.Verbose("Scheduled to reconnect session {name}",
                                session.SessionName);
                        }
                        catch(Exception ex) {
                            _logger.Verbose(ex, "Failed to reconnect session {name}",
                                session.SessionName);
                        }
                    }
                    if (session.SubscriptionCount == 0) {
                        if (entry.Value.IdleCount < 20) {
                            entry.Value.IdleCount++;
                        }
                        else {
                            try {
                                RemoveSessionAsync(entry.Key.Connection, true).GetAwaiter().GetResult();
                                _logger.Information("Scheduled to remove idle session {name}",
                                    session.SessionName);
                            }
                            catch (Exception ex) {
                                _logger.Error(ex, "Failed to remove idle session {name}",
                                    session.SessionName);
>>>>>>> 34e289bb
                            }
                        }
                        else {
                            wrapper.IdleCount = 0;
                        }
                    }
                    else {
                        wrapper.ReportedStatus = e.Status.Code;
                        _logger.Information("Session '{id}' set to refresh due to KeepAlive with reported status {status}",
                            wrapper.Id, e.Status);
                        if (wrapper.State == SessionState.Running) {
                            wrapper.State = SessionState.Refresh;
                        }
                        TriggerKeepAlive();
                    }
                }
                else {
                    _logger.Warning("Keep Alive received from undifentfied session '{name}', server current state is {state}.",
                        session?.SessionName, e.CurrentState);

                }
            }
            catch (Exception ex) {
                _logger.Error(ex, "KeepAlive processing for session {name} failed", session.SessionName);
            }
        }

        private static MessageSecurityMode? ToMessageSecurityMode(SecurityMode? securityMode) {
            if (!securityMode.HasValue) {
                return null;
            }
            switch (securityMode.Value) {
                case SecurityMode.Best:
                    throw new NotSupportedException("The security mode 'best' is not supported");
                case SecurityMode.None:
                    return MessageSecurityMode.None;
                case SecurityMode.Sign:
                    return MessageSecurityMode.Sign;
                case SecurityMode.SignAndEncrypt:
                    return MessageSecurityMode.SignAndEncrypt;
                default:
                    throw new NotSupportedException($"The security mode '{securityMode}' is not implemented");
            }
        }

        /// <summary>
        /// Selects an endpoint based on the given url and security parameters.
        /// </summary>
        /// <param name="discoveryUrl">The discovery url of the server.</param>
        /// <param name="securityMode">The requested message security mode.</param>
        /// <param name="securityPolicyUri">The requested securityPolicyUrl.</param>
        /// <param name="operationTimeout">Operation timeout</param>
        /// <returns>Endpoint with the selected security settings or null of none
        /// available.</returns>
        private static EndpointDescription SelectEndpoint(string discoveryUrl,
            SecurityMode? securityMode, string securityPolicyUri, int operationTimeout = -1) {
            // if no security settings are specified or is set to 'Best', we use the best
            // available. However, this can result in an endpoint with SecurityMode = None when no
            // security enabled endpoint is available.
            if ((!securityMode.HasValue && string.IsNullOrWhiteSpace(securityPolicyUri)) ||
                securityMode == SecurityMode.Best) {
                return CoreClientUtils.SelectEndpoint(discoveryUrl, true, operationTimeout);
            }
            else if (securityMode == SecurityMode.None || securityPolicyUri == SecurityPolicies.None) {
                return CoreClientUtils.SelectEndpoint(discoveryUrl, false, operationTimeout);
            }
            else {
                return SelectEndpoint(discoveryUrl, ToMessageSecurityMode(securityMode),
                    securityPolicyUri, operationTimeout);
            }
        }

        /// <summary>
        /// Selects an endpoint based on the given url and security parameters.
        /// </summary>
        /// <param name="discoveryUrl">The discovery url of the server.</param>
        /// <param name="messageSecurityMode">The requested message security mode.</param>
        /// <param name="securityPolicyUri">The requested securityPolicyUrl.</param>
        /// <param name="operationTimeout">Operation timeout</param>
        /// <returns>Endpoint with the selected security settings or null of none available.</returns>
        private static EndpointDescription SelectEndpoint(string discoveryUrl,
            MessageSecurityMode? messageSecurityMode, string securityPolicyUri, int operationTimeout = -1) {
            if (messageSecurityMode == MessageSecurityMode.None || securityPolicyUri == SecurityPolicies.None) {
                return CoreClientUtils.SelectEndpoint(discoveryUrl, false, operationTimeout);
            }

            // needs to add the '/discovery' back onto non-UA TCP URLs.
            if (discoveryUrl.StartsWith(Utils.UriSchemeHttps)) {
                if (!discoveryUrl.EndsWith("/discovery")) {
                    discoveryUrl += "/discovery";
                }
            }

            // parse the selected URL.
            var uri = new Uri(discoveryUrl);

            var configuration = EndpointConfiguration.Create();
            if (operationTimeout > 0) {
                configuration.OperationTimeout = operationTimeout;
            }

            // Connect to the server's discovery endpoint and find the available configuration.
            using (var client = DiscoveryClient.Create(uri, configuration)) {
                var endpoints = client.GetEndpoints(null);

                IEnumerable<EndpointDescription> filteredEndpoints = endpoints.ToArray();

                if (messageSecurityMode.HasValue) {
                    filteredEndpoints = filteredEndpoints
                        .Where(e => e.SecurityMode == messageSecurityMode.Value);
                }

                if (!string.IsNullOrWhiteSpace(securityPolicyUri)) {
                    filteredEndpoints = filteredEndpoints
                        .Where(e => e.SecurityPolicyUri == securityPolicyUri);
                }

                return filteredEndpoints.OrderByDescending(e => e.SecurityLevel).FirstOrDefault();
            }
        }

        /// <summary>
        /// Wraps a session and keep alive information
        /// </summary>
        private sealed class SessionWrapper {

            /// <summary>
            /// Session's identifier
            /// </summary>
            public string Id { get; set; }
            /// <summary>
            /// Session
            /// </summary>
            public Session Session { get; set; }

            /// <summary>
            /// Missed keep alives
            /// </summary>
            public int MissedKeepAlives { get; set; }

            /// <summary>
            /// Missed keep alives
            /// </summary>
            public int MaxKeepAlives { get; set; }

            /// <summary>
            /// the number of connect retries
            /// </summary>
            public int NumberOfConnectRetries { get; set; }

            /// <summary>
            /// Reconnecting
            /// </summary>
            public SessionState State { get; set; }

            /// <summary>
            /// Error status notified
            /// </summary>
            public StatusCode ReportedStatus { get; set; }

            /// <summary>
            /// Idle counter
            /// </summary>
            public int IdleCount { get; set; }

            /// <summary>
            /// currently processing
            /// </summary>
            public Task Processing { get; set; }

            /// <summary>
            /// registered subscriptions
            /// </summary>
            public ConcurrentDictionary<string, ISubscription> _subscriptions { get; }
                = new ConcurrentDictionary<string, ISubscription>();
        }

        /// <summary>
        /// The Session state
        /// </summary>
        private enum SessionState {
            Init,
            Failed,
            Running,
            Refresh,
            Retry,
            Disconnect
        }

        /// <summary>
        /// Get endpoint from session
        /// </summary>
        /// <param name="session"></param>
        /// <returns></returns>
        public static EndpointIdentifier GetEndpointId(SessionClient session) {
            var endpointModel = new EndpointModel {
                Url = session.Endpoint.EndpointUrl.TrimEnd('/'),
                SecurityPolicy = session.Endpoint.SecurityPolicyUri
            };
            switch (session.Endpoint.SecurityMode) {
                case MessageSecurityMode.Invalid:
                    throw new Exception("Invalid security mode: invalid");
                case MessageSecurityMode.None:
                    endpointModel.SecurityMode = SecurityMode.None;
                    break;
                case MessageSecurityMode.Sign:
                    endpointModel.SecurityMode = SecurityMode.Sign;
                    break;
                case MessageSecurityMode.SignAndEncrypt:
                    endpointModel.SecurityMode = SecurityMode.SignAndEncrypt;
                    break;
            }
            return new EndpointIdentifier(endpointModel);
        }

<<<<<<< HEAD
        /// <summary>
        /// Triggers the keep alive runner immediate execution
        /// </summary>
        private void TriggerKeepAlive() {
            _triggerKeepAlive?.TrySetResult(true);
=======
        // TODO: Find better place!
        /// <summary>
        /// Extracts host in the format "server[:port]" from a uri for simpler logging.
        /// </summary>
        /// <param name="endpointUrl"></param>
        /// <returns></returns>
        public static string ExtractHost(string endpointUrl) {
            string pattern = @":\/\/([^\/_]+)";
            var match = Regex.Match(endpointUrl, pattern);

            return match?.Groups[1]?.Value;
>>>>>>> 34e289bb
        }

        private readonly ILogger _logger;
        private readonly IClientServicesConfig _clientConfig;
        private readonly IIdentity _identity;
        private readonly Dictionary<ConnectionIdentifier, SessionWrapper> _sessions =
            new Dictionary<ConnectionIdentifier, SessionWrapper>();
        private const int kDefaultOperationTimeout = 15000;
<<<<<<< HEAD


        private readonly Task _runner;
        private readonly CancellationTokenSource _cts;
        private TaskCompletionSource<bool> _triggerKeepAlive;
=======
        private readonly SemaphoreSlim _lock;
>>>>>>> 34e289bb
    }
}<|MERGE_RESOLUTION|>--- conflicted
+++ resolved
@@ -19,7 +19,6 @@
     using System.Linq;
     using System.Threading;
     using System.Threading.Tasks;
-    using System.Text.RegularExpressions;
 
     /// <summary>
     /// Session manager
@@ -67,12 +66,7 @@
 
             // Find session and if not exists create
             var id = new ConnectionIdentifier(connection);
-<<<<<<< HEAD
             _lock.Wait();
-=======
-            SessionWrapper wrapper = null;
-            await _lock.WaitAsync().ConfigureAwait(false);
->>>>>>> 34e289bb
             try {
                 // try to get an existing session
                 if (!_sessions.TryGetValue(id, out var wrapper)) {
@@ -105,7 +99,7 @@
                 }
             }
             catch (Exception ex) {
-                _logger.Error(ex, "Failed to get/create as session for Id '{id}'.", id);
+                _logger.Error(ex, "Failed to get/create session for Id {id}", id);
             }
             finally {
                 _lock.Release();
@@ -148,7 +142,7 @@
                     _sessions.Add(id, wrapper);
                 }
                 wrapper._subscriptions.AddOrUpdate(subscription.Id, subscription);
-                _logger.Information("Subscription '{id}' registered in session '{id}' in state {state}",
+                _logger.Verbose("Subscription {subscriptionId} registered in session {id} in state {state}",
                     subscription.Id, id, wrapper.State);
                 if (wrapper.State == SessionState.Running) {
                     wrapper.State = SessionState.Refresh;
@@ -169,7 +163,7 @@
                     return;
                 }
                 if (wrapper._subscriptions.TryRemove(subscription.Id, out _)) {
-                    _logger.Information("Subscription '{subscriptionId}' unregistered from session '{sessionId}' in state {state}",
+                    _logger.Verbose("Subscription {subscriptionId} unregistered from session {sessionId} in state {state}",
                         subscription.Id, id, wrapper.State);
                 }
             }
@@ -201,7 +195,7 @@
             }
             catch (OperationCanceledException) { }
             catch (Exception ex) {
-                _logger.Error(ex, "Unexpected exception stopping processor thread.");
+                _logger.Error(ex, "Unexpected exception stopping processor thread");
             }
 
             foreach (var session in _sessions.ToList()) {
@@ -262,13 +256,13 @@
                         }
                     }
                     catch (Exception ex) {
-                        _logger.Error(ex, "Failed to process statemachine for Session Id '{id}'.", sessionWrapper.Key);
+                        _logger.Error(ex, "Failed to process statemachine for session Id {id}", sessionWrapper.Key);
                     }
                 }
 
                 var delay = Task.Delay(keepAliveCheckInterval, ct);
                 await Task.WhenAny(delay, _triggerKeepAlive.Task);
-                _logger.Debug("runner keep alive reset due to {delay} {trigger}",
+                _logger.Debug("Runner Keepalive reset due to {delay} {trigger}",
                     delay.IsCompleted ? "checkAlive" : String.Empty,
                     _triggerKeepAlive.Task.IsCompleted ? "triggerKeepAlive" : String.Empty);
             }
@@ -290,7 +284,7 @@
                         wrapper.IdleCount++;
                     }
                     else {
-                        _logger.Information("Session '{id}' set to disconnect in {state}", id, wrapper.State);
+                        _logger.Information("Session {id} set to disconnect in {state}", id, wrapper.State);
                         wrapper.State = SessionState.Disconnect;
                         await HandleDisconnectAsync(id, wrapper);
                         return;
@@ -301,8 +295,8 @@
                 }
 
                 wrapper.MissedKeepAlives++;
-                _logger.Information("Session '{id}' missed {keepAlives} keep alive(s) due to {status}." +
-                        " Awaiting for reconnect...", id, wrapper.MissedKeepAlives, wrapper.ReportedStatus);
+                _logger.Information("Session {id} missed {keepAlives} Keepalive(s) due to {status}, " +
+                        "waiting to reconnect...", id, wrapper.MissedKeepAlives, wrapper.ReportedStatus);
                 if (!ct.IsCancellationRequested) {
                     wrapper.Session.Reconnect();
                     wrapper.ReportedStatus = StatusCodes.Good;
@@ -327,8 +321,8 @@
                         case StatusCodes.BadSessionNotActivated:
                         case StatusCodes.BadServerHalted:
                         case StatusCodes.BadServerNotConnected:
-                            _logger.Warning("Failed to reconnect session '{id}'." +
-                                " Retry reconnection later.", id);
+                            _logger.Warning("Failed to reconnect session {id}, " +
+                                "will retry later", id);
                             if (wrapper.MissedKeepAlives < wrapper.MaxKeepAlives) {
                                 // retry later
                                 return;
@@ -338,9 +332,8 @@
                             break;
                     }
                 }
-<<<<<<< HEAD
-                _logger.Warning("Failed to reconnect session '{id}' due to {exception}." +
-                    " Disposing and trying create new.", id, e.Message);
+                _logger.Warning("Failed to reconnect session {id} due to {exception}, " +
+                    " disposing and trying to create new", id, e.Message);
             }
 
             // cleanup the session
@@ -377,7 +370,7 @@
                         wrapper.IdleCount++;
                     }
                     else {
-                        _logger.Information("Session '{id}' set to disconnect in {state}",
+                        _logger.Information("Session {id} set to disconnect in {state}",
                                id, wrapper.State);
                         wrapper.State = SessionState.Disconnect;
                         await HandleDisconnectAsync(id, wrapper);
@@ -407,12 +400,12 @@
         SessionWrapper wrapper, CancellationToken ct) {
             try {
                 if (wrapper.Session != null) {
-                    _logger.Warning("Session '{id}' still attached to wrapper in {state}",
+                    _logger.Warning("Session {id} still attached to wrapper in {state}",
                         id, wrapper.State);
                     Try.Op(wrapper.Session.Dispose);
                     wrapper.Session = null;
                 }
-                _logger.Debug("Initializing sessio. '{id}'...", id);
+                _logger.Debug("Initializing session {id}...", id);
                 var endpointUrlCandidates = id.Connection.Endpoint.Url.YieldReturn();
                 if (id.Connection.Endpoint.AlternativeUrls != null) {
                     endpointUrlCandidates = endpointUrlCandidates.Concat(
@@ -424,7 +417,7 @@
                         if (!ct.IsCancellationRequested) {
                             var session = await CreateSessionAsync(endpointUrl, id, wrapper);
                             if (session != null) {
-                                _logger.Information("Connected on {endpointUrl}", endpointUrl);
+                                _logger.Information("Connected to {endpointUrl}", endpointUrl);
                                 session.Handle = wrapper;
                                 wrapper.Session = session;
                                 foreach (var subscription in wrapper._subscriptions.Values) {
@@ -432,138 +425,31 @@
                                 }
                                 foreach (var subscription in wrapper._subscriptions.Values) {
                                     await subscription.ActivateAsync(wrapper.Session).ConfigureAwait(false);
-=======
-                catch (Exception ex) {
-                    _logger.Error(ex, "Failed to get/create as session for Id {id}", id);
-                    throw;
-                }
-                finally {
-                    _lock.Release();
-                }
-                while (true) {
-                    switch (wrapper.State) {
-                        case SessionState.Reconnecting:
-                            // attempt to reactivate
-                            try {
-                                if (!wrapper.Session.Disposed)
-                                {
-                                    wrapper.MissedKeepAlives++;
-                                    _logger.Verbose("Session {name} missed {keepAlives} keep alive(s) due to {status}." +
-                                            " Reconnecting...", wrapper.Session.SessionName,
-                                            wrapper.MissedKeepAlives, new StatusCode(statusCode));
-                                    wrapper.Session.Reconnect();
-                                    wrapper.State = SessionState.Running;
-                                    wrapper.MissedKeepAlives = 0;
-                                    return wrapper.Session;
-                                }
-                            }
-                            catch (Exception e) {
-                                if (e is ServiceResultException sre) {
-                                    switch (sre.StatusCode) {
-                                        case StatusCodes.BadNotConnected:
-                                        case StatusCodes.BadNoCommunication:
-                                        case StatusCodes.BadSessionNotActivated:
-                                        case StatusCodes.BadServerHalted:
-                                        case StatusCodes.BadServerNotConnected:
-                                            _logger.Warning("Failed to reconnect session {sessionName}." +
-                                                " Retry reconnection later.", wrapper.Session.SessionName);
-                                            wrapper.State = SessionState.Retry;
-                                            if (wrapper.MissedKeepAlives < wrapper.MaxKeepAlives) {
-                                                return null;
-                                            }
-                                            break;
-                                        default:
-                                            break;
-                                    }
-                                }
-                                // cleanup the session
-                                _logger.Warning("Failed to reconnect session {sessionName} due to {exception}." +
-                                    " Disposing and trying create new.", wrapper.Session.SessionName, e.Message);
-                                if (wrapper.Session.SubscriptionCount > 0) {
-                                    foreach (var subscription in wrapper.Session.Subscriptions) {
-                                        Try.Op(() => subscription.DeleteItems());
-                                        Try.Op(() => subscription.Delete(true));
-                                    }
-                                    Try.Op(() => wrapper.Session.RemoveSubscriptions(wrapper.Session.Subscriptions));
-                                }
-                                Try.Op(wrapper.Session.Close);
-                                Try.Op(wrapper.Session.Dispose);
-                                wrapper.Session = null;
-                                wrapper.MissedKeepAlives = 0;
-                                wrapper.State = SessionState.Connecting;
-                            }
-                            break;
-                        case SessionState.Connecting:
-                            if (wrapper.Session != null) {
-                                _logger.Warning("Session {sessionName} still attached to wrapper in {state}",
-                                    wrapper.Session.SessionName, wrapper.State);
-                                Try.Op(wrapper.Session.Dispose);
-                                wrapper.Session = null;
-                            }
-                            var endpointUrlCandidates = id.Connection.Endpoint.Url.YieldReturn();
-                            if (id.Connection.Endpoint.AlternativeUrls != null) {
-                                endpointUrlCandidates = endpointUrlCandidates.Concat(
-                                    id.Connection.Endpoint.AlternativeUrls);
-                            }
-                            var exceptions = new List<Exception>();
-                            foreach (var endpointUrl in endpointUrlCandidates) {
-                                try {
-                                    var session = await CreateSessionAsync(endpointUrl, id).ConfigureAwait(false);
-                                    if (session != null) {
-                                        _logger.Verbose("Connected to {endpointUrl}", ExtractHost(endpointUrl));
-                                        wrapper.Session = session;
-                                        wrapper.State = SessionState.Running;
-                                        return wrapper.Session;
-                                    }
-                                }
-                                catch (Exception ex) {
-                                    _logger.Debug("Failed to connect to {endpointUrl}: {message} - try again...",
-                                        ExtractHost(endpointUrl), ex.Message);
-                                    exceptions.Add(ex);
->>>>>>> 34e289bb
                                 }
                                 wrapper.State = SessionState.Running;
-                                _logger.Debug("Session '{id}' successfully initialized", id);
+                                _logger.Debug("Session {id} successfully initialized", id);
                                 return;
                             }
-<<<<<<< HEAD
                         }
                     }
                     catch (Exception ex) {
-                        _logger.Debug("Failed to connect on {endpointUrl}: {message} - try again...",
+                        _logger.Debug("Failed to connect to {endpointUrl}: {message} - try again...",
                             endpointUrl, ex.Message);
                         exceptions.Add(ex);
-=======
-                            throw new AggregateException(exceptions);
-                        default:
-                            throw new InvalidOperationException($"Invalid SessionState ({wrapper.State}) not handled");
->>>>>>> 34e289bb
                     }
                 }
                 throw new AggregateException(exceptions);
             }
             catch (ServiceResultException sre) {
-<<<<<<< HEAD
-                _logger.Warning("Failed create session '{id}' due to {exception}.",
+                _logger.Warning("Failed to create session {id} due to {exception}",
                     id, sre.StatusCode.ToString());
             }
             catch (AggregateException aex) {
-                _logger.Warning("Failed create session '{id}' due to {exception}.",
+                _logger.Warning("Failed to create session {id} due to {exception}",
                     id, aex.Message);
             }
             catch (Exception ex) {
-                _logger.Error(ex, "Failed to create session '{id}'.", id);
-=======
-                _logger.Verbose("Failed to get or create session {id} due to {exception}",
-                    id, sre.StatusCode.ToString());
-            }
-            catch (AggregateException aex) {
-                _logger.Verbose("Failed to get or create session {id} due to {exception}",
-                    id, aex.Message);
-            }
-            catch (Exception ex) {
-                _logger.Error(ex, "Failed to get or create session");
->>>>>>> 34e289bb
+                _logger.Error(ex, "Failed to create session {id}", id);
             }
             wrapper.NumberOfConnectRetries++;
             wrapper.State = SessionState.Failed;
@@ -579,7 +465,7 @@
         private async Task HandleRefreshAsync(ConnectionIdentifier id,
             SessionWrapper wrapper, CancellationToken ct) {
             try {
-                _logger.Debug("Refreshing session '{id}'", id);
+                _logger.Debug("Refreshing session {id}", id);
                 if (wrapper.Session != null) {
                     if (StatusCode.IsGood(wrapper.ReportedStatus)) {
                         if (wrapper.Session.Connected &&
@@ -589,7 +475,7 @@
                                     await subscription.ActivateAsync(wrapper.Session).ConfigureAwait(false);
                                 }
                             }
-                            _logger.Debug("Refreshing done for session '{id}'", id);
+                            _logger.Debug("Refreshing done for session {id}", id);
                             return;
                         }
                         wrapper.ReportedStatus = StatusCodes.BadNoCommunication;
@@ -603,11 +489,10 @@
                 }
             }
             catch (Exception e) {
-                _logger.Error(e, "Failed to refresh session '{id}'", id);
-            }
-        }
-
-<<<<<<< HEAD
+                _logger.Error(e, "Failed to refresh session {id}", id);
+            }
+        }
+
         /// <summary>
         /// Handles the disconnect state of a session
         /// </summary>
@@ -615,7 +500,7 @@
         /// <param name="wrapper"></param>
         /// <returns>continue processing</returns>
         private async Task HandleDisconnectAsync(ConnectionIdentifier id, SessionWrapper wrapper) {
-            _logger.Debug("Removing idle Session '{id}'", id);
+            _logger.Debug("Removing idle Session {id}", id);
             await _lock.WaitAsync();
             try {
                 _sessions.Remove(id);
@@ -640,12 +525,9 @@
                 }
             }
             catch (Exception ex) {
-                _logger.Error(ex, "Session '{id}' removal failure.", id);
-            }
-        }
-=======
-            var sessionName = id.ToString();
->>>>>>> 34e289bb
+                _logger.Error(ex, "Failed to remove session {id}", id);
+            }
+        }
 
         /// <summary>
         /// Create session against endpoint
@@ -656,7 +538,7 @@
         /// <returns></returns>
         private async Task<Session> CreateSessionAsync(string endpointUrl, ConnectionIdentifier id,
             SessionWrapper wrapper) {
-            var sessionName = $"Azure IIoT: '{id}'";
+            var sessionName = $"Azure IIoT: {id}";
             // Validate certificates
             void OnValidate(CertificateValidator sender, CertificateValidationEventArgs e) {
                 if (!e.Accept && e.Error.StatusCode == StatusCodes.BadCertificateUntrusted) {
@@ -668,13 +550,8 @@
                         e.Accept = true;
                     }
                     else if (_clientConfig.AutoAcceptUntrustedCertificates) {
-<<<<<<< HEAD
-                        _logger.Warning("Publisher is configured to accept untrusted certs. " +
-                            "Accepting untrusted certificate for endpoint {endpointUrl}",
+                        _logger.Warning("Accepting untrusted certificate for endpoint {endpointUrl}",
                             endpointUrl);
-=======
-                        _logger.Warning("Accepting untrusted certificates from {endpointUrl}", ExtractHost(endpointUrl));
->>>>>>> 34e289bb
                         e.Accept = true;
                     }
                 }
@@ -701,17 +578,13 @@
                 _logger.Warning("Although the use of security was configured, " +
                     "there was no security-enabled endpoint available at url " +
                     "{endpointUrl}. An endpoint with no security will be used.",
-                    ExtractHost(endpointUrl));
+                    endpointUrl);
             }
 
             var configuredEndpoint = new ConfiguredEndpoint(
                 null, endpointDescription, endpointConfiguration);
 
-<<<<<<< HEAD
-            _logger.Information("Trying to create session '{id}' with name '{name}'...", id, sessionName);
-=======
-            _logger.Information("Creating session {id} for {endpointUrl}", id, ExtractHost(endpointUrl));
->>>>>>> 34e289bb
+            _logger.Information("Creating session {id} with name {name}...", id, sessionName);
             using (new PerfMarker(_logger, sessionName)) {
                 var userIdentity = id.Connection.User.ToStackModel() ??
                     new UserIdentity(new AnonymousIdentityToken());
@@ -719,11 +592,8 @@
                     applicationConfiguration, configuredEndpoint,
                     true, sessionName, _clientConfig.DefaultSessionTimeout,
                     userIdentity, null).ConfigureAwait(false);
-<<<<<<< HEAD
                 session.Handle = wrapper;
                 wrapper.Session = session;
-=======
->>>>>>> 34e289bb
 
                 session.KeepAliveInterval = _clientConfig.KeepAliveInterval > 0 ?
                     _clientConfig.KeepAliveInterval : kDefaultOperationTimeout;
@@ -734,77 +604,23 @@
 
                 // TODO - store the created session id (node id)?
                 if (sessionName != session.SessionName) {
-<<<<<<< HEAD
-                    _logger.Warning("Session ''{id}'' created with a revised name '{name}'",
+                    _logger.Warning("Session {id} created with a revised name {name}",
                         id, session.SessionName);
                 }
-                _logger.Information("Session '{id}' created. Loading compelx type system ... ", id);
+                _logger.Information("Session {id} created, loading complex type system ... ", id);
                 try {
                     var complexTypeSystem = new ComplexTypeSystem(session);
                     await complexTypeSystem.Load().ConfigureAwait(false);
-                    _logger.Information("Session '{id}' complex Type system loaded.", id);
-=======
-                    _logger.Warning("Created session {sessionName} with revised name '{name}'",
-                        sessionName, session.SessionName);
-                }
-                _logger.Verbose("Created session {sessionName} for {endpointUrl}", sessionName, ExtractHost(endpointUrl));
-
-                _logger.Information("Loading Complex Type System for session {sessionName}...", sessionName);
-                try {
-                    var complexTypeSystem = new ComplexTypeSystem(session);
-                    await complexTypeSystem.Load().ConfigureAwait(false);
-                    _logger.Verbose("Complex Type system loaded");
->>>>>>> 34e289bb
+                    _logger.Verbose("Session {id} complex type system loaded", id);
                 }
                 catch (Exception ex) {
-                    _logger.Error(ex, "Failed to load complex type system for session '{id}'", id);
+                    _logger.Error(ex, "Failed to load complex type system for session {id}", id);
                 }
 
                 return session;
             }
         }
 
-<<<<<<< HEAD
-=======
-        /// <inheritdoc/>
-        public async Task RemoveSessionAsync(ConnectionModel connection, bool onlyIfEmpty = true) {
-
-            var key = new ConnectionIdentifier(connection);
-            Session session = null;
-            await _lock.WaitAsync().ConfigureAwait(false);
-            try {
-                if (!_sessions.TryGetValue(key, out var wrapper)) {
-                    return;
-                }
-
-                session = wrapper.Session;
-                if (onlyIfEmpty && session != null && session.SubscriptionCount > 0) {
-                    return;
-                }
-                _sessions.Remove(key);
-            }
-            finally {
-                _lock.Release();
-            }
-            try {
-                if (session != null) {
-                    // Remove subscriptions
-                    if (session.SubscriptionCount > 0) {
-                        foreach (var subscription in session.Subscriptions) {
-                            Try.Op(() => subscription.DeleteItems());
-                        }
-                        Try.Op(() => session.RemoveSubscriptions(session.Subscriptions));
-                    }
-                    Try.Op(session.Close);
-                    Try.Op(session.Dispose);
-                }
-            }
-            catch (Exception ex) {
-                _logger.Error(ex, "Failed to remove session {name}", connection);
-            }
-        }
-
->>>>>>> 34e289bb
         /// <summary>
         /// callback to report session's notifications
         /// </summary>
@@ -813,7 +629,7 @@
         private void Session_Notification(Session session, NotificationEventArgs e) {
 
             try {
-                _logger.Debug("Notification for session '{id}', subscription '{displayName}' - sequence# {sequence}-{publishTime}",
+                _logger.Debug("Notification for session {id}, subscription {displayName} - sequence# {sequence}-{publishTime}",
                     session?.Handle is SessionWrapper wrapper ? wrapper?.Id : session?.SessionName,
                     e.Subscription?.DisplayName, e?.NotificationMessage?.SequenceNumber,
                     e.NotificationMessage?.PublishTime);
@@ -831,7 +647,7 @@
                 }
             }
             catch (Exception ex) {
-                _logger.Error(ex, "Session '{name}' Notification processing failure", session.SessionName);
+                _logger.Error(ex, "Failed to process notifications for session {name}", session.SessionName);
             }
         }
 
@@ -841,20 +657,14 @@
         /// <param name="session"></param>
         /// <param name="e"></param>
         private void Session_KeepAlive(Session session, KeepAliveEventArgs e) {
-<<<<<<< HEAD
-
-=======
-            _logger.Debug("Keep Alive received from session {name}, state: {state}",
-                session.SessionName, e.CurrentState);
->>>>>>> 34e289bb
+
             try {
                 if (session?.Handle is SessionWrapper wrapper) {
 
-                    _logger.Debug("Keep Alive received from session '{id}' : server current state: {state}",
+                    _logger.Debug("Keepalive received from session {id}: server current state: {state}",
                         wrapper.Id, e.CurrentState);
 
                     if (ServiceResult.IsGood(e.Status)) {
-<<<<<<< HEAD
                         wrapper.MissedKeepAlives = 0;
 
                         if (!wrapper._subscriptions.Any()) {
@@ -862,38 +672,9 @@
                                 wrapper.IdleCount++;
                             }
                             else {
-                                _logger.Information("Idle session '{id}' set to disconnect due to idle", wrapper.Id);
+                                _logger.Information("Idle session {id} set to disconnect due to idle", wrapper.Id);
                                 wrapper.State = SessionState.Disconnect;
                                 TriggerKeepAlive();
-=======
-                        entry.Value.MissedKeepAlives = 0;
-                    }
-                    else {
-                        try {
-                            GetOrCreateSessionAsync(entry.Key.Connection,
-                                createIfNotExists: true, e.Status.Code).GetAwaiter().GetResult();
-                            _logger.Verbose("Scheduled to reconnect session {name}",
-                                session.SessionName);
-                        }
-                        catch(Exception ex) {
-                            _logger.Verbose(ex, "Failed to reconnect session {name}",
-                                session.SessionName);
-                        }
-                    }
-                    if (session.SubscriptionCount == 0) {
-                        if (entry.Value.IdleCount < 20) {
-                            entry.Value.IdleCount++;
-                        }
-                        else {
-                            try {
-                                RemoveSessionAsync(entry.Key.Connection, true).GetAwaiter().GetResult();
-                                _logger.Information("Scheduled to remove idle session {name}",
-                                    session.SessionName);
-                            }
-                            catch (Exception ex) {
-                                _logger.Error(ex, "Failed to remove idle session {name}",
-                                    session.SessionName);
->>>>>>> 34e289bb
                             }
                         }
                         else {
@@ -902,7 +683,7 @@
                     }
                     else {
                         wrapper.ReportedStatus = e.Status.Code;
-                        _logger.Information("Session '{id}' set to refresh due to KeepAlive with reported status {status}",
+                        _logger.Verbose("Session {id} set to refresh due to Keepalive with reported status {status}",
                             wrapper.Id, e.Status);
                         if (wrapper.State == SessionState.Running) {
                             wrapper.State = SessionState.Refresh;
@@ -911,13 +692,13 @@
                     }
                 }
                 else {
-                    _logger.Warning("Keep Alive received from undifentfied session '{name}', server current state is {state}.",
+                    _logger.Warning("Keepalive received from unidentified session {name}, server current state is {state}",
                         session?.SessionName, e.CurrentState);
 
                 }
             }
             catch (Exception ex) {
-                _logger.Error(ex, "KeepAlive processing for session {name} failed", session.SessionName);
+                _logger.Error(ex, "Failed to process Keepalive for session {name}", session.SessionName);
             }
         }
 
@@ -1109,25 +890,11 @@
             return new EndpointIdentifier(endpointModel);
         }
 
-<<<<<<< HEAD
         /// <summary>
         /// Triggers the keep alive runner immediate execution
         /// </summary>
         private void TriggerKeepAlive() {
             _triggerKeepAlive?.TrySetResult(true);
-=======
-        // TODO: Find better place!
-        /// <summary>
-        /// Extracts host in the format "server[:port]" from a uri for simpler logging.
-        /// </summary>
-        /// <param name="endpointUrl"></param>
-        /// <returns></returns>
-        public static string ExtractHost(string endpointUrl) {
-            string pattern = @":\/\/([^\/_]+)";
-            var match = Regex.Match(endpointUrl, pattern);
-
-            return match?.Groups[1]?.Value;
->>>>>>> 34e289bb
         }
 
         private readonly ILogger _logger;
@@ -1135,15 +902,12 @@
         private readonly IIdentity _identity;
         private readonly Dictionary<ConnectionIdentifier, SessionWrapper> _sessions =
             new Dictionary<ConnectionIdentifier, SessionWrapper>();
+        private readonly SemaphoreSlim _lock;
         private const int kDefaultOperationTimeout = 15000;
-<<<<<<< HEAD
 
 
         private readonly Task _runner;
         private readonly CancellationTokenSource _cts;
         private TaskCompletionSource<bool> _triggerKeepAlive;
-=======
-        private readonly SemaphoreSlim _lock;
->>>>>>> 34e289bb
     }
 }