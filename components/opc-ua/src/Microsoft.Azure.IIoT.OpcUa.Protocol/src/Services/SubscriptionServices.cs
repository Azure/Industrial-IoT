--- conflicted
+++ resolved
@@ -1278,25 +1278,8 @@
                 return Item.MonitoringMode == change ? null : change;
             }
 
-<<<<<<< HEAD
-            internal EventFilter GetSimpleEventFilter(NodeCache nodeCache, ServiceMessageContext context) {
+            internal EventFilter GetSimpleEventFilter(INodeCache nodeCache, ServiceMessageContext context) {
                 var typeDefinitionId = EventTemplate.EventFilter.TypeDefinitionId.ToNodeId(context);
-=======
-            internal string GetFieldDisplayName(int index) {
-                var fieldName = EventTemplate?.EventFilter?.SelectClauses?.ElementAtOrDefault(index)?.DisplayName;
-                if (fieldName == null) {
-                    fieldName = Item.GetFieldName(index);
-                    if (!string.IsNullOrEmpty(fieldName) && fieldName[0] == '/') {
-                        fieldName = fieldName[1..];
-                    }
-                }
-
-                return fieldName;
-            }
-
-            internal EventFilter GetSimpleEventFilter(INodeCache nodeCache, ServiceMessageContext messageContext) {
-                var typeDefinitionId = EventTemplate.EventFilter.TypeDefinitionId.ToNodeId(messageContext);
->>>>>>> 5dfc4448
                 var nodes = new List<Node>();
                 ExpandedNodeId superType = null;
                 nodes.Insert(0, nodeCache.FetchNode(typeDefinitionId));
