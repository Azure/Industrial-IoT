--- conflicted
+++ resolved
@@ -1456,9 +1456,6 @@
                 }
 
                 if (pendingAlarmsOptions.IsEnabled == true &&
-<<<<<<< HEAD
-                    (snapshot || pendingAlarmsOptions.Dirty == true)) {
-=======
                     (snapshot || pendingAlarmsOptions.Dirty == true) &&
                     PendingAlarmEvents.Any()) {
                     var firstNotification = PendingAlarmEvents.Values.First();
@@ -1476,7 +1473,6 @@
                     var values = PendingAlarmEvents.Values.Select(x => x.Value).ToList();
                     pendingAlarmsNotification.Value = new DataValue(new Variant(values));
 
->>>>>>> fe68c460
                     var message = new SubscriptionNotificationModel {
                         ServiceMessageContext = Item.Subscription?.Session?.MessageContext,
                         ApplicationUri = Item.Subscription?.Session?.Endpoint?.Server?.ApplicationUri,
