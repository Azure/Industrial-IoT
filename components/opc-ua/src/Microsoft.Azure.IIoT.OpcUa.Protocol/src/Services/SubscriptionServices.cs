--- conflicted
+++ resolved
@@ -412,11 +412,7 @@
                         }
                         try {
                             toAdd.Create(rawSubscription.Session, codec, activate);
-<<<<<<< HEAD
                             if (toAdd.EventTemplate != null) {
-=======
-                            if (toAdd.Template.EventFilter?.SelectClauses?.Count > 0) {
->>>>>>> 66879a14
                                 toAdd.Item.AttributeId = Attributes.EventNotifier;
                             }
                             toAdd.Item.Notification += OnMonitoredItemChanged;
@@ -683,8 +679,6 @@
                     if (OnSubscriptionEventChange == null) {
                         return;
                     }
-<<<<<<< HEAD
-=======
 
                     if (subscription == null) {
                         _logger.Warning(
@@ -692,7 +686,6 @@
                         return;
                     }
 
->>>>>>> 66879a14
                     if (notification == null) {
                         _logger.Warning(
                             "EventChange for subscription: {Subscription} having empty notification",
@@ -700,8 +693,6 @@
                         return;
                     }
 
-<<<<<<< HEAD
-=======
                     if (notification.Events.Count == 0) {
                         _logger.Warning(
                             "EventChange for subscription: {Subscription} having no events",
@@ -709,7 +700,6 @@
                         return;
                     }
 
->>>>>>> 66879a14
                     if (_currentlyMonitored == null) {
                         _logger.Information(
                             "EventChange for subscription: {Subscription} having no monitored items yet",
@@ -718,18 +708,10 @@
                     }
 
                     // check if notification is a keep alive
-<<<<<<< HEAD
-                    var isKeepAlive = notification?.Events?.Count == 1 &&
-                                      notification?.Events?.First().ClientHandle == 0 &&
-                                      notification?.Events?.First().Message?.NotificationData?.Count == 0;
-                    var sequenceNumber = notification?.Events?.First().Message?.SequenceNumber;
-                    var publishTime = (notification?.Events?.First().Message?.PublishTime).
-=======
                     var isKeepAlive = notification.Events.First().ClientHandle == 0 &&
                                       notification.Events.First().Message?.NotificationData?.Count == 0;
                     var sequenceNumber = notification.Events.First().Message?.SequenceNumber;
                     var publishTime = (notification.Events.First().Message?.PublishTime).
->>>>>>> 66879a14
                         GetValueOrDefault(DateTime.UtcNow);
 
                     _logger.Debug("Event for subscription: {Subscription}, sequence#: " +
@@ -737,19 +719,6 @@
                         subscription.DisplayName, sequenceNumber, isKeepAlive, publishTime);
 
                     var message = new SubscriptionNotificationModel {
-<<<<<<< HEAD
-                        ServiceMessageContext = subscription?.Session?.MessageContext,
-                        ApplicationUri = subscription?.Session?.Endpoint?.Server?.ApplicationUri,
-                        EndpointUrl = subscription?.Session?.Endpoint?.EndpointUrl,
-                        SubscriptionId = Id,
-                        Timestamp = publishTime,
-                        Notifications = notification.ToMonitoredItemNotifications(
-                                subscription?.MonitoredItems)?.ToList()
-                    };
-
-                    if (message.Notifications?.Any() == true) {
-                        OnSubscriptionEventChange?.Invoke(this, message);
-=======
                         ServiceMessageContext = subscription.Session?.MessageContext,
                         ApplicationUri = subscription.Session?.Endpoint?.Server?.ApplicationUri,
                         EndpointUrl = subscription.Session?.Endpoint?.EndpointUrl,
@@ -761,7 +730,6 @@
 
                     if (message.Notifications?.Any() == true) {
                         OnSubscriptionEventChange.Invoke(this, message);
->>>>>>> 66879a14
                     }
                 }
                 catch (Exception e) {
@@ -871,11 +839,7 @@
                     }
 
                     if (message.Notifications?.Any() == true) {
-<<<<<<< HEAD
-                        OnSubscriptionDataChange?.Invoke(this, message);
-=======
                         OnSubscriptionDataChange.Invoke(this, message);
->>>>>>> 66879a14
                     }
                 }
                 catch (Exception e) {
