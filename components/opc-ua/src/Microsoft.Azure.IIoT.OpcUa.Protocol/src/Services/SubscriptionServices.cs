--- conflicted
+++ resolved
@@ -794,26 +794,12 @@
 
                                 var monitoredItemNotification = notification.Events[i]
                                 .ToMonitoredItemNotification(monitoredItem);
-<<<<<<< HEAD
-                                if (message == null) {
-                                    continue;
-                                }
-                                message.Notifications?.Add(monitoredItemNotification);
-
-                                if (pendingAlarmsOptions?.IsEnabled == true &&
-                                    monitoredItemNotification.Value.GetValue(typeof(EncodeableDictionary)) is EncodeableDictionary values) {
-                                    if (pendingAlarmsOptions.ConditionIdIndex.HasValue) {
-                                        PendingAlarms[values[pendingAlarmsOptions.ConditionIdIndex.Value].Value.ToString()] = monitoredItemNotification;
-                                    }
-                                }
-=======
                             if (message == null) {
                                 continue;
                             }
 
                             if (monitoredItem.Handle is MonitoredItemWrapper itemWrapper) {
                                 itemWrapper.ProcessMonitoredItemNotification(message, monitoredItemNotification);
->>>>>>> 3c36bb5d
                             }
                         }
                     }
