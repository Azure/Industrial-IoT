﻿// ------------------------------------------------------------
//  Copyright (c) Microsoft Corporation.  All rights reserved.
//  Licensed under the MIT License (MIT). See License.txt in the repo root for license information.
// ------------------------------------------------------------

namespace Microsoft.Azure.IIoT.OpcUa.Protocol.Services {
    using Microsoft.Azure.IIoT.OpcUa.Core.Models;
    using Microsoft.Azure.IIoT.OpcUa.Protocol.Models;
    using Microsoft.Azure.IIoT.OpcUa.Publisher.Models;
    using Microsoft.Azure.IIoT.Utils;
    using Opc.Ua;
    using Opc.Ua.Client;
    using Opc.Ua.Encoders;
    using Opc.Ua.Extensions;
    using Prometheus;
    using Serilog;
    using System;
    using System.Collections.Generic;
    using System.Diagnostics;
    using System.Linq;
    using System.Text;
    using System.Threading;
    using System.Threading.Tasks;
    using Timer = System.Timers.Timer;

    /// <summary>
    /// Subscription services implementation
    /// </summary>
    public class SubscriptionServices : ISubscriptionManager, IDisposable {

        /// <summary>
        /// Create subscription manager
        /// </summary>
        public SubscriptionServices(ISessionManager sessionManager,
            IVariantEncoderFactory codec,
            IClientServicesConfig clientConfig,
            ILogger logger) {
            _sessionManager = sessionManager ?? throw new ArgumentNullException(nameof(sessionManager));
            _codec = codec ?? throw new ArgumentNullException(nameof(codec));
            _clientConfig = clientConfig ?? throw new ArgumentNullException(nameof(codec));
            _logger = logger ?? throw new ArgumentNullException(nameof(logger));
        }

        /// <inheritdoc/>
        public Task<ISubscription> GetOrCreateSubscriptionAsync(SubscriptionModel subscriptionModel) {
            if (string.IsNullOrEmpty(subscriptionModel?.Id)) {
                throw new ArgumentNullException(nameof(subscriptionModel));
            }
            var sub = new SubscriptionWrapper(this, subscriptionModel, _logger);
            _sessionManager.RegisterSubscription(sub);
            return Task.FromResult<ISubscription>(sub);
        }

        /// <inheritdoc/>
        public void Dispose() {
        }

        /// <summary>
        /// Function to retrieve display name for a field in the select clause
        /// </summary>
        /// <param name="monitoredItem"></param>
        /// <param name="index"></param>
        /// <returns>The display name, if defined</returns>
        public static string GetFieldDisplayName(MonitoredItem monitoredItem, int index) {
            return (monitoredItem.Handle as MonitoredItemWrapper)?.FieldNames[index];
        }

        /// <summary>
        /// Subscription implementation
        /// </summary>
        internal sealed class SubscriptionWrapper : ISubscription {

            /// <inheritdoc/>
            public string Id => _subscription.Id;

            /// <inheritdoc/>
            public bool Enabled { get; private set; }

            /// <inheritdoc/>
            public bool Active { get; private set; }

            /// <inheritdoc/>
            public int NumberOfConnectionRetries =>
                _outer._sessionManager.GetNumberOfConnectionRetries(_subscription.Connection);

            /// <inheritdoc/>
            public bool IsConnectionOk =>
                _outer._sessionManager.IsConnectionOk(_subscription.Connection);

            /// <inheritdoc/>
            public int NumberOfGoodNodes {
                get {
                    return (IsConnectionOk && _currentlyMonitored != null) ?
                        _currentlyMonitored
                            .Where(x => x.Item.Status.MonitoringMode == Opc.Ua.MonitoringMode.Reporting)
                            .Count() : 0;
                }
            }

            /// <inheritdoc/>
            public int NumberOfBadNodes {
                get {
                    return (IsConnectionOk && _currentlyMonitored != null) ?
                        _currentlyMonitored
                            .Where(x => x.Item.Status.MonitoringMode != Opc.Ua.MonitoringMode.Reporting)
                            .Count() : 0;
                }
            }

            /// <inheritdoc/>
            public ConnectionModel Connection => _subscription.Connection;

            /// <inheritdoc/>
            public event EventHandler<SubscriptionNotificationModel> OnSubscriptionDataChange;

            /// <inheritdoc/>
            public event EventHandler<SubscriptionNotificationModel> OnSubscriptionEventChange;

            /// <inheritdoc/>
            public event EventHandler<int> OnSubscriptionDataDiagnosticsChange;

            ///  <inheritdoc/>
            public event EventHandler<int> OnSubscriptionEventDiagnosticsChange;

            /// <inheritdoc/>
            public event EventHandler<SubscriptionNotificationModel> OnMonitoredItemChange;

            /// <summary>
            /// Subscription wrapper
            /// </summary>
            public SubscriptionWrapper(SubscriptionServices outer,
                SubscriptionModel subscription, ILogger logger) {
                _subscription = subscription.Clone() ??
                    throw new ArgumentNullException(nameof(subscription));
                _outer = outer ??
                    throw new ArgumentNullException(nameof(outer));
                _logger = logger?.ForContext<SubscriptionWrapper>() ??
                    throw new ArgumentNullException(nameof(logger));
                _lock = new SemaphoreSlim(1, 1);
            }

            /// <inheritdoc/>
            public void OnSubscriptionStateChanged(bool online) {
                if (_currentlyMonitored == null) {
                    return;
                }
                foreach (var monitoredItem in _currentlyMonitored) {
                    monitoredItem.OnMonitoredItemStateChanged(online);
                }
            }

            /// <inheritdoc/>
            public async Task CloseAsync() {
                await _lock.WaitAsync().ConfigureAwait(false);
                try {
                    if (_closed) {
                        return;
                    }
                    _closed = true;
                    _outer._sessionManager.UnregisterSubscription(this);
                }
                finally {
                    _lock.Release();
                }
                try {
                    var session = _outer._sessionManager.GetOrCreateSession(_subscription.Connection, false);
                    if (session != null) {
                        var subscription = session.Subscriptions.
                            SingleOrDefault(s => s.Handle == this);
                        if (subscription != null) {
                            _logger.Information("Closing subscription '{subscription}' in session '{sessionId}'...",
                                Id,
                                Connection.CreateConnectionId());
                            Try.Op(() => subscription.PublishingEnabled = false);
                            Try.Op(() => subscription.ApplyChanges());
                            Try.Op(() => subscription.DeleteItems());
                            _logger.Debug("Deleted monitored items for '{subscription}'/'{sessionId}'",
                                Id,
                                Connection.CreateConnectionId());
                            Try.Op(() => session.RemoveSubscription(subscription));
                            _logger.Information("Subscription '{subscription}' in session '{sessionId}' successfully closed (Remaining: {Remaining}).",
                                Id,
                                Connection.CreateConnectionId(), session.Subscriptions.Count());
                        }
                        else {
                            _logger.Warning("Failed to close subscription '{subscription}'. Subscription was not found in session '{sessionId}'.",
                                Id,
                                Connection.CreateConnectionId());
                        }
                    }
                    else {
                        _logger.Warning("Failed to close subscription '{subscription}'. The attached session '{sessionId}' could not be found.",
                                Id,
                                Connection.CreateConnectionId());
                    }
                }
                catch (Exception e) {
                    _logger.Error(e, "Failed to close subscription '{subscription}'/'{sessionId}'",
                        Id,
                        Connection.CreateConnectionId());
                }
            }

            /// <inheritdoc/>
            public void Dispose() {
                if (!_closed) {
                    Try.Async(CloseAsync).Wait();
                }
                _lock.Dispose();
            }

            /// <inheritdoc/>
            public async Task<SubscriptionNotificationModel> GetSnapshotAsync() {
                await _lock.WaitAsync().ConfigureAwait(false);
                try {
                    var subscription = GetSubscription(null, null, false);
                    if (subscription == null) {
                        return null;
                    }
                    return new SubscriptionNotificationModel {
                        ServiceMessageContext = subscription.Session.MessageContext,
                        ApplicationUri = subscription.Session.Endpoint.Server.ApplicationUri,
                        EndpointUrl = subscription.Session.Endpoint.EndpointUrl,
                        SubscriptionId = Id,
                        Notifications = subscription.MonitoredItems
                            .Select(m => m.LastValue.ToMonitoredItemNotification(m))
                            .Where(m => m != null)
                            .ToList()
                    };
                }
                finally {
                    _lock.Release();
                }
            }

            /// <inheritdoc/>
            public async Task ApplyAsync(IEnumerable<BaseMonitoredItemModel> monitoredItems,
                SubscriptionConfigurationModel configuration) {
                await _lock.WaitAsync().ConfigureAwait(false);
                try {
                    // set the new set of monitored items
                    _subscription.MonitoredItems = monitoredItems?.Select(n => n.Clone()).ToList();

                    // try to get the subscription with the new configuration
                    var session = _outer._sessionManager.GetOrCreateSession(_subscription.Connection, true);
                    var rawSubscription = GetSubscription(session, configuration, Active);
                    if (session == null || rawSubscription == null) {
                        Enabled = false;
                        Active = false;
                    }
                    else {
                        ResolveDisplayNames(session);
                        Active = await SetMonitoredItemsAsync(rawSubscription, _subscription.MonitoredItems, Active)
                            .ConfigureAwait(false) && Active;
                    }
                }
                catch (Exception e) {
                    _logger.Error("Failed to apply monitored items due to {exception}", e.Message);
                    Enabled = false;
                    Active = false;
                }
                finally {
                    _lock.Release();
                    // just give the control to the session manager
                    _outer._sessionManager.RegisterSubscription(this);
                }
            }

            /// <inheritdoc/>
            public async Task EnableAsync(Session session) {
                try {
                    ResolveDisplayNames(session);
                    Active = await ReapplyAsync(session, false).ConfigureAwait(false);
                    Enabled = true;
                }
                catch (Exception e) {
                    _logger.Error(e, "Failed to enable subscription");
                    Enabled = false;
                    Active = false;
                }
            }

            /// <inheritdoc/>
            public async Task ActivateAsync(Session session) {
                try {
                    if (!Enabled) {
                        // force a reactivation
                        Active = false;
                    }
                    if (!Active) {
                        Active = await ReapplyAsync(session, true).ConfigureAwait(false);
                        Enabled = true;
                    }
                }
                catch (Exception e) {
                    _logger.Error(e, "Failed to activate subscription");
                    Enabled = false;
                    Active = false;
                }
            }

            /// <inheritdoc/>
            public async Task DeactivateAsync(Session session) {
                try {
                    Active = await ReapplyAsync(session, false).ConfigureAwait(false);
                }
                catch (Exception e) {
                    _logger.Error(e, "Failed to deactivate subscription");
                    Enabled = false;
                    Active = false;
                }
            }

            /// <summary>
            /// sanity check of the subscription
            /// </summary>
            /// <returns></returns>
            private async Task<bool> ReapplyAsync(Session session, bool activate) {
                await _lock.WaitAsync().ConfigureAwait(false);
                try {
                    var rawSubscription = GetSubscription(session, null, activate);
                    if (rawSubscription == null) {
                        return false;
                    }
                    return await SetMonitoredItemsAsync(rawSubscription, _subscription.MonitoredItems, activate)
                        .ConfigureAwait(false) && activate;
                }
                finally {
                    _lock.Release();
                }
            }

            /// <summary>
            /// Reads the display name of the nodes to be monitored
            /// </summary>
            private void ResolveDisplayNames(Session session) {
                if (!(_subscription.Configuration?.ResolveDisplayName ?? false)) {
                    return;
                }

                if (session == null) {
                    return;
                }

                var unresolvedMonitoredItems = _subscription.MonitoredItems
                    .OfType<DataMonitoredItemModel>()
                    .Where(mi => string.IsNullOrEmpty(mi.DisplayName));
                if (!unresolvedMonitoredItems.Any()) {
                    return;
                }

                try {
                    var nodeIds = unresolvedMonitoredItems.
                        Select(n => {
                            try {
                                return n.StartNodeId.ToNodeId(session.MessageContext);
                            }
                            catch (ServiceResultException sre) {
                                _logger.Warning("Failed to resolve display name for '{monitoredItem}' due to '{message}'",
                                    n.StartNodeId, sre.Message);
                            }
                            catch (Exception e) {
                                _logger.Error(e, "Failed to resolve display name for '{monitoredItem}'",
                                    n.StartNodeId);
                                throw;
                            }
                            return null;
                        });
                    if (nodeIds.Any()) {
                        session.ReadDisplayName(nodeIds.ToList(), out var displayNames, out var errors);
                        var index = 0;
                        foreach (var monitoredItem in unresolvedMonitoredItems) {
                            if (StatusCode.IsGood(errors[index].StatusCode)) {
                                monitoredItem.DisplayName = displayNames[index];
                            }
                            else {
                                monitoredItem.DisplayName = null;
                                _logger.Warning("Failed to read display name for '{monitoredItem}' due to '{statusCode}'",
                                    monitoredItem.StartNodeId, errors[index].StatusCode);
                            }
                            index++;
                        }
                    }
                }
                catch (ServiceResultException sre) {
                    _logger.Warning("Failed to resolve display names for monitored items due to '{message}'",
                        sre.Message);
                }
                catch (Exception e) {
                    _logger.Error(e, "Failed to resolve display names for monitored items");
                    throw;
                }
            }

            /// <summary>
            /// Synchronize monitored items and triggering configuration in subscription
            /// </summary>
            private async Task<bool> SetMonitoredItemsAsync(Subscription rawSubscription,
                IEnumerable<BaseMonitoredItemModel> monitoredItems, bool activate) {

                var currentState = rawSubscription.MonitoredItems
                    .Select(m => m.Handle)
                    .OfType<MonitoredItemWrapper>()
                    .ToHashSetSafe();

                var applyChanges = false;
                var noErrorFound = true;
                var count = 0;
                var codec = _outer._codec.Create(rawSubscription.Session.MessageContext);
                if (monitoredItems == null || !monitoredItems.Any()) {
                    // cleanup
                    var toCleanupList = currentState.Select(t => t.Item);
                    if (toCleanupList.Any()) {
                        // Remove monitored items not in desired state
                        _logger.Verbose("Remove monitored items in subscription "
                            + "'{subscription}'/'{sessionId}'...",
                            Id,
                            Connection.CreateConnectionId());
                        foreach (var toRemove in toCleanupList) {
                            _logger.Verbose("Removing monitored item '{item}'...",
                                toRemove.StartNodeId);
                            toRemove.Notification -= OnMonitoredItemChanged;
                            ((MonitoredItemWrapper)toRemove.Handle).Destroy();
                            count++;
                        }
                        rawSubscription.RemoveItems(toCleanupList);
                        _logger.Information("Removed {count} monitored items in subscription "
                            + "'{subscription}'/'{sessionId}'",
                            count,
                            Id,
                            Connection.CreateConnectionId());
                    }
                    _currentlyMonitored = null;
                    rawSubscription.ApplyChanges();
                    rawSubscription.SetPublishingMode(false);
                    if (rawSubscription.MonitoredItemCount != 0) {
                        _logger.Warning("Failed to remove {count} monitored items from subscription "
                            + "'{subscription}'/'{sessionId}'",
                            rawSubscription.MonitoredItemCount,
                            Id,
                            Connection.CreateConnectionId());
                    }
                    return noErrorFound;
                }

                // Synchronize the desired items with the state of the raw subscription
                var desiredState = monitoredItems
                    .Select(m => new MonitoredItemWrapper(m, _logger))
                    .ToHashSetSafe();

                var toRemoveList = currentState.Except(desiredState).Select(t => t.Item);
                if (toRemoveList.Any()) {
                    count = 0;
                    // Remove monitored items not in desired state
                    foreach (var toRemove in toRemoveList) {
                        _logger.Verbose("Removing monitored item '{item}'...", toRemove.StartNodeId);
                        toRemove.Notification -= OnMonitoredItemChanged;
                        ((MonitoredItemWrapper)toRemove.Handle).Destroy();
                        count++;
                    }
                    rawSubscription.RemoveItems(toRemoveList);
                    applyChanges = true;
                    _logger.Information("Removed {count} monitored items from subscription "
                        + "'{subscription}'/'{sessionId}'",
                        count,
                        Id,
                        Connection.CreateConnectionId());
                }

                // todo re-associate detached handles!?
                var toRemoveDetached = rawSubscription.MonitoredItems.Where(m => m.Status == null);
                if (toRemoveDetached.Any()) {
                    rawSubscription.RemoveItems(toRemoveDetached);
                    _logger.Information("Removed {count} detached monitored items from subscription "
                        + "'{subscription}'/'{sessionId}'",
                        toRemoveDetached.Count(),
                        Id,
                        Connection.CreateConnectionId());
                }

                var nowMonitored = new List<MonitoredItemWrapper>();
                var toAddList = desiredState.Except(currentState);
                if (toAddList.Any()) {
                    count = 0;
                    // Add new monitored items not in current state
                    _logger.Verbose("Add monitored items to subscription '{subscription}'/'{sessionId}'...",
                        Id,
                        Connection.CreateConnectionId());
                    foreach (var toAdd in toAddList) {
                        // Create monitored item
                        if (!activate) {
                            toAdd.Template.MonitoringMode = Publisher.Models.MonitoringMode.Disabled;
                        }
                        try {
                            toAdd.Create(rawSubscription.Session, codec, activate);
                            if (toAdd.EventTemplate != null) {
                                toAdd.Item.AttributeId = Attributes.EventNotifier;
                            }
                            toAdd.Item.Notification += OnMonitoredItemChanged;
                            nowMonitored.Add(toAdd);
                            count++;
                            _logger.Verbose("Adding new monitored item '{item}'...",
                                toAdd.Item.StartNodeId);
                        }
                        catch (ServiceResultException sre) {
                            _logger.Warning("Failed to add new monitored item '{item}' due to '{message}'",
                                toAdd.Template.StartNodeId, sre.Message);
                        }
                        catch (Exception e) {
                            _logger.Error(e, "Failed to add new monitored item '{item}'",
                                toAdd.Template.StartNodeId);
                            throw;
                        }
                    }
                    rawSubscription.AddItems(
                        toAddList.Where(t => t?.Item != null).Select(t => t.Item).ToList());
                    applyChanges = true;
                    _logger.Information("Added {count} monitored items to subscription "
                        + "'{subscription}'/'{sessionId}'",
                        count,
                        Id,
                        Connection.CreateConnectionId());
                }

                // Update monitored items that have changed
                var desiredUpdates = desiredState.Intersect(currentState)
                    .ToDictionary(k => k, v => v);
                count = 0;
                foreach (var toUpdate in currentState.Intersect(desiredState)) {
                    if (toUpdate.MergeWith(rawSubscription.Session?.MessageContext,
                            rawSubscription.Session?.NodeCache, codec, desiredUpdates[toUpdate])) {
                        _logger.Verbose("Updating monitored item '{item}'...", toUpdate);
                        count++;
                    }
                    nowMonitored.Add(toUpdate);
                }
                if (count > 0) {
                    applyChanges = true;
                    _logger.Information("Updated {count} monitored items in subscription "
                        + "'{subscription}'/'{sessionId}'",
                        count,
                        Id,
                        Connection.CreateConnectionId());
                }

                if (applyChanges) {
                    rawSubscription.ApplyChanges();
                    _currentlyMonitored = nowMonitored;

                    var map = _currentlyMonitored.ToDictionary(k => k.Template.StartNodeId, v => v);
                    foreach (var item in _currentlyMonitored.ToList()) {
                        if (item.Template.TriggerId != null &&
                            map.TryGetValue(item.Template.TriggerId, out var trigger)) {
                            trigger?.AddTriggerLink(item.ServerId.GetValueOrDefault());
                        }
                    }

                    // Set up any new trigger configuration if needed
                    foreach (var item in _currentlyMonitored.ToList()) {
                        if (item.GetTriggeringLinks(out var added, out var removed)) {
                            var response = await rawSubscription.Session.SetTriggeringAsync(
                                null, rawSubscription.Id, item.ServerId.GetValueOrDefault(),
                                new UInt32Collection(added), new UInt32Collection(removed), CancellationToken.None)
                                .ConfigureAwait(false);
                        }
                    }

                    // sanity check
                    foreach (var monitoredItem in _currentlyMonitored) {
                        if (monitoredItem.Item.Status.Error != null &&
                            StatusCode.IsNotGood(monitoredItem.Item.Status.Error.StatusCode)) {
                            _logger.Warning("Error monitoring node {id} due to {code} in subscription "
                                + "'{subscription}'/'{sessionId}'", monitoredItem.Item.StartNodeId,
                                monitoredItem.Item.Status.Error.StatusCode,
                                Id,
                                Connection.CreateConnectionId());
                            monitoredItem.Template.MonitoringMode = Publisher.Models.MonitoringMode.Disabled;
                            noErrorFound = false;
                        }
                    }

                    count = _currentlyMonitored.Count(m => m.Item.Status.Error == null);
                    kMonitoredItems.WithLabels(rawSubscription.Id.ToString()).Set(count);

                    _logger.Information("Now monitoring {count} nodes in subscription "
                        + "'{subscription}'/'{sessionId}'",
                        count,
                        Id,
                        Connection.CreateConnectionId());

                    if (_currentlyMonitored.Count != rawSubscription.MonitoredItemCount) {
                        _logger.Error("Monitored items mismatch: wrappers: {wrappers} != items: {items} ",
                            _currentlyMonitored.Count,
                            _currentlyMonitored.Count);
                    }
                }
                else {
                    if (_currentlyMonitored != null) {
                        // do a sanity check
                        foreach (var monitoredItem in _currentlyMonitored) {
                            if (monitoredItem.Item.Status.MonitoringMode == Opc.Ua.MonitoringMode.Disabled ||
                                (monitoredItem.Item.Status.Error != null &&
                                StatusCode.IsNotGood(monitoredItem.Item.Status.Error.StatusCode))) {

                                monitoredItem.Template.MonitoringMode = Publisher.Models.MonitoringMode.Disabled;
                                noErrorFound = false;
                                applyChanges = true;
                            }
                        }
                        if (applyChanges) {
                            rawSubscription.ApplyChanges();
                        }
                    }
                }

                if (activate && _currentlyMonitored != null) {
                    // Change monitoring mode of all valid items if needed
                    var validItems = _currentlyMonitored.Where(v => v.Item.Created);
                    foreach (var change in validItems.GroupBy(i => i.GetMonitoringModeChange())) {
                        if (change.Key == null) {
                            continue;
                        }
                        var changeList = change.ToList();
                        _logger.Information("Set monitoring to {value} for {count} items in subscription "
                            + "'{subscription}'/'{sessionId}'.",
                            change.Key.Value,
                            change.Count(),
                            Id,
                            Connection.CreateConnectionId());

                        var itemsToChange = changeList.Select(t => t.Item).ToList();
                        var results = rawSubscription.SetMonitoringMode(change.Key.Value, itemsToChange);
                        if (results != null) {
                            var erroneousResultsCount = results
                                .Count(r => (r == null) ? false : StatusCode.IsNotGood(r.StatusCode));

                            // Check the number of erroneous results and log.
                            if (erroneousResultsCount > 0) {
                                _logger.Warning("Failed to set monitoring for {count} items in subscription "
                                    + "'{subscription}'/'{sessionId}'.",
                                    erroneousResultsCount,
                                    Id,
                                    Connection.CreateConnectionId());

                                for (int i = 0; i < results.Count && i < itemsToChange.Count; ++i) {
                                    if (StatusCode.IsNotGood(results[i].StatusCode)) {
                                        _logger.Warning("Set monitoring for item '{item}' in subscription "
                                            + "'{subscription}'/'{sessionId}' failed with '{status}'.",
                                            itemsToChange[i].StartNodeId,
                                            Id,
                                            Connection.CreateConnectionId(),
                                            results[i].StatusCode);
                                        changeList[i].Template.MonitoringMode = Publisher.Models.MonitoringMode.Disabled;
                                        changeList[i].Item.MonitoringMode = Opc.Ua.MonitoringMode.Disabled;
                                    }
                                }
                                noErrorFound = false;
                            }
                        }
                        if (change.Where(x => x.EventTemplate != null).Any()) {
                            _logger.Information("Now issuing ConditionRefresh for item {item} on subscription " +
                                "{subscription}", change.FirstOrDefault()?.Item?.DisplayName ?? "", rawSubscription.DisplayName);
                            try {
                                rawSubscription.ConditionRefresh();
                            }
                            catch (ServiceResultException e) {
                                _logger.Information("ConditionRefresh for item {item} on subscription " +
                                    "{subscription} failed with a ServiceResultException '{message}'",
                                    change.FirstOrDefault()?.Item?.DisplayName ?? "", rawSubscription.DisplayName, e.Message);
                                noErrorFound = false;
                            }
                            catch (Exception e) {
                                _logger.Information("ConditionRefresh for item {item} on subscription " +
                                    "{subscription} failed with an exception '{message}'",
                                    change.FirstOrDefault()?.Item?.DisplayName ?? "", rawSubscription.DisplayName, e.Message);
                                noErrorFound = false;

                            }
                            if (noErrorFound) {
                                _logger.Information("ConditionRefresh for item {item} on subscription " +
                                    "{subscription} has completed",
                                    change.FirstOrDefault()?.Item?.DisplayName ?? "", rawSubscription.DisplayName);
                            }
                        }
                    }
                    foreach (var item in validItems) {
                        if (item.Item.SamplingInterval != item.Item.Status.SamplingInterval ||
                            item.Item.QueueSize != item.Item.Status.QueueSize) {

                            var diagInfo = new StringBuilder();
                            diagInfo.Append("Revised monitored item '{item}' in '{subscription}" +
                                "'/'{sessionId}' has actual/desired states: ");
                            diagInfo.Append("SamplingInterval {currentSamplingInterval}/{samplingInterval}, ");
                            diagInfo.Append("QueueSize {currentQueueSize}/{queueSize}");

                            _logger.Warning(diagInfo.ToString(),
                                item.Item.StartNodeId,
                                _subscription.Id, _subscription.Connection.CreateConnectionId(),
                                item.Item.Status.SamplingInterval, item.Item.SamplingInterval,
                                item.Item.Status.QueueSize, item.Item.QueueSize);
                        }
                    }
                }
                return noErrorFound;
            }

            /// <summary>
            /// Helper to calculate greatest common divisor for the parameter of keep alive
            /// count used to allow the trigger of heart beats in a given interval.
            /// </summary>
            private static uint GreatCommonDivisor(uint a, uint b) {
                return b == 0 ? a : GreatCommonDivisor(b, a % b);
            }

            /// <summary>
            /// Resets the operation timeout on the session accrding to the publishing intervals on all subscriptions
            /// </summary>
            private void ReapplySessionOperationTimeout(Session session, Subscription newSubscription) {
                if (session == null) {
                    return;
                }

                var currentOperationTimeout = _outer._clientConfig.OperationTimeout;
                var localMaxOperationTimeout =
                    newSubscription.PublishingInterval * (int)newSubscription.KeepAliveCount;
                if (currentOperationTimeout < localMaxOperationTimeout) {
                    currentOperationTimeout = localMaxOperationTimeout;
                }

                foreach (var subscription in session.Subscriptions) {
                    localMaxOperationTimeout =
                        (int)subscription.CurrentPublishingInterval * (int)subscription.CurrentKeepAliveCount;
                    if (currentOperationTimeout < localMaxOperationTimeout) {
                        currentOperationTimeout = localMaxOperationTimeout;
                    }
                }
                if (session.OperationTimeout != currentOperationTimeout) {
                    session.OperationTimeout = currentOperationTimeout;
                }
            }


            /// <summary>
            /// Retrieve a raw subscription with all settings applied (no lock)
            /// </summary>
            private Subscription GetSubscription(Session session,
                SubscriptionConfigurationModel configuration, bool activate) {

                var hasNewConfig = false;
                var logRevisedValues = false;
                if (configuration != null) {
                    // Apply new configuration right here saving us from modifying later
                    _subscription.Configuration = configuration.Clone();
                    hasNewConfig = true;
                }

                if (session == null) {
                    session = _outer._sessionManager.GetOrCreateSession(_subscription.Connection, true);
                    if (session == null) {
                        return null;
                    }
                }

                // TODO propagate the default PublishingInterval currently only avaliable for standalone mode
                var configuredPublishingInterval = (int)(_subscription.Configuration?.PublishingInterval)
                    .GetValueOrDefault(TimeSpan.FromSeconds(1)).TotalMilliseconds;
                var normedPublishingInterval = (uint)(configuredPublishingInterval > 0 ? configuredPublishingInterval : 1);

                // calculate the KeepAliveCount no matter what, perhaps monitored items were changed
                var revisedKeepAliveCount = (_subscription.Configuration?.KeepAliveCount)
                    .GetValueOrDefault(_outer._clientConfig.MaxKeepAliveCount);

                _subscription.MonitoredItems?.ForEach(m => {
                    if (m is DataMonitoredItemModel dataItem) {
                        var heartbeat = (uint)(dataItem?.HeartbeatInterval).GetValueOrDefault(TimeSpan.Zero).TotalMilliseconds;
                        if (heartbeat != 0) {
                            var itemKeepAliveCount = heartbeat / normedPublishingInterval;
                            revisedKeepAliveCount = GreatCommonDivisor(revisedKeepAliveCount, itemKeepAliveCount);
                        }
                    }
                });

                // TODO propagate the default values currently only available for standalone mode
                var configuredMaxNotificationsPerPublish = (_subscription.Configuration?.MaxNotificationsPerPublish)
                    .GetValueOrDefault(session.DefaultSubscription.MaxNotificationsPerPublish);

                var configuredLifetimeCount = (_subscription.Configuration?.LifetimeCount)
                    .GetValueOrDefault(session.DefaultSubscription.LifetimeCount);

                var configuredPriority = (_subscription.Configuration?.Priority)
                    .GetValueOrDefault(session.DefaultSubscription.Priority);

                var subscription = session.Subscriptions.SingleOrDefault(s => s.Handle == this);
                if (subscription == null) {
                    subscription = new Subscription(session.DefaultSubscription) {
                        Handle = this,
                        DisplayName = Id,
                        PublishingEnabled = activate, // false on initialization
                        KeepAliveCount = revisedKeepAliveCount,
                        PublishingInterval = configuredPublishingInterval,
                        MaxNotificationsPerPublish = configuredMaxNotificationsPerPublish,
                        LifetimeCount = configuredLifetimeCount,
                        Priority = configuredPriority,
                        FastDataChangeCallback = OnSubscriptionDataChanged,
                        FastEventCallback = OnSubscriptionEventChanged,
                    };
                    ReapplySessionOperationTimeout(session, subscription);

                    var result = session.AddSubscription(subscription);
                    if (!result) {
                        _logger.Error("Failed to add subscription '{subscription}' to session:'{sessionId}'",
                            _subscription.Id,
                            _subscription.Connection.CreateConnectionId());
                        return null;
                    }

                    subscription.Create();

                    if (subscription.Created == false) {
                        _logger.Error("Failed to create subscription '{subscription}'/'{sessionId}'",
                            _subscription.Id, _subscription.Connection.CreateConnectionId());
                        return null;
                    }
                    _logger.Debug("Subscription '{subscription}'/'{sessionId}' successfully created.",
                        _subscription.Id, _subscription.Connection.CreateConnectionId());

                    logRevisedValues = true;
                }
                else {
                    if (hasNewConfig) {
                        // Apply new configuration on configuration on original subscription
                        var modifySubscription = false;

                        if (revisedKeepAliveCount != subscription.KeepAliveCount) {
                            _logger.Debug(
                                "Subscription '{subscription}'/'{sessionId}' change KeepAliveCount to {new}",
                                _subscription.Id,
                                _subscription.Connection.CreateConnectionId(),
                                revisedKeepAliveCount);

                            subscription.KeepAliveCount = revisedKeepAliveCount;
                            modifySubscription = true;
                        }
                        if (subscription.PublishingInterval != configuredPublishingInterval) {
                            _logger.Debug(
                                "Subscription '{subscription}'/'{sessionId}' change publishing interval to {new}",
                                _subscription.Id,
                                _subscription.Connection.CreateConnectionId(),
                                configuredPublishingInterval);
                            subscription.PublishingInterval = configuredPublishingInterval;
                            modifySubscription = true;
                        }

                        if (subscription.MaxNotificationsPerPublish != configuredMaxNotificationsPerPublish) {
                            _logger.Debug(
                                "Subscription '{subscription}'/'{sessionId}' change MaxNotificationsPerPublish to {new}",
                                _subscription.Id,
                                _subscription.Connection.CreateConnectionId(),
                                configuredMaxNotificationsPerPublish);
                            subscription.MaxNotificationsPerPublish = configuredMaxNotificationsPerPublish;
                            modifySubscription = true;
                        }

                        if (subscription.LifetimeCount != configuredLifetimeCount) {
                            _logger.Debug(
                                "Subscription '{subscription}'/'{sessionId}' change LifetimeCount to {new}",
                                _subscription.Id,
                                _subscription.Connection.CreateConnectionId(),
                                configuredLifetimeCount);
                            subscription.LifetimeCount = configuredLifetimeCount;
                            modifySubscription = true;
                        }
                        if (subscription.Priority != configuredPriority) {
                            _logger.Debug("Subscription '{subscription}'/'{sessionId}' change Priority to {new}",
                                _subscription.Id,
                                _subscription.Connection.CreateConnectionId(),
                                configuredPriority);
                            subscription.Priority = configuredPriority;
                            modifySubscription = true;
                        }
                        if (modifySubscription) {
                            subscription.Modify();
                            logRevisedValues = true;
                        }
                    }
                    if (subscription.CurrentPublishingEnabled != activate) {
                        // do not deactivate an already activated subscription
                        subscription.SetPublishingMode(activate);
                        logRevisedValues = true;
                    }
                }

                if (logRevisedValues && activate) {
                    var diagInfo = new StringBuilder();
                    diagInfo.Append("Subscription '{subscription}'/'{sessionId}' state actual(revised)/desired: ");
                    diagInfo.Append("PublishingEnabled {currentPublishingEnabled}/{publishingEnabled}, ");
                    diagInfo.Append("PublishingInterval {currentPublishingInterval}/{publishingInterval}, ");
                    diagInfo.Append("KeepAliveCount {currentKeepAliveCount}/{keepAliveCount}, ");
                    diagInfo.Append("LifetimeCount {currentLifetimeCount}/{lifetimeCount}");

                    _logger.Information(diagInfo.ToString(),
                        _subscription.Id, _subscription.Connection.CreateConnectionId(),
                        subscription.CurrentPublishingEnabled, subscription.PublishingEnabled,
                        subscription.CurrentPublishingInterval, subscription.PublishingInterval,
                        subscription.CurrentKeepAliveCount, subscription.KeepAliveCount,
                        subscription.CurrentLifetimeCount, subscription.LifetimeCount);
                }
                return subscription;
            }

            private void OnSubscriptionEventChanged(Subscription subscription, EventNotificationList notification, IList<string> stringTable) {
                try {
                    if (OnSubscriptionEventChange == null) {
                        return;
                    }

                    if (subscription == null) {
                        _logger.Warning(
                            "EventChange for subscription: Subscription is null");
                        return;
                    }

                    if (notification == null) {
                        _logger.Warning(
                            "EventChange for subscription: {Subscription} having empty notification",
                            subscription.DisplayName);
                        return;
                    }

                    if (notification.Events.Count == 0) {
                        _logger.Warning(
                            "EventChange for subscription: {Subscription} having no events",
                            subscription.DisplayName);
                        return;
                    }

                    if (_currentlyMonitored == null) {
                        _logger.Information(
                            "EventChange for subscription: {Subscription} having no monitored items yet",
                            subscription.DisplayName);
                        return;
                    }

                    // check if notification is a keep alive
                    var isKeepAlive = notification.Events.First().ClientHandle == 0 &&
                                      notification.Events.First().Message?.NotificationData?.Count == 0;
                    var sequenceNumber = notification.Events.First().Message?.SequenceNumber;
                    var publishTime = (notification.Events.First().Message?.PublishTime).
                        GetValueOrDefault(DateTime.UtcNow);
                    var numOfEvents = 0;

                    _logger.Debug("Event for subscription: {Subscription}, sequence#: " +
                        "{Sequence} isKeepAlive: {KeepAlive}, publishTime: {PublishTime}",
                        subscription.DisplayName, sequenceNumber, isKeepAlive, publishTime);

                    if (notification?.Events != null) {
                        for (var i = 0; i < notification.Events.Count; i++) {
                            var monitoredItem = subscription.MonitoredItems.SingleOrDefault(
                                    m => m.ClientHandle == notification.Events[i].ClientHandle);
                            if (monitoredItem == null) {
                                continue;
                            }

                            var message = new SubscriptionNotificationModel {
                                ServiceMessageContext = subscription.Session?.MessageContext,
                                ApplicationUri = subscription.Session?.Endpoint?.Server?.ApplicationUri,
                                EndpointUrl = subscription.Session?.Endpoint?.EndpointUrl,
                                SubscriptionId = Id,
                                Timestamp = publishTime,
                                Notifications = new List<MonitoredItemNotificationModel>()
                            };

                            if (monitoredItem.Handle is MonitoredItemWrapper itemWrapper) {
                                itemWrapper.ProcessMonitoredItemNotification(message, notification.Events[i]);
                            }

                            if (message.Notifications.Any()) {
                                OnSubscriptionEventChange.Invoke(this, message);
                                numOfEvents++;
                            }
                        }
                    }

                    OnSubscriptionEventDiagnosticsChange.Invoke(this, numOfEvents);
                }
                catch (Exception e) {
                    _logger.Warning(e, "Exception processing subscription notification");
                }
            }

            /// <summary>
            /// Subscription data changed
            /// </summary>
            private void OnSubscriptionDataChanged(Subscription subscription,
                DataChangeNotification notification, IList<string> stringTable) {
                try {
                    if (OnSubscriptionDataChange == null) {
                        return;
                    }
                    if (notification == null) {
                        _logger.Warning(
                            "DataChange for subscription '{subscription}'/'{sessionId}' has empty notification",
                            Id,
                            Connection.CreateConnectionId());
                        return;
                    }

                    if (_currentlyMonitored == null) {
                        _logger.Information(
                            "DataChange for subscription '{subscription}'/'{sessionId}' has no monitored items yet",
                            Id,
                            Connection.CreateConnectionId());
                        return;
                    }

                    // check if notification is a keep alive
                    var isKeepAlive = notification?.MonitoredItems?.Count == 1 &&
                                      notification?.MonitoredItems?.First().ClientHandle == 0 &&
                                      notification?.MonitoredItems?.First().Message?.NotificationData?.Count == 0;
                    var sequenceNumber = (notification?.MonitoredItems?.First()?.Message?.SequenceNumber)
                                         .GetValueOrDefault(0);
                    var publishTime = (notification?.MonitoredItems?.First().Message?.PublishTime).
                        GetValueOrDefault(DateTime.UtcNow);

                    if (isKeepAlive) {
                        // in case of a keepalive,the sequence number is not incremented by the servers
                        _logger.Information("Keep alive for subscription '{subscription}'/'{sessionId}' with sequenceNumber "
                            + "{sequenceNumber}, publishTime {PublishTime}",
                            Id, Connection.CreateConnectionId(), sequenceNumber, publishTime);
                    }
                    else {
                        if (_expectedSequenceNumber != sequenceNumber) {
                            _logger.Warning("DataChange for subscription '{subscription}'/'{sessionId}' has unexpected sequenceNumber "
                                + "{sequenceNumber} vs expected {expectedSequenceNumber}, publishTime {PublishTime}",
                                Id, Connection.CreateConnectionId(),
                                sequenceNumber, _expectedSequenceNumber, publishTime);
                        }
                        _expectedSequenceNumber = sequenceNumber + 1;
                    }

                    var message = new SubscriptionNotificationModel {
                        ServiceMessageContext = subscription?.Session?.MessageContext,
                        ApplicationUri = subscription?.Session?.Endpoint?.Server?.ApplicationUri,
                        EndpointUrl = subscription?.Session?.Endpoint?.EndpointUrl,
                        SubscriptionId = Id,
                        Timestamp = publishTime,
                        Notifications = notification.ToMonitoredItemNotifications(
                                subscription?.MonitoredItems)?.ToList()
                                ?? new List<MonitoredItemNotificationModel>(),
                    };

                    // add the heartbeat for monitored items that did not receive a datachange notification
                    // Try access lock if we cannot continue...
                    List<MonitoredItemWrapper> currentlyMonitored = null;
                    if (_lock?.Wait(0) ?? true) {
                        try {
                            currentlyMonitored = _currentlyMonitored;
                        }
                        finally {
                            _lock?.Release();
                        }
                    }

                    if (currentlyMonitored != null) {
                        // add the heartbeat for monitored items that did not receive a
                        // a datachange notification
                        foreach (var item in currentlyMonitored) {
                            if (!notification.MonitoredItems.
                                Exists(m => m.ClientHandle == item.Item.ClientHandle)
                                && item.ValidateHeartbeat(publishTime)) {

                                MonitoredItemNotificationModel GetDefaultNotification() {
                                    return new MonitoredItemNotificationModel {
                                        Id = item?.Template?.Id,
                                        DisplayName = item?.Item?.DisplayName,
                                        NodeId = item?.Template?.StartNodeId,
                                        AttributeId = item.Item.AttributeId,
                                        Value = new DataValue(Variant.Null,
                                            item?.Item?.Status?.Error?.StatusCode ??
                                            StatusCodes.BadMonitoredItemIdInvalid),
                                        Overflow = false,
                                        NotificationData = null,
                                        StringTable = null,
                                        DiagnosticInfo = null,
                                    };
                                }

                                var heartbeatValue = item.Item?.LastValue.
                                    ToMonitoredItemNotification(item.Item, GetDefaultNotification);
                                if (heartbeatValue != null) {
                                    heartbeatValue.SequenceNumber = sequenceNumber;
                                    heartbeatValue.IsHeartbeat = true;
                                    heartbeatValue.PublishTime = publishTime;
                                    if (message.Notifications == null) {
                                        message.Notifications =
                                            new List<MonitoredItemNotificationModel>();
                                    }
                                    message.Notifications.Add(heartbeatValue);
                                }
                                continue;
                            }
                            item.ValidateHeartbeat(publishTime);
                        }
                    }

                    if (_logger.IsEnabled(Serilog.Events.LogEventLevel.Debug)) {
                        var erroneousNotifications = message.Notifications?
                            .Where(n => n.Value.Value == null
                                || StatusCode.IsNotGood(n.Value.StatusCode))
                            .ToList();

                        if (erroneousNotifications.Count > 0) {
                            _logger.Debug("Found {count} notifications with null value or not good status "
                                + "code for '{subscription}'/'{sessionId}' subscription.",
                                erroneousNotifications.Count,
                                Id,
                                Connection.CreateConnectionId());
                        }
                    }

                    if (message.Notifications?.Any() == true) {
                        OnSubscriptionDataChange.Invoke(this, message);
                        OnSubscriptionDataDiagnosticsChange.Invoke(this, message.Notifications.Count);
                    }
                }
                catch (Exception e) {
                    _logger.Warning(e, "Exception processing subscription notification");
                }
            }

            /// <summary>
            /// Monitored item notification handler
            /// </summary>
            private void OnMonitoredItemChanged(MonitoredItem monitoredItem,
                MonitoredItemNotificationEventArgs eventArgs) {
                try {
                    if (OnMonitoredItemChange == null) {
                        return;
                    }
                    if (eventArgs?.NotificationValue == null || monitoredItem?.Subscription?.Session == null) {
                        return;
                    }
                    if (!(eventArgs.NotificationValue is MonitoredItemNotification notification)) {
                        return;
                    }
                    if (!(notification.Value is DataValue value)) {
                        return;
                    }

                    var message = new SubscriptionNotificationModel {
                        ServiceMessageContext = monitoredItem.Subscription.Session.MessageContext,
                        ApplicationUri = monitoredItem.Subscription.Session.Endpoint.Server.ApplicationUri,
                        EndpointUrl = monitoredItem.Subscription.Session.Endpoint.EndpointUrl,
                        SubscriptionId = Id,
                        Notifications = new List<MonitoredItemNotificationModel> {
                            notification.ToMonitoredItemNotification(monitoredItem)
                        }
                    };
                    OnMonitoredItemChange(this, message);
                }
                catch (Exception e) {
                    _logger.Warning(e, "Exception processing monitored item notification");
                }
            }

            public void SendMessage(SubscriptionNotificationModel message) {
                OnSubscriptionEventChange.Invoke(this, message);
            }

            private readonly SubscriptionModel _subscription;
            private readonly SubscriptionServices _outer;
            private readonly ILogger _logger;
            private readonly SemaphoreSlim _lock;
            private List<MonitoredItemWrapper> _currentlyMonitored;
            private uint _expectedSequenceNumber = 1;
            private bool _closed;
            private static readonly Gauge kMonitoredItems = Metrics.CreateGauge(
                "iiot_edge_publisher_monitored_items", "monitored items count",
                new GaugeConfiguration {
                    LabelNames = new[] { "subscription" }
                });
        }

        /// <summary>
        /// Monitored item
        /// </summary>
        public class MonitoredItemWrapper {

            /// <summary>
            /// Assigned monitored item id on server
            /// </summary>
            public uint? ServerId => Item?.Status.Id;

            /// <summary>
            /// Monitored item
            /// </summary>
            public BaseMonitoredItemModel Template { get; }

            /// <summary>
            /// Monitored item as data
            /// </summary>
            public DataMonitoredItemModel DataTemplate { get { return Template as DataMonitoredItemModel; } }

            /// <summary>
            /// Monitored item as event
            /// </summary>
            public EventMonitoredItemModel EventTemplate { get { return Template as EventMonitoredItemModel; } }

            /// <summary>
            /// Monitored item created from template
            /// </summary>
            public MonitoredItem Item { get; private set; }

            /// <summary>
            /// Last published time
            /// </summary>
            public DateTime NextHeartbeat { get; private set; }

            /// <summary>
            /// List of field names. Only used for events
            /// </summary>
            public List<string> FieldNames { get; } = new List<string>();

            /// <summary>
            /// Cache of the latest events for the pending alarms optionally monitored
            /// </summary>
            public Dictionary<string, MonitoredItemNotificationModel> PendingAlarmEvents { get; }
                = new Dictionary<string, MonitoredItemNotificationModel>();

            /// <summary>
            /// Property setter that gets indication if item is online or not.
            /// </summary>
            public void OnMonitoredItemStateChanged(bool online) {
                if (_pendingAlarmsTimer != null) {
                    var enabled = _pendingAlarmsTimer.Enabled;
                    if (EventTemplate.PendingAlarms?.IsEnabled == true && online && !enabled) {
                        _pendingAlarmsTimer.Start();
                        _logger.Debug("Restarted pending alarm handling after item went online.");
                    }
                    else if (enabled) {
                        _pendingAlarmsTimer.Stop();
                        lock (_lock) {
                            PendingAlarmEvents.Clear();
                        }
                        if (!online) {
                            _logger.Debug("Stopped pending alarm handling while item is offline.");
                        }
                    }
                }
            }

            private readonly object _lock = new object();

            /// <summary>
            /// validates if a heartbeat is required.
            /// A heartbeat will be forced for the very first time
            /// </summary>
            public bool ValidateHeartbeat(DateTime currentPublish) {
                if (DataTemplate == null) {
                    return false;
                }
                if (NextHeartbeat == DateTime.MaxValue) {
                    return false;
                }
                if (NextHeartbeat > currentPublish + TimeSpan.FromMilliseconds(50)) {
                    return false;
                }
                NextHeartbeat = TimeSpan.Zero < DataTemplate.HeartbeatInterval.GetValueOrDefault(TimeSpan.Zero) ?
                    currentPublish + DataTemplate.HeartbeatInterval.Value : DateTime.MaxValue;
                return true;
            }

            /// <summary>
            /// Create wrapper
            /// </summary>
            public MonitoredItemWrapper(BaseMonitoredItemModel template, ILogger logger) {
                _logger = logger?.ForContext<MonitoredItemWrapper>() ??
                    throw new ArgumentNullException(nameof(logger));
                Template = template?.Clone() ??
                    throw new ArgumentNullException(nameof(template));
            }

            /// <inheritdoc/>
            public override bool Equals(object obj) {
                if (!(obj is MonitoredItemWrapper item)) {
                    return false;
                }
                if (Template.GetType() != item.Template.GetType()) {
                    // Event item is incompatible with a data item
                    return false;
                }
                if (Template.Id != item.Template.Id) {
                    return false;
                }
                if (!Template.RelativePath.SequenceEqualsSafe(item.Template.RelativePath)) {
                    return false;
                }
                if (Template.StartNodeId != item.Template.StartNodeId) {
                    return false;
                }
                if (Template.IndexRange != item.Template.IndexRange) {
                    return false;
                }
                if (Template.AttributeId != item.Template.AttributeId) {
                    return false;
                }
                return true;
            }

            /// <inheritdoc/>
            public override int GetHashCode() {
                var hashCode = 1301977042;
                // Event item is incompatible with a data item
                hashCode = (hashCode * -1521134295) +
                    EqualityComparer<Type>.Default.GetHashCode(Template.GetType());
                hashCode = (hashCode * -1521134295) +
                    EqualityComparer<string>.Default.GetHashCode(Template.Id);
                hashCode = (hashCode * -1521134295) +
                    EqualityComparer<string[]>.Default.GetHashCode(Template.RelativePath);
                hashCode = (hashCode * -1521134295) +
                    EqualityComparer<string>.Default.GetHashCode(Template.StartNodeId);
                hashCode = (hashCode * -1521134295) +
                    EqualityComparer<string>.Default.GetHashCode(Template.IndexRange);
                hashCode = (hashCode * -1521134295) +
                    EqualityComparer<NodeAttribute?>.Default.GetHashCode(Template.AttributeId);
                return hashCode;
            }

            /// <inheritdoc/>
            public override string ToString() {
                return $"Item '{Template.StartNodeId}' with server id {ServerId} - " +
                    $"{(Item?.Status?.Created == true ? "" : "not ")}created";
            }

            /// <summary>
            /// Create new stack monitored item
            /// </summary>
<<<<<<< HEAD
            internal void Create(ISession session, IVariantEncoder codec, bool activate) {
=======

            public void Create(Session session, IVariantEncoder codec, bool activate) {
                Create(session.MessageContext as ServiceMessageContext, session.NodeCache, codec, activate);
            }

            /// <summary>
            /// Destructor for this class
            /// </summary>
            public void Destroy() {
                if (_pendingAlarmsTimer != null) {
                    _pendingAlarmsTimer.Stop();
                    _pendingAlarmsTimer.Dispose();
                }
            }

            /// <summary>
            /// Create new stack monitored item
            /// </summary>
            public void Create(ServiceMessageContext messageContext, INodeCache nodeCache,
                IVariantEncoder codec, bool activate) {

>>>>>>> 44874e51
                Item = new MonitoredItem {
                    Handle = this,
                    DisplayName = Template.DisplayName ?? Template.Id,
                    AttributeId = (uint)Template.AttributeId.GetValueOrDefault((NodeAttribute)Attributes.Value),
                    IndexRange = Template.IndexRange,
                    RelativePath = Template.RelativePath?
                                .ToRelativePath(messageContext)?
                                .Format(nodeCache.TypeTree),
                    MonitoringMode = activate
                        ? Template.MonitoringMode.ToStackType().
                            GetValueOrDefault(Opc.Ua.MonitoringMode.Reporting)
                        : Opc.Ua.MonitoringMode.Disabled,
                    StartNodeId = Template.StartNodeId.ToNodeId(messageContext),
                    QueueSize = Template.QueueSize,
                    SamplingInterval = (int)Template.SamplingInterval.
                        GetValueOrDefault(TimeSpan.FromSeconds(1)).TotalMilliseconds,
                    DiscardOldest = !Template.DiscardNew.GetValueOrDefault(false),
                };

                // Set filter
                if (DataTemplate != null) {
                    Item.Filter = DataTemplate.DataChangeFilter.ToStackModel() ??
                        ((MonitoringFilter)DataTemplate.AggregateFilter.ToStackModel(messageContext));
                    if (!TrySetSkipFirst(DataTemplate.SkipFirst)) {
                        Debug.Fail($"Unexpected: Failed to set skip first setting.");
                    }
                }
                else if (EventTemplate != null) {
                    var eventFilter = GetEventFilter(messageContext, nodeCache, codec);
                    Item.Filter = eventFilter;
                }
                else {
                    Debug.Fail($"Unexpected: Unknown type {Template.GetType()}");
                }
            }

            /// <summary>
            /// Add the monitored item identifier of the triggering item.
            /// </summary>
            internal void AddTriggerLink(uint? id) {
                if (id != null) {
                    _newTriggers.Add(id.Value);
                }
            }

            /// <summary>
            /// Merge with desired state
            /// </summary>
            /// <param name="messageContext"></param>
            /// <param name="nodeCache"></param>
            /// <param name="codec"></param>
            /// <param name="model"></param>
            /// <returns>Whether apply changes should be called on the subscription</returns>
            internal bool MergeWith(IServiceMessageContext messageContext, INodeCache nodeCache,
                IVariantEncoder codec, MonitoredItemWrapper model) {

                if (model == null || Item == null) {
                    return false;
                }

                var itemChange = false;
                if (Template.SamplingInterval.GetValueOrDefault(TimeSpan.FromSeconds(1)) !=
                    model.Template.SamplingInterval.GetValueOrDefault(TimeSpan.FromSeconds(1))) {
                    _logger.Debug("{item}: Changing sampling interval from {old} to {new}",
                        this, Template.SamplingInterval.GetValueOrDefault(
                            TimeSpan.FromSeconds(1)).TotalMilliseconds,
                        model.Template.SamplingInterval.GetValueOrDefault(
                            TimeSpan.FromSeconds(1)).TotalMilliseconds);
                    Template.SamplingInterval = model.Template.SamplingInterval;
                    Item.SamplingInterval =
                        (int)Template.SamplingInterval.GetValueOrDefault(TimeSpan.FromSeconds(1)).TotalMilliseconds;
                    itemChange = true;
                }
                if (Template.DiscardNew.GetValueOrDefault(false) !=
                        model.Template.DiscardNew.GetValueOrDefault()) {
                    _logger.Debug("{item}: Changing discard new mode from {old} to {new}",
                        this, Template.DiscardNew.GetValueOrDefault(false),
                        model.Template.DiscardNew.GetValueOrDefault(false));
                    Template.DiscardNew = model.Template.DiscardNew;
                    Item.DiscardOldest = !Template.DiscardNew.GetValueOrDefault(false);
                    itemChange = true;
                }
                if (Template.QueueSize != model.Template.QueueSize) {
                    _logger.Debug("{item}: Changing queue size from {old} to {new}",
                        this, Template.QueueSize,
                        model.Template.QueueSize);
                    Template.QueueSize = model.Template.QueueSize;
                    Item.QueueSize = Template.QueueSize;
                    itemChange = true;
                }
                if (Template.MonitoringMode.GetValueOrDefault(Publisher.Models.MonitoringMode.Reporting) !=
                    model.Template.MonitoringMode.GetValueOrDefault(Publisher.Models.MonitoringMode.Reporting)) {
                    _logger.Debug("{item}: Changing monitoring mode from {old} to {new}",
                        this, Template.MonitoringMode.GetValueOrDefault(Publisher.Models.MonitoringMode.Reporting),
                        model.Template.MonitoringMode.GetValueOrDefault(Publisher.Models.MonitoringMode.Reporting));
                    Template.MonitoringMode = model.Template.MonitoringMode;
                    _modeChange = Template.MonitoringMode.GetValueOrDefault(Publisher.Models.MonitoringMode.Reporting);
                }

                if (Template.DisplayName != model.Template.DisplayName) {
                    Template.DisplayName = model.Template.DisplayName;
                    Item.DisplayName = Template.DisplayName;
                    itemChange = true;
                }

                // Should never merge items with different template types
                Debug.Assert(model.Template.GetType() == Template.GetType());

                if (model.DataTemplate != null) {

                    // Update change filter
                    if (!model.DataTemplate.DataChangeFilter.IsSameAs(DataTemplate.DataChangeFilter)) {
                        DataTemplate.DataChangeFilter = model.DataTemplate.DataChangeFilter;
                        _logger.Debug("{item}: Changing data change filter.");
                        Item.Filter = DataTemplate.DataChangeFilter.ToStackModel();
                        itemChange = true;
                    }

                    // Update AggregateFilter
                    else if (!model.DataTemplate.AggregateFilter.IsSameAs(DataTemplate.AggregateFilter)) {
                        DataTemplate.AggregateFilter = model.DataTemplate.AggregateFilter;
                        _logger.Debug("{item}: Changing aggregate change filter.");
                        Item.Filter = DataTemplate.AggregateFilter.ToStackModel(messageContext);
                        itemChange = true;
                    }

                    if (model.DataTemplate.HeartbeatInterval != DataTemplate.HeartbeatInterval) {
                        _logger.Debug("{item}: Changing heartbeat from {old} to {new}",
                            this, DataTemplate.HeartbeatInterval, model.DataTemplate.HeartbeatInterval);
                        DataTemplate.HeartbeatInterval = model.DataTemplate.HeartbeatInterval;

                        itemChange = true; // TODO: Not really a change in the item
                    }

                    if (model.DataTemplate.SkipFirst != DataTemplate.SkipFirst) {
                        DataTemplate.SkipFirst = model.DataTemplate.SkipFirst;

                        if (model.TrySetSkipFirst(model.DataTemplate.SkipFirst)) {
                            _logger.Debug("{item}: Setting skip first setting to {new}",
                                this, model.DataTemplate.SkipFirst);
                        }
                        else {
                            _logger.Information(
    "{item}: Tried to set SkipFirst but it was set previously or first value was already processed.",
                                this, model.DataTemplate.SkipFirst);
                        }
                        // No change, just updated internal state
                    }
                }
                else if (model.EventTemplate != null) {

                    // Update event filter
                    if (!model.EventTemplate.EventFilter.IsSameAs(EventTemplate.EventFilter) ||
                        !model.EventTemplate.PendingAlarms.IsSameAs(EventTemplate.PendingAlarms)) {

                        EventTemplate.PendingAlarms = model.EventTemplate.PendingAlarms;
                        EventTemplate.EventFilter = model.EventTemplate.EventFilter;
                        _logger.Debug("{item}: Changing event filter.");

                        Item.Filter = GetEventFilter(messageContext, nodeCache, codec);
                        itemChange = true;
                    }
                }
                else {
                    Debug.Fail($"Unexpected: Unknown type {model.Template.GetType()}");
                }
                return itemChange;
            }

            /// <summary>
            /// Get triggering configuration changes for this item
            /// </summary>
            internal bool GetTriggeringLinks(out IEnumerable<uint> addLinks,
                out IEnumerable<uint> removeLinks) {
                var remove = _triggers.Except(_newTriggers).ToList();
                var add = _newTriggers.Except(_triggers).ToList();
                _triggers = _newTriggers;
                _newTriggers = new HashSet<uint>();
                addLinks = add;
                removeLinks = remove;
                if (add.Count > 0 || remove.Count > 0) {
                    _logger.Debug("{item}: Adding {add} triggering links and removing {remove} triggering links",
                        this,
                        add.Count,
                        remove.Count);
                    return true;
                }
                return false;
            }

            /// <summary>
            /// Get any changes in the monitoring mode
            /// </summary>
            internal Opc.Ua.MonitoringMode? GetMonitoringModeChange() {
                var change = _modeChange.ToStackType();
                _modeChange = null;
                return Item.MonitoringMode == change ? null : change;
            }

            /// <summary>
            /// Get event filter
            /// </summary>
            /// <param name="messageContext"></param>
            /// <param name="nodeCache"></param>
            /// <param name="codec"></param>
            /// <returns></returns>
            private EventFilter GetEventFilter(IServiceMessageContext messageContext, INodeCache nodeCache,
                IVariantEncoder codec) {

                // set up the timer even if event is not a pending alarms event.
                var created = false;
                if (_pendingAlarmsTimer == null) {
                    _pendingAlarmsTimer = new Timer(1000);
                    _pendingAlarmsTimer.AutoReset = false;
                    _pendingAlarmsTimer.Elapsed += OnPendingAlarmsTimerElapsed;
                    created = true;
                }

                if (!created && EventTemplate.PendingAlarms?.IsEnabled != true) {
                    // Always stop in case we are asked to disable pending alarms
                    _pendingAlarmsTimer.Stop();
                    lock (_lock) {
                        PendingAlarmEvents.Clear();
                    }
                    _logger.Information("Disabled pending alarm handling.");
                }

                var eventFilter = new EventFilter();
                if (EventTemplate.EventFilter != null) {
                    if (!string.IsNullOrEmpty(EventTemplate.EventFilter.TypeDefinitionId)) {
                        eventFilter = GetSimpleEventFilter(nodeCache, messageContext);
                    }
                    else {
                        eventFilter = codec.Decode(EventTemplate.EventFilter, true);
                    }
                }

                TestWhereClause(messageContext, nodeCache, eventFilter);

                // let's keep track of the internal fields we add so that they don't show up in the output
                var internalSelectClauses = new List<SimpleAttributeOperand>();
                if (!eventFilter.SelectClauses.Any(x => x.TypeDefinitionId == ObjectTypeIds.BaseEventType
                    && x.BrowsePath?.FirstOrDefault() == BrowseNames.EventType)) {
                    var selectClause = new SimpleAttributeOperand(ObjectTypeIds.BaseEventType, BrowseNames.EventType);
                    eventFilter.SelectClauses.Add(selectClause);
                    internalSelectClauses.Add(selectClause);
                }

                if (EventTemplate.PendingAlarms?.IsEnabled == true) {
                    var conditionIdClause = eventFilter.SelectClauses
                        .FirstOrDefault(x => x.TypeDefinitionId == ObjectTypeIds.ConditionType && x.AttributeId == Attributes.NodeId);
                    if (conditionIdClause != null) {
                        EventTemplate.PendingAlarms.ConditionIdIndex = eventFilter.SelectClauses.IndexOf(conditionIdClause);
                    }
                    else {
                        EventTemplate.PendingAlarms.ConditionIdIndex = eventFilter.SelectClauses.Count;
                        var selectClause = new SimpleAttributeOperand() {
                            BrowsePath = new QualifiedNameCollection(),
                            TypeDefinitionId = ObjectTypeIds.ConditionType,
                            AttributeId = Attributes.NodeId
                        };
                        eventFilter.SelectClauses.Add(selectClause);
                        internalSelectClauses.Add(selectClause);
                    }

                    var retainClause = eventFilter.SelectClauses
                        .FirstOrDefault(x => x.TypeDefinitionId == ObjectTypeIds.ConditionType &&
                            x.BrowsePath?.FirstOrDefault() == BrowseNames.Retain);
                    if (retainClause != null) {
                        EventTemplate.PendingAlarms.RetainIndex = eventFilter.SelectClauses.IndexOf(retainClause);
                    }
                    else {
                        EventTemplate.PendingAlarms.RetainIndex = eventFilter.SelectClauses.Count;
                        var selectClause = new SimpleAttributeOperand(ObjectTypeIds.ConditionType, BrowseNames.Retain);
                        eventFilter.SelectClauses.Add(selectClause);
                        internalSelectClauses.Add(selectClause);
                    }
                    _pendingAlarmsTimer.Start();
                    _logger.Information("{Action} pending alarm handling.", created ? "Enabled" : "Re-enabled");
                }

                var sb = new StringBuilder();

                // let's loop thru the select clause and setup the field names
                foreach (var selectClause in eventFilter.SelectClauses) {
                    if (!internalSelectClauses.Any(x => x == selectClause)) {
                        sb.Clear();
                        for (var i = 0; i < selectClause.BrowsePath?.Count; i++) {
                            if (i == 0) {
                                if (selectClause.BrowsePath[i].NamespaceIndex != 0) {
                                    if (selectClause.BrowsePath[i].NamespaceIndex < nodeCache.NamespaceUris.Count) {
                                        sb.Append(nodeCache.NamespaceUris.GetString(selectClause.BrowsePath[i].NamespaceIndex));
                                        sb.Append('#');
                                    }
                                    else {
                                        sb.Append($"{selectClause.BrowsePath[i].NamespaceIndex}:");
                                    }
                                }
                            }
                            else {
                                sb.Append('/');
                            }
                            sb.Append(selectClause.BrowsePath[i].Name);
                        }

                        if (sb.Length == 0) {
                            if (selectClause.TypeDefinitionId == ObjectTypeIds.ConditionType &&
                                selectClause.AttributeId == Attributes.NodeId) {
                                sb.Append("ConditionId");
                            }
                        }
                        FieldNames.Add(sb.ToString());
                    }
                    else {
                        // if a field's nameis empty, it's not written to the output
                        FieldNames.Add(null);
                    }
                }

                return eventFilter;
            }

            /// <summary>
            /// Builds select clause and where clause by using OPC UA reflection
            /// </summary>
            /// <param name="nodeCache"></param>
            /// <param name="context"></param>
            /// <returns></returns>
            public EventFilter GetSimpleEventFilter(INodeCache nodeCache, IServiceMessageContext context) {
                var typeDefinitionId = EventTemplate.EventFilter.TypeDefinitionId.ToNodeId(context);
                var nodes = new List<Node>();
                ExpandedNodeId superType = null;
                nodes.Insert(0, nodeCache.FetchNode(typeDefinitionId));
                do {
                    superType = nodes[0].GetSuperType(nodeCache.TypeTree);
                    if (superType != null) {
                        nodes.Insert(0, nodeCache.FetchNode(superType));
                    }
                }
                while (superType != null);

                var fieldNames = new List<QualifiedName>();
                foreach (var node in nodes) {
                    ParseFields(nodeCache, fieldNames, node);
                }
                fieldNames = fieldNames
                    .Distinct()
                    .OrderBy(x => x.Name).ToList();

                var eventFilter = new EventFilter();
                // Let's add ConditionId manually first if event is derived from ConditionType
                if (nodes.Any(x => x.NodeId == ObjectTypeIds.ConditionType)) {
                    eventFilter.SelectClauses.Add(new SimpleAttributeOperand() {
                        BrowsePath = new QualifiedNameCollection(),
                        TypeDefinitionId = ObjectTypeIds.ConditionType,
                        AttributeId = Attributes.NodeId
                    });
                }

                foreach (var fieldName in fieldNames) {
                    var selectClause = new SimpleAttributeOperand() {
                        TypeDefinitionId = ObjectTypeIds.BaseEventType,
                        AttributeId = Attributes.Value,
                        BrowsePath = fieldName.Name
                            .Split('|')
                            .Select(x => new QualifiedName(x, fieldName.NamespaceIndex))
                            .ToArray()
                    };
                    eventFilter.SelectClauses.Add(selectClause);
                }
                eventFilter.WhereClause = new ContentFilter();
                eventFilter.WhereClause.Push(FilterOperator.OfType, typeDefinitionId);

                return eventFilter;
            }

            /// <summary>
            /// Processing the monitored item notification
            /// </summary>
            /// <param name="message"></param>
            /// <param name="notification"></param>
            public void ProcessMonitoredItemNotification(SubscriptionNotificationModel message, EventFieldList notification) {
                var pendingAlarmsOptions = EventTemplate?.PendingAlarms;
                var evFilter = Item.Filter as EventFilter;
                var eventTypeIndex = evFilter?.SelectClauses.IndexOf(
                    evFilter?.SelectClauses
                        .FirstOrDefault(x => x.TypeDefinitionId == ObjectTypeIds.BaseEventType
                            && x.BrowsePath?.FirstOrDefault() == BrowseNames.EventType));

                // now, is this a regular event or RefreshStartEventType/RefreshEndEventType?
                if (eventTypeIndex.HasValue && eventTypeIndex.Value != -1) {
                    var eventType = notification.EventFields[eventTypeIndex.Value].Value as NodeId;
                    if (eventType == ObjectTypeIds.RefreshStartEventType) {
                        // stop the timers during condition refresh
                        if (pendingAlarmsOptions?.IsEnabled == true) {
                            _pendingAlarmsTimer.Stop();
                            lock (_lock) {
                                PendingAlarmEvents.Clear();
                            }
                            _logger.Debug("Stopped pending alarm handling during condition refresh.");
                        }
                        return;
                    }
                    else if (eventType == ObjectTypeIds.RefreshEndEventType) {
                        if (pendingAlarmsOptions?.IsEnabled == true) {
                            // restart the timers once condition refresh is done.
                            _pendingAlarmsTimer.Start();
                            _logger.Debug("Restarted pending alarm handling after condition refresh.");
                        }
                        return;
                    }
                    else if (eventType == ObjectTypeIds.RefreshRequiredEventType) {
                        var noErrorFound = true;

                        // issue a condition refresh to make sure we are in a correct state
                        _logger.Information("Issuing ConditionRefresh for item {item} on subscription " +
                            "{subscription} due to receiving a RefreshRequired event",
                            Item.DisplayName ?? "", Item.Subscription.DisplayName);
                        try {
                            Item.Subscription.ConditionRefresh();
                        }
                        catch (ServiceResultException e) {
                            _logger.Information("ConditionRefresh for item {item} on subscription " +
                                "{subscription} failed with a ServiceResultException '{message}'",
                                Item.DisplayName ?? "", Item.Subscription.DisplayName, e.Message);
                            noErrorFound = false;
                        }
                        catch (Exception e) {
                            _logger.Information("ConditionRefresh for item {item} on subscription " +
                                "{subscription} failed with an exception '{message}'",
                                Item.DisplayName ?? "", Item.Subscription.DisplayName, e.Message);
                            noErrorFound = false;
                        }
                        if (noErrorFound) {
                            _logger.Information("ConditionRefresh for item {item} on subscription " +
                                "{subscription} has completed",
                                Item.DisplayName ?? "", Item.Subscription.DisplayName);
                        }
                        return;
                    }
                }

                var monitoredItemNotification = notification.ToMonitoredItemNotification(Item);
                if (message == null) {
                    return;
                }
                var values = monitoredItemNotification.Value.GetValue(typeof(EncodeableDictionary)) as EncodeableDictionary;
                if (pendingAlarmsOptions?.IsEnabled == true && values != null) {
                    if (pendingAlarmsOptions.ConditionIdIndex.HasValue && pendingAlarmsOptions.RetainIndex.HasValue) {
                        var conditionId = values[pendingAlarmsOptions.ConditionIdIndex.Value].Value.ToString();
                        var retain = values[pendingAlarmsOptions.RetainIndex.Value].Value.GetValue(false);
                        lock (_lock) {
                            if (PendingAlarmEvents.ContainsKey(conditionId) && !retain) {
                                PendingAlarmEvents.Remove(conditionId, out var monitoredItemNotificationModel);
                                pendingAlarmsOptions.Dirty = true;
                            }
                            else if (retain) {
                                pendingAlarmsOptions.Dirty = true;
                                PendingAlarmEvents.AddOrUpdate(conditionId, monitoredItemNotification);
                            }
                        }
                    }
                }
                else {
                    message.Notifications?.Add(monitoredItemNotification);
                }
            }

            private void TestWhereClause(IServiceMessageContext messageContext,
                INodeCache nodeCache, EventFilter eventFilter) {
                foreach (var element in eventFilter.WhereClause.Elements) {
                    if (element.FilterOperator == FilterOperator.OfType) {
                        foreach (var filterOperand in element.FilterOperands) {
                            var nodeId = default(NodeId);
                            try {
                                nodeId = (filterOperand.Body as LiteralOperand).Value.ToString().ToNodeId(messageContext);
                                nodeCache.FetchNode(nodeId.ToExpandedNodeId(messageContext.NamespaceUris)); // it will throw an exception if it doesn't work
                            }
                            catch (Exception ex) {
                                _logger.Warning($"Where clause is doing OfType({nodeId}) and we got this message {ex.Message} while looking it up");
                            }
                        }
                    }
                }
            }

            private void OnPendingAlarmsTimerElapsed(object sender, System.Timers.ElapsedEventArgs e) {
                var now = DateTime.UtcNow;
                var pendingAlarmsOptions = EventTemplate.PendingAlarms;
                if (pendingAlarmsOptions?.IsEnabled == true) {
                    try {
                        // is it time to send anything?
                        if (Item.Created &&
                            (now > (_lastSentPendingAlarms + (pendingAlarmsOptions.SnapshotIntervalTimespan ?? TimeSpan.MaxValue))) ||
                                ((now > (_lastSentPendingAlarms + (pendingAlarmsOptions.UpdateIntervalTimespan ?? TimeSpan.MaxValue))) && pendingAlarmsOptions.Dirty)) {
                            SendPendingAlarms();
                            _lastSentPendingAlarms = now;
                        }
                    }
                    catch (Exception ex) {
                        _logger.Error(ex, "SendPendingAlarms failed.");
                    }
                    finally {
                        _pendingAlarmsTimer.Start();
                    }
                }
            }

            /// <summary>
            /// Send pending alarms
            /// </summary>
            private void SendPendingAlarms() {
                ExtensionObject[] notifications = null;
                uint sequenceNumber;
                lock (_lock) {
                    notifications = PendingAlarmEvents.Values
                        .Select(x => x.Value.Value)
                        .OfType<ExtensionObject>()
                        .ToArray();
                    sequenceNumber = ++_pendingAlarmsSequenceNumber;
                    EventTemplate.PendingAlarms.Dirty = false;
                }

                var pendingAlarmsNotification = new MonitoredItemNotificationModel {
                    AttributeId = Item.AttributeId,
                    DiagnosticInfo = null,
                    DisplayName = Item.DisplayName,
                    Id = Item.DisplayName,
                    IsHeartbeat = false,
                    SequenceNumber = sequenceNumber,
                    NodeId = Item.StartNodeId.ToString(),
                    StringTable = null,
                    Value = new DataValue(notifications)
                };

                var message = new SubscriptionNotificationModel {
                    ServiceMessageContext = Item.Subscription?.Session?.MessageContext,
                    ApplicationUri = Item.Subscription?.Session?.Endpoint?.Server?.ApplicationUri,
                    EndpointUrl = Item.Subscription?.Session?.Endpoint?.EndpointUrl,
                    SubscriptionId = (Item.Subscription?.Handle as SubscriptionWrapper)?.Id,
                    Timestamp = DateTime.UtcNow,
                    Notifications = new List<MonitoredItemNotificationModel>()
                };
                message.Notifications.Add(pendingAlarmsNotification);
                (Item.Subscription?.Handle as SubscriptionWrapper)?.SendMessage(message);
            }

            private void ParseFields(INodeCache nodeCache, List<QualifiedName> fieldNames, Node node, string browsePathPrefix = "") {
                foreach (var reference in node.ReferenceTable) {
                    if (reference.ReferenceTypeId == ReferenceTypeIds.HasComponent && !reference.IsInverse) {
                        var componentNode = nodeCache.FetchNode(reference.TargetId);
                        if (componentNode.NodeClass == Opc.Ua.NodeClass.Variable) {
                            var fieldName = $"{browsePathPrefix}{componentNode.BrowseName.Name}";
                            fieldNames.Add(new QualifiedName(fieldName, componentNode.BrowseName.NamespaceIndex));
                            ParseFields(nodeCache, fieldNames, componentNode, $"{fieldName}|");
                        }
                    }
                    else if (reference.ReferenceTypeId == ReferenceTypeIds.HasProperty) {
                        var propertyNode = nodeCache.FetchNode(reference.TargetId);
                        var fieldName = $"{browsePathPrefix}{propertyNode.BrowseName.Name}";
                        fieldNames.Add(new QualifiedName(fieldName, propertyNode.BrowseName.NamespaceIndex));
                    }
                }
            }

            /// <summary>
            /// Whether to skip monitored item notification
            /// </summary>
            /// <returns></returns>
            public bool SkipMonitoredItemNotification() {
                // This will update that first value has been processed.
                var last = Interlocked.Exchange(ref _skipDataChangeNotification, (int)SkipSetting.DontSkip);
                return last == (int)SkipSetting.Skip;
            }

            /// <summary>
            /// Try set skip first setting. We allow updating while first value
            /// is not yet processed, which is the case if skip setting is unconfigured.
            /// </summary>
            /// <param name="skipFirst"></param>
            /// <returns></returns>
            public bool TrySetSkipFirst(bool skipFirst) {
                if (skipFirst) {
                    // We only allow updating first skip setting while unconfigured
                    return Interlocked.CompareExchange(ref _skipDataChangeNotification,
                        (int)SkipSetting.Skip, (int)SkipSetting.Unconfigured) == (int)SkipSetting.Unconfigured;
                }
                else {
                    // Unset skip setting if it was configured but first message was not yet processed
                    Interlocked.CompareExchange(ref _skipDataChangeNotification,
                        (int)SkipSetting.Unconfigured, (int)SkipSetting.Skip);
                    return true;
                }
            }

            enum SkipSetting : int {
                DontSkip, // Default
                Skip, // Skip first value
                Unconfigured, // Configuration not applied yet
            }

            private volatile int _skipDataChangeNotification = (int)SkipSetting.Unconfigured;
            private Timer _pendingAlarmsTimer;
            private DateTime _lastSentPendingAlarms = DateTime.UtcNow;
            private uint _pendingAlarmsSequenceNumber;
            private HashSet<uint> _newTriggers = new HashSet<uint>();
            private HashSet<uint> _triggers = new HashSet<uint>();
            private Publisher.Models.MonitoringMode? _modeChange;
            private readonly ILogger _logger;
        }

        private readonly ILogger _logger;
        private readonly ISessionManager _sessionManager;
        private readonly IVariantEncoderFactory _codec;
        private readonly IClientServicesConfig _clientConfig;
    }
}<|MERGE_RESOLUTION|>--- conflicted
+++ resolved
@@ -1335,11 +1335,7 @@
             /// <summary>
             /// Create new stack monitored item
             /// </summary>
-<<<<<<< HEAD
-            internal void Create(ISession session, IVariantEncoder codec, bool activate) {
-=======
-
-            public void Create(Session session, IVariantEncoder codec, bool activate) {
+            public void Create(ISession session, IVariantEncoder codec, bool activate) {
                 Create(session.MessageContext as ServiceMessageContext, session.NodeCache, codec, activate);
             }
 
@@ -1359,7 +1355,6 @@
             public void Create(ServiceMessageContext messageContext, INodeCache nodeCache,
                 IVariantEncoder codec, bool activate) {
 
->>>>>>> 44874e51
                 Item = new MonitoredItem {
                     Handle = this,
                     DisplayName = Template.DisplayName ?? Template.Id,
