--- conflicted
+++ resolved
@@ -7,10 +7,7 @@
     using Microsoft.Azure.IIoT.OpcUa.Protocol;
     using Microsoft.Azure.IIoT.OpcUa.Core.Models;
     using Microsoft.Azure.IIoT.OpcUa.Registry.Models;
-<<<<<<< HEAD
     using Microsoft.Azure.IIoT.Serializers;
-=======
->>>>>>> 1967f45b
     using Microsoft.Azure.IIoT.Module;
     using Microsoft.Azure.IIoT.Exceptions;
     using Serilog;
@@ -26,10 +23,7 @@
 
         /// <inheritdoc/>
         public EndpointConnectivityState State { get; private set; }
-<<<<<<< HEAD
-=======
             = EndpointConnectivityState.Disconnected;
->>>>>>> 1967f45b
 
         /// <summary>
         /// Create twin services
@@ -88,11 +82,7 @@
                             state => {
                                 State = state;
                                 return _events?.ReportAsync("State",
-<<<<<<< HEAD
                                      _serializer.FromObject(state));
-=======
-                                     state);
->>>>>>> 1967f45b
                             });
                         _logger.Information("Endpoint {endpoint} ({device}, {module}) updated.",
                             endpoint?.Url, _events.DeviceId, _events.ModuleId);
