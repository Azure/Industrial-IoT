// ------------------------------------------------------------
//  Copyright (c) Microsoft Corporation.  All rights reserved.
//  Licensed under the MIT License (MIT). See License.txt in the repo root for license information.
// ------------------------------------------------------------

namespace Microsoft.Azure.IIoT.OpcUa.Publisher.Clients {
    using Microsoft.Azure.IIoT.OpcUa.Publisher.Models;
    using Microsoft.Azure.IIoT.OpcUa.Publisher.Runtime;
    using Microsoft.Azure.IIoT.OpcUa.Registry;
    using Microsoft.Azure.IIoT.OpcUa.Registry.Models;
    using Microsoft.Azure.IIoT.OpcUa.Core.Models;
    using Microsoft.Azure.IIoT.OpcUa.Api.Publisher.Clients;
    using Microsoft.Azure.IIoT.Agent.Framework;
    using Microsoft.Azure.IIoT.Agent.Framework.Jobs;
    using Microsoft.Azure.IIoT.Agent.Framework.Storage.Database;
    using Microsoft.Azure.IIoT.Storage;
    using Microsoft.Azure.IIoT.Storage.Default;
    using Microsoft.Azure.IIoT.Serializers.NewtonSoft;
    using Microsoft.Azure.IIoT.Serializers;
    using Microsoft.Extensions.Configuration;
    using Moq;
    using Autofac.Extras.Moq;
    using System;
    using System.Collections.Generic;
    using System.Linq;
    using System.Threading;
    using System.Threading.Tasks;
    using Xunit;
    using Xunit.Sdk;
    using Autofac;

    public class PublisherJobClientTests {

        [Fact]
        public async Task StartPublishTest1Async() {

            using (var mock = Setup((v, q) => {
                throw new AssertActualExpectedException(null, q, "Query");
            })) {

                IPublishServices<string> service = mock.Create<PublisherJobService>();

                // Run
                var result = await service.NodePublishStartAsync("endpoint1", new PublishStartRequestModel {
                    Item = new PublishedItemModel {
                        NodeId = "i=2258",
                        PublishingInterval = TimeSpan.FromSeconds(2),
                        SamplingInterval = TimeSpan.FromSeconds(1)
                    }
                });

                var list = await service.NodePublishListAsync("endpoint1", new PublishedItemListRequestModel {
                    ContinuationToken = null
                });

                // Assert
                Assert.NotNull(list);
                Assert.NotNull(result);
                Assert.Single(list.Items);
                Assert.Null(list.ContinuationToken);
                Assert.Equal("i=2258", list.Items.Single().NodeId);
                Assert.Equal(TimeSpan.FromSeconds(2), list.Items.Single().PublishingInterval);
                Assert.Equal(TimeSpan.FromSeconds(1), list.Items.Single().SamplingInterval);
            }
        }

        [Fact]
        public async Task StartPublishTest2Async() {

            using (var mock = Setup((v, q) => {
                throw new AssertActualExpectedException(null, q, "Query");
            })) {

                IPublishServices<string> service = mock.Create<PublisherJobService>();

                // Run
                var result = await service.NodePublishStartAsync("endpoint1", new PublishStartRequestModel {
                    Item = new PublishedItemModel {
                        NodeId = "i=2258"
                    }
                });

                var list = await service.NodePublishListAsync("endpoint1", new PublishedItemListRequestModel {
                    ContinuationToken = null
                });

                // Assert
                Assert.NotNull(list);
                Assert.NotNull(result);
                Assert.Single(list.Items);
                Assert.Null(list.ContinuationToken);
                Assert.Equal("i=2258", list.Items.Single().NodeId);
                Assert.Null(list.Items.Single().PublishingInterval);
                Assert.Null(list.Items.Single().SamplingInterval);
            }
        }

        [Fact]
        public async Task StartStopPublishTestAsync() {

            using (var mock = Setup((v, q) => {
                throw new AssertActualExpectedException(null, q, "Query");
            })) {

                IPublishServices<string> service = mock.Create<PublisherJobService>();

                // Run
                var result = await service.NodePublishStartAsync("endpoint1", new PublishStartRequestModel {
                    Item = new PublishedItemModel {
                        NodeId = "i=2258",
                        PublishingInterval = TimeSpan.FromSeconds(2),
                        SamplingInterval = TimeSpan.FromSeconds(1)
                    }
                });

                var result2 = await service.NodePublishStopAsync("endpoint1", new PublishStopRequestModel {
                    NodeId = "i=2258"
                });

                var list = await service.NodePublishListAsync("endpoint1", new PublishedItemListRequestModel {
                    ContinuationToken = null
                });

                // Assert
                Assert.NotNull(list);
                Assert.NotNull(result);
                Assert.NotNull(result2);
                Assert.Empty(list.Items);
                Assert.Null(list.ContinuationToken);
            }
        }

        [Fact]
        public async Task StartTwicePublishTest1Async() {

            using (var mock = Setup((v, q) => {
                    throw new AssertActualExpectedException(null, q, "Query");
                })) {

                IPublishServices<string> service = mock.Create<PublisherJobService>();

                // Run
                var result = await service.NodePublishStartAsync("endpoint1", new PublishStartRequestModel {
                    Item = new PublishedItemModel {
                        NodeId = "i=2258",
                        PublishingInterval = TimeSpan.FromSeconds(2),
                        SamplingInterval = TimeSpan.FromSeconds(1)
                    }
                });
                result = await service.NodePublishStartAsync("endpoint1", new PublishStartRequestModel {
                    Item = new PublishedItemModel {
                        NodeId = "i=2258",
                        PublishingInterval = TimeSpan.FromSeconds(2),
                        SamplingInterval = TimeSpan.FromSeconds(1)
                    }
                });


                var list = await service.NodePublishListAsync("endpoint1", new PublishedItemListRequestModel {
                    ContinuationToken = null
                });

                // Assert
                Assert.NotNull(list);
                Assert.NotNull(result);
                Assert.Single(list.Items);
                Assert.Null(list.ContinuationToken);
                Assert.Equal("i=2258", list.Items.Single().NodeId);
                Assert.Equal(TimeSpan.FromSeconds(2), list.Items.Single().PublishingInterval);
                Assert.Equal(TimeSpan.FromSeconds(1), list.Items.Single().SamplingInterval);
            }
        }

        [Fact]
        public async Task StartTwicePublishTest2Async() {

            using (var mock = Setup((v, q) => {
                throw new AssertActualExpectedException(null, q, "Query");
            })) {

                IPublishServices<string> service = mock.Create<PublisherJobService>();

                // Run
                var result = await service.NodePublishStartAsync("endpoint1", new PublishStartRequestModel {
                    Item = new PublishedItemModel {
                        NodeId = "i=2258",
                        PublishingInterval = TimeSpan.FromSeconds(2),
                        SamplingInterval = TimeSpan.FromSeconds(1)
                    }
                });
                result = await service.NodePublishStartAsync("endpoint1", new PublishStartRequestModel {
                    Item = new PublishedItemModel {
                        NodeId = "i=2259",
                        PublishingInterval = TimeSpan.FromSeconds(2),
                        SamplingInterval = TimeSpan.FromSeconds(1)
                    }
                });


                var list = await service.NodePublishListAsync("endpoint1", new PublishedItemListRequestModel {
                    ContinuationToken = null
                });

                // Assert
                Assert.NotNull(list);
                Assert.NotNull(result);
                Assert.Equal(2, list.Items.Count);
                Assert.Null(list.ContinuationToken);
                Assert.Equal(TimeSpan.FromSeconds(2), list.Items.First().PublishingInterval);
                Assert.Equal(TimeSpan.FromSeconds(1), list.Items.First().SamplingInterval);
            }
        }

        [Fact]
        public async Task StartPublishSameNodeWithDifferentCredentialsOnlyHasLastInListAsync() {

            using (var mock = Setup((v, q) => {
                throw new AssertActualExpectedException(null, q, "Query");
            })) {

                IPublishServices<string> service = mock.Create<PublisherJobService>();

                // Run
                var result = await service.NodePublishStartAsync("endpoint1", new PublishStartRequestModel {
                    Item = new PublishedItemModel {
                        NodeId = "i=2258"
                    },
                    Header = new RequestHeaderModel {
                        Elevation = new CredentialModel {
                            Type = CredentialType.UserName,
                            Value = "abcdefg"
                        }
                    }
                });
                result = await service.NodePublishStartAsync("endpoint1", new PublishStartRequestModel {
                    Item = new PublishedItemModel {
                        NodeId = "i=2258"
                    },
                    Header = new RequestHeaderModel {
                        Elevation = new CredentialModel {
                            Type = CredentialType.UserName,
                            Value = "123456"
                        }
                    }
                });
                result = await service.NodePublishStartAsync("endpoint1", new PublishStartRequestModel {
                    Item = new PublishedItemModel {
                        NodeId = "i=2258"
                    },
                    Header = new RequestHeaderModel {
                        Elevation = new CredentialModel {
                            Type = CredentialType.UserName,
                            Value = "asdfasdf"
                        }
                    }
                });


                var list = await service.NodePublishListAsync("endpoint1", new PublishedItemListRequestModel {
                    ContinuationToken = null
                });

                // Assert
                Assert.NotNull(list);
                Assert.NotNull(result);
                Assert.Single(list.Items);
                Assert.Null(list.ContinuationToken);
                Assert.Equal("i=2258", list.Items.Single().NodeId);
            }
        }

        [Fact]
        public async Task StartandStopPublishNodeWithDifferentCredentialsHasNoItemsInListAsync() {

            using (var mock = Setup((v, q) => {
                throw new AssertActualExpectedException(null, q, "Query");
            })) {

                IPublishServices<string> service = mock.Create<PublisherJobService>();

                // Run
                var result1 = await service.NodePublishStartAsync("endpoint1", new PublishStartRequestModel {
                    Item = new PublishedItemModel {
                        NodeId = "i=2258"
                    },
                    Header = new RequestHeaderModel {
                        Elevation = new CredentialModel {
                            Type = CredentialType.UserName,
                            Value = "abcdefg"
                        }
                    }
                });
                var result2 = await service.NodePublishStopAsync("endpoint1", new PublishStopRequestModel {
                    NodeId = "i=2258",
                    Header = new RequestHeaderModel {
                        Elevation = new CredentialModel {
                            Type = CredentialType.UserName,
                            Value = "123456"
                        }
                    }
                });

                var list = await service.NodePublishListAsync("endpoint1", new PublishedItemListRequestModel {
                    ContinuationToken = null
                });

                // Assert
                Assert.NotNull(list);
                Assert.NotNull(result1);
                Assert.NotNull(result2);
                Assert.Empty(list.Items);
                Assert.Null(list.ContinuationToken);
            }
        }

        [Fact]
        public async Task StartTwicePublishTest3Async() {

            using (var mock = Setup((v, q) => {
                    throw new AssertActualExpectedException(null, q, "Query");
                })) {

                IPublishServices<string> service = mock.Create<PublisherJobService>();

                // Run
                var result = await service.NodePublishStartAsync("endpoint1", new PublishStartRequestModel {
                    Item = new PublishedItemModel {
                        NodeId = "i=2258",
                        PublishingInterval = TimeSpan.FromSeconds(2),
                        SamplingInterval = TimeSpan.FromSeconds(1)
                    }
                });
                result = await service.NodePublishStartAsync("endpoint1", new PublishStartRequestModel {
                    Item = new PublishedItemModel {
                        NodeId = "i=2258",
                        PublishingInterval = TimeSpan.FromSeconds(3),
                        SamplingInterval = TimeSpan.FromSeconds(2)
                    }
                });

                var list = await service.NodePublishListAsync("endpoint1", new PublishedItemListRequestModel {
                    ContinuationToken = null
                });

                // Assert
                Assert.NotNull(list);
                Assert.NotNull(result);
                Assert.Single(list.Items);
                Assert.Null(list.ContinuationToken);
                Assert.Equal("i=2258", list.Items.Single().NodeId);
                Assert.Equal(TimeSpan.FromSeconds(3), list.Items.Single().PublishingInterval);
                Assert.Equal(TimeSpan.FromSeconds(2), list.Items.Single().SamplingInterval);
            }
        }

        [Fact]
        public async Task StartStopMultiplePublishTestAsync() {

            using (var mock = Setup((v, q) => {
                    throw new AssertActualExpectedException(null, q, "Query");
                })) {

                IPublishServices<string> service = mock.Create<PublisherJobService>();

                // Run
                for (var i = 0; i < 100; i++) {
                    var result = await service.NodePublishStartAsync("endpoint1", new PublishStartRequestModel {
                        Item = new PublishedItemModel {
                            NodeId = "i=" + (i + 1000),
                            PublishingInterval = TimeSpan.FromSeconds(i),
                            SamplingInterval = TimeSpan.FromSeconds(i+1)
                        }
                    });
                    Assert.NotNull(result);
                }
                for (var i = 0; i < 50; i++) {
                    var result = await service.NodePublishStopAsync("endpoint1", new PublishStopRequestModel {
                        NodeId = "i=" + (i + 1000)
                    });
                    Assert.NotNull(result);
                }

                var list = await service.NodePublishListAsync("endpoint1", new PublishedItemListRequestModel {
                    ContinuationToken = null
                });

                // Assert
                Assert.NotNull(list);
                Assert.Equal(50, list.Items.Count);
                Assert.Null(list.ContinuationToken);

                // Run
                for (var i = 0; i < 100; i++) {
                    var result = await service.NodePublishStartAsync("endpoint1", new PublishStartRequestModel {
                        Item = new PublishedItemModel {
                            NodeId = "i=" + (i + 2000),
                            PublishingInterval = TimeSpan.FromSeconds(i),
                            SamplingInterval = TimeSpan.FromSeconds(i + 1)
                        }
                    });
                    Assert.NotNull(result);
                }
                for (var i = 0; i < 50; i++) {
                    var result = await service.NodePublishStopAsync("endpoint1", new PublishStopRequestModel {
                        NodeId = "i=" + (i + 2000)
                    });
                    Assert.NotNull(result);
                }

                list = await service.NodePublishListAsync("endpoint1", new PublishedItemListRequestModel {
                    ContinuationToken = null
                });

                // Assert
                Assert.NotNull(list);
                Assert.Equal(100, list.Items.Count);
                Assert.Null(list.ContinuationToken);
            }
        }

        [Fact]
<<<<<<< HEAD
        public async Task BulkPublishTest1Async() {
=======
        public async Task PublishServicesConfigTest1Async() {
>>>>>>> 335bad97

            using (var mock = Setup((v, q) => {
                throw new AssertActualExpectedException(null, q, "Query");
            })) {

                IPublishServices<string> service = mock.Create<PublisherJobService>();

                // Run
<<<<<<< HEAD
                var result = await service.NodePublishBulkAsync("endpoint1", new PublishBulkRequestModel {
                    NodesToAdd = new List<PublishedItemModel> {
                        new PublishedItemModel {
                            NodeId = "i=2258",
                            PublishingInterval = TimeSpan.FromSeconds(2),
                            SamplingInterval = TimeSpan.FromSeconds(1)
                        }
                    }
                });

                var list = await service.NodePublishListAsync("endpoint1", new PublishedItemListRequestModel {
                    ContinuationToken = null
                });

                // Assert
                Assert.NotNull(list);
                Assert.NotNull(result);
                Assert.Single(list.Items);
                Assert.Null(list.ContinuationToken);
                Assert.Equal("i=2258", list.Items.Single().NodeId);
                Assert.Equal(TimeSpan.FromSeconds(2), list.Items.Single().PublishingInterval);
                Assert.Equal(TimeSpan.FromSeconds(1), list.Items.Single().SamplingInterval);
            }
        }

        [Fact]
        public async Task BulkPublishTest2Async() {

            using (var mock = Setup((v, q) => {
                throw new AssertActualExpectedException(null, q, "Query");
            })) {

                IPublishServices<string> service = mock.Create<PublisherJobService>();

                var result = await service.NodePublishBulkAsync("endpoint1", new PublishBulkRequestModel {
                    NodesToAdd = new List<PublishedItemModel> {
                        new PublishedItemModel {
                            NodeId = "i=2258",
                        }
                    }
                });
=======
                var result = await service.NodePublishStartAsync("endpoint1", new PublishStartRequestModel {
                    Item = new PublishedItemModel {
                        NodeId = "i=2258",
                        PublishingInterval = TimeSpan.FromSeconds(2),
                        SamplingInterval = TimeSpan.FromSeconds(1)
                    }
                });

                var jobRepository = mock.Container.Resolve<IJobRepository>();
                var jobSerializer = mock.Container.Resolve<IJobSerializer>();
                var jobInfoModel = await jobRepository.GetAsync("endpoint1");

                var publishJob = (WriterGroupJobModel)jobSerializer
                    .DeserializeJobConfiguration(
                        jobInfoModel.JobConfiguration,
                        jobInfoModel.JobConfigurationType
                    );

                // Check that defaults are set.
                Assert.Equal(TimeSpan.FromMilliseconds(500), publishJob.Engine.BatchTriggerInterval);
                Assert.Equal(50, publishJob.Engine.BatchSize);
                Assert.Equal(4096, publishJob.Engine.MaxEgressMessageQueue);
                Assert.Equal(MessagingMode.Samples, publishJob.MessagingMode);
                Assert.Equal(MessageEncoding.Json, publishJob.WriterGroup.MessageType);
                // hardcoded
                Assert.Equal(TimeSpan.FromSeconds(60), publishJob.Engine.DiagnosticsInterval);
                Assert.Equal(0, publishJob.Engine.MaxMessageSize);
>>>>>>> 335bad97

                var list = await service.NodePublishListAsync("endpoint1", new PublishedItemListRequestModel {
                    ContinuationToken = null
                });

                // Assert
                Assert.NotNull(list);
                Assert.NotNull(result);
                Assert.Single(list.Items);
                Assert.Null(list.ContinuationToken);
                Assert.Equal("i=2258", list.Items.Single().NodeId);
<<<<<<< HEAD
                Assert.Null(list.Items.Single().PublishingInterval);
                Assert.Null(list.Items.Single().SamplingInterval);
=======
                Assert.Equal(TimeSpan.FromSeconds(2), list.Items.Single().PublishingInterval);
                Assert.Equal(TimeSpan.FromSeconds(1), list.Items.Single().SamplingInterval);
>>>>>>> 335bad97
            }
        }

        [Fact]
<<<<<<< HEAD
        public async Task StartStopBulkPublishTestAsync() {

            using (var mock = Setup((v, q) => {
                throw new AssertActualExpectedException(null, q, "Query");
            })) {
=======
        public async Task PublishServicesConfigTest2Async() {

            var configuration = new ConfigurationBuilder()
                .AddInMemoryCollection()
                .Build();
            configuration["PCS_DEFAULT_PUBLISH_JOB_BATCH_INTERVAL"] = "00:00:19";
            configuration["PCS_DEFAULT_PUBLISH_JOB_BATCH_SIZE"] = "765";
            configuration["PCS_DEFAULT_PUBLISH_MAX_EGRESS_MESSAGE_QUEUE"] = "512";
            configuration["PCS_DEFAULT_PUBLISH_MESSAGING_MODE"] = "PubSub";
            configuration["PCS_DEFAULT_PUBLISH_MESSAGE_ENCODING"] = "Uadp";

            using (var mock = Setup((v, q) => {
                throw new AssertActualExpectedException(null, q, "Query");
            }, configuration)) {
>>>>>>> 335bad97

                IPublishServices<string> service = mock.Create<PublisherJobService>();

                // Run
<<<<<<< HEAD
                var result = await service.NodePublishBulkAsync("endpoint1", new PublishBulkRequestModel {
                    NodesToAdd = new List<PublishedItemModel> {
                        new PublishedItemModel {
                            NodeId = "i=2258",
                            PublishingInterval = TimeSpan.FromSeconds(2),
                            SamplingInterval = TimeSpan.FromSeconds(1)
                        }
                    }
                });

                var result2 = await service.NodePublishStopAsync("endpoint1", new PublishStopRequestModel {
                    NodeId = "i=2258"
                });

                var list = await service.NodePublishListAsync("endpoint1", new PublishedItemListRequestModel {
                    ContinuationToken = null
                });

                // Assert
                Assert.NotNull(list);
                Assert.NotNull(result);
                Assert.NotNull(result2);
                Assert.Empty(list.Items);
                Assert.Null(list.ContinuationToken);
            }
        }

        [Fact]
        public async Task StartTwiceBulkPublishTest1Async() {

            using (var mock = Setup((v, q) => {
                throw new AssertActualExpectedException(null, q, "Query");
            })) {

                IPublishServices<string> service = mock.Create<PublisherJobService>();

                // Run
                var result = await service.NodePublishBulkAsync("endpoint1", new PublishBulkRequestModel {
                    NodesToAdd = new List<PublishedItemModel> {
                        new PublishedItemModel {
                            NodeId = "i=2258",
                            PublishingInterval = TimeSpan.FromSeconds(2),
                            SamplingInterval = TimeSpan.FromSeconds(1)
                        }
                    }
                });
                result = await service.NodePublishBulkAsync("endpoint1", new PublishBulkRequestModel {
                    NodesToAdd = new List<PublishedItemModel> {
                        new PublishedItemModel {
                            NodeId = "i=2258",
                            PublishingInterval = TimeSpan.FromSeconds(2),
                            SamplingInterval = TimeSpan.FromSeconds(1)
                        }
                    }
                });
=======
                var result = await service.NodePublishStartAsync("endpoint1", new PublishStartRequestModel {
                    Item = new PublishedItemModel {
                        NodeId = "i=2258",
                        PublishingInterval = TimeSpan.FromSeconds(2),
                        SamplingInterval = TimeSpan.FromSeconds(1)
                    }
                });

                var jobRepository = mock.Container.Resolve<IJobRepository>();
                var jobSerializer = mock.Container.Resolve<IJobSerializer>();
                var jobInfoModel = await jobRepository.GetAsync("endpoint1");

                var publishJob = (WriterGroupJobModel)jobSerializer
                    .DeserializeJobConfiguration(
                        jobInfoModel.JobConfiguration,
                        jobInfoModel.JobConfigurationType
                    );

                // Check that configured values are applied.
                Assert.Equal(TimeSpan.FromSeconds(19), publishJob.Engine.BatchTriggerInterval);
                Assert.Equal(765, publishJob.Engine.BatchSize);
                Assert.Equal(512, publishJob.Engine.MaxEgressMessageQueue);
                Assert.Equal(MessagingMode.PubSub, publishJob.MessagingMode);
                Assert.Equal(MessageEncoding.Uadp, publishJob.WriterGroup.MessageType);
                // hardcoded
                Assert.Equal(TimeSpan.FromSeconds(60), publishJob.Engine.DiagnosticsInterval);
                Assert.Equal(0, publishJob.Engine.MaxMessageSize);
>>>>>>> 335bad97

                var list = await service.NodePublishListAsync("endpoint1", new PublishedItemListRequestModel {
                    ContinuationToken = null
                });

                // Assert
                Assert.NotNull(list);
                Assert.NotNull(result);
                Assert.Single(list.Items);
                Assert.Null(list.ContinuationToken);
                Assert.Equal("i=2258", list.Items.Single().NodeId);
                Assert.Equal(TimeSpan.FromSeconds(2), list.Items.Single().PublishingInterval);
                Assert.Equal(TimeSpan.FromSeconds(1), list.Items.Single().SamplingInterval);
            }
        }

        [Fact]
<<<<<<< HEAD
        public async Task StartTwiceBulkPublishTest2Async() {

            using (var mock = Setup((v, q) => {
                throw new AssertActualExpectedException(null, q, "Query");
            })) {

                IPublishServices<string> service = mock.Create<PublisherJobService>();

                // Run
                var result = await service.NodePublishBulkAsync("endpoint1", new PublishBulkRequestModel {
                    NodesToAdd = new List<PublishedItemModel> {
                        new PublishedItemModel {
                            NodeId = "i=2258",
                            PublishingInterval = TimeSpan.FromSeconds(2),
                            SamplingInterval = TimeSpan.FromSeconds(1)
                        }
                    }
                });
                result = await service.NodePublishBulkAsync("endpoint1", new PublishBulkRequestModel {
                    NodesToAdd = new List<PublishedItemModel> {
                        new PublishedItemModel {
                            NodeId = "i=2259",
                            PublishingInterval = TimeSpan.FromSeconds(2),
                            SamplingInterval = TimeSpan.FromSeconds(1)
                        }
                    }
                });

                var list = await service.NodePublishListAsync("endpoint1", new PublishedItemListRequestModel {
                    ContinuationToken = null
                });

                // Assert
                Assert.NotNull(list);
                Assert.NotNull(result);
                Assert.Equal(2, list.Items.Count);
                Assert.Null(list.ContinuationToken);
                Assert.Equal(TimeSpan.FromSeconds(2), list.Items.First().PublishingInterval);
                Assert.Equal(TimeSpan.FromSeconds(1), list.Items.First().SamplingInterval);
            }
        }

        [Fact]
        public async Task BulkPublishSameNodeWithDifferentCredentialsOnlyHasLastInListAsync() {

            using (var mock = Setup((v, q) => {
                throw new AssertActualExpectedException(null, q, "Query");
            })) {
=======
        public async Task PublishServicesConfigTest3Async() {

            var configuration = new ConfigurationBuilder()
                .AddInMemoryCollection()
                .Build();
            configuration["Publisher:DefaultBatchTriggerInterval"] = "00:01:39";
            configuration["Publisher:DefaultBatchSize"] = "777";
            configuration["Publisher:DefaultMaxEgressMessageQueue"] = "20";
            configuration["Publisher:DefaultMessagingMode"] = "Samples";
            configuration["Publisher:DefaultMessageEncoding"] = "Json";

            using (var mock = Setup((v, q) => {
                throw new AssertActualExpectedException(null, q, "Query");
            }, configuration)) {
>>>>>>> 335bad97

                IPublishServices<string> service = mock.Create<PublisherJobService>();

                // Run
<<<<<<< HEAD
                var result = await service.NodePublishBulkAsync("endpoint1", new PublishBulkRequestModel {
                    NodesToAdd = new List<PublishedItemModel> {
                        new PublishedItemModel {
                            NodeId = "i=2258"
                        }
                    },
                    Header = new RequestHeaderModel {
                        Elevation = new CredentialModel {
                            Type = CredentialType.UserName,
                            Value = "abcdefg"
                        }
                    }
                });
                result = await service.NodePublishBulkAsync("endpoint1", new PublishBulkRequestModel {
                    NodesToAdd = new List<PublishedItemModel> {
                        new PublishedItemModel {
                            NodeId = "i=2258"
                        }
                    },
                    Header = new RequestHeaderModel {
                        Elevation = new CredentialModel {
                            Type = CredentialType.UserName,
                            Value = "123456"
                        }
                    }
                });
                result = await service.NodePublishBulkAsync("endpoint1", new PublishBulkRequestModel {
                    NodesToAdd = new List<PublishedItemModel> {
                        new PublishedItemModel {
                            NodeId = "i=2258"
                        }
                    },
                    Header = new RequestHeaderModel {
                        Elevation = new CredentialModel {
                            Type = CredentialType.UserName,
                            Value = "asdfasdf"
                        }
                    }
                });


                var list = await service.NodePublishListAsync("endpoint1", new PublishedItemListRequestModel {
                    ContinuationToken = null
                });

                // Assert
                Assert.NotNull(list);
                Assert.NotNull(result);
                Assert.Single(list.Items);
                Assert.Null(list.ContinuationToken);
                Assert.Equal("i=2258", list.Items.Single().NodeId);
            }
        }

        [Fact]
        public async Task StartandStopBulkPublishNodeWithDifferentCredentialsHasNoItemsInListAsync() {

            using (var mock = Setup((v, q) => {
                throw new AssertActualExpectedException(null, q, "Query");
            })) {

                IPublishServices<string> service = mock.Create<PublisherJobService>();

                // Run
                var result1 = await service.NodePublishBulkAsync("endpoint1", new PublishBulkRequestModel {
                    NodesToAdd = new List<PublishedItemModel> {
                        new PublishedItemModel {
                            NodeId = "i=2258"
                        }
                    },
                    Header = new RequestHeaderModel {
                        Elevation = new CredentialModel {
                            Type = CredentialType.UserName,
                            Value = "abcdefg"
                        }
                    }
                });
                var result2 = await service.NodePublishStopAsync("endpoint1", new PublishStopRequestModel {
                    NodeId = "i=2258",
                    Header = new RequestHeaderModel {
                        Elevation = new CredentialModel {
                            Type = CredentialType.UserName,
                            Value = "123456"
                        }
                    }
                });

                var list = await service.NodePublishListAsync("endpoint1", new PublishedItemListRequestModel {
                    ContinuationToken = null
                });

                // Assert
                Assert.NotNull(list);
                Assert.NotNull(result1);
                Assert.NotNull(result2);
                Assert.Empty(list.Items);
                Assert.Null(list.ContinuationToken);
            }
        }

        [Fact]
        public async Task BulkTwicePublishTest3Async() {

            using (var mock = Setup((v, q) => {
                throw new AssertActualExpectedException(null, q, "Query");
            })) {

                IPublishServices<string> service = mock.Create<PublisherJobService>();

                // Run
                var result = await service.NodePublishBulkAsync("endpoint1", new PublishBulkRequestModel {
                    NodesToAdd = new List<PublishedItemModel> {
                        new PublishedItemModel {
                            NodeId = "i=2258",
                            PublishingInterval = TimeSpan.FromSeconds(2),
                            SamplingInterval = TimeSpan.FromSeconds(1)
                        }
                    }
                });
                result = await service.NodePublishBulkAsync("endpoint1", new PublishBulkRequestModel {
                    NodesToAdd = new List<PublishedItemModel> {
                        new PublishedItemModel {
                            NodeId = "i=2258",
                            PublishingInterval = TimeSpan.FromSeconds(3),
                            SamplingInterval = TimeSpan.FromSeconds(2)
                        }
                    }
                });
=======
                var result = await service.NodePublishStartAsync("endpoint1", new PublishStartRequestModel {
                    Item = new PublishedItemModel {
                        NodeId = "i=2258",
                        PublishingInterval = TimeSpan.FromSeconds(2),
                        SamplingInterval = TimeSpan.FromSeconds(1)
                    }
                });

                var jobRepository = mock.Container.Resolve<IJobRepository>();
                var jobSerializer = mock.Container.Resolve<IJobSerializer>();
                var jobInfoModel = await jobRepository.GetAsync("endpoint1");

                var publishJob = (WriterGroupJobModel)jobSerializer
                    .DeserializeJobConfiguration(
                        jobInfoModel.JobConfiguration,
                        jobInfoModel.JobConfigurationType
                    );

                // Check that configured values are applied.
                Assert.Equal(TimeSpan.FromSeconds(99), publishJob.Engine.BatchTriggerInterval);
                Assert.Equal(777, publishJob.Engine.BatchSize);
                Assert.Equal(20, publishJob.Engine.MaxEgressMessageQueue);
                Assert.Equal(MessagingMode.Samples, publishJob.MessagingMode);
                Assert.Equal(MessageEncoding.Json, publishJob.WriterGroup.MessageType);
                // hardcoded
                Assert.Equal(TimeSpan.FromSeconds(60), publishJob.Engine.DiagnosticsInterval);
                Assert.Equal(0, publishJob.Engine.MaxMessageSize);
>>>>>>> 335bad97

                var list = await service.NodePublishListAsync("endpoint1", new PublishedItemListRequestModel {
                    ContinuationToken = null
                });

                // Assert
                Assert.NotNull(list);
                Assert.NotNull(result);
                Assert.Single(list.Items);
                Assert.Null(list.ContinuationToken);
                Assert.Equal("i=2258", list.Items.Single().NodeId);
<<<<<<< HEAD
                Assert.Equal(TimeSpan.FromSeconds(3), list.Items.Single().PublishingInterval);
                Assert.Equal(TimeSpan.FromSeconds(2), list.Items.Single().SamplingInterval);
            }
        }

        [Fact]
        public async Task StartStopMultipleBulkPublishTestAsync() {

            using (var mock = Setup((v, q) => {
                throw new AssertActualExpectedException(null, q, "Query");
            })) {

                IPublishServices<string> service = mock.Create<PublisherJobService>();

                // Run
                for (var i = 0; i < 100; i++) {
                    var result = await service.NodePublishBulkAsync("endpoint1", new PublishBulkRequestModel {
                        NodesToAdd = new List<PublishedItemModel> {
                            new PublishedItemModel {
                                NodeId = "i=" + (i + 1000),
                                PublishingInterval = TimeSpan.FromSeconds(i),
                                SamplingInterval = TimeSpan.FromSeconds(i + 1)
                            }
                        }
                    });
                    Assert.NotNull(result);
                }
                for (var i = 0; i < 50; i++) {
                    var result = await service.NodePublishStopAsync("endpoint1", new PublishStopRequestModel {
                        NodeId = "i=" + (i + 1000)
                    });
                    Assert.NotNull(result);
                }

                var list = await service.NodePublishListAsync("endpoint1", new PublishedItemListRequestModel {
                    ContinuationToken = null
                });

                // Assert
                Assert.NotNull(list);
                Assert.Equal(50, list.Items.Count);
                Assert.Null(list.ContinuationToken);

                // Run
                for (var i = 0; i < 100; i++) {
                    var result = await service.NodePublishBulkAsync("endpoint1", new PublishBulkRequestModel {
                        NodesToAdd = new List<PublishedItemModel> {
                            new PublishedItemModel {
                                NodeId = "i=" + (i + 2000),
                                PublishingInterval = TimeSpan.FromSeconds(i),
                                SamplingInterval = TimeSpan.FromSeconds(i + 1)
                            }
                        }
                    });
                    Assert.NotNull(result);
                }
                for (var i = 0; i < 50; i++) {
                    var result = await service.NodePublishStopAsync("endpoint1", new PublishStopRequestModel {
                        NodeId = "i=" + (i + 2000)
                    });
                    Assert.NotNull(result);
                }

                list = await service.NodePublishListAsync("endpoint1", new PublishedItemListRequestModel {
                    ContinuationToken = null
                });

                // Assert
                Assert.NotNull(list);
                Assert.Equal(100, list.Items.Count);
                Assert.Null(list.ContinuationToken);
            }
        }


        [Fact]
        public async Task AddRemoveMultipleBulkPublishTestAsync() {

            using (var mock = Setup((v, q) => {
                throw new AssertActualExpectedException(null, q, "Query");
            })) {

                IPublishServices<string> service = mock.Create<PublisherJobService>();

                var nodesToAdd = new List<PublishedItemModel>();
                var nodesToRemove = new List<string>();
                for (var i = 0; i < 100; i++) {
                    nodesToAdd.Add(new PublishedItemModel {
                        NodeId = "i=" + (i + 1000),
                        PublishingInterval = TimeSpan.FromSeconds(i),
                        SamplingInterval = TimeSpan.FromSeconds(i + 1)
                    });
                    if (i % 2 == 0) {
                        nodesToRemove.Add("i=" + (i + 1000));
                    }
                }

                var result = await service.NodePublishBulkAsync("endpoint1", new PublishBulkRequestModel {
                        NodesToAdd = nodesToAdd
                    });

                Assert.NotNull(result);

                result = await service.NodePublishBulkAsync("endpoint1", new PublishBulkRequestModel {
                    NodesToRemove = nodesToRemove
                });

                Assert.NotNull(result);
                
                var list = await service.NodePublishListAsync("endpoint1", new PublishedItemListRequestModel {
                    ContinuationToken = null
                });

                // Assert
                Assert.NotNull(list);
                Assert.Equal(50, list.Items.Count);
                Assert.Null(list.ContinuationToken);

                // Run
                for (var i = 0; i < 100; i++) {
                    result = await service.NodePublishBulkAsync("endpoint1", new PublishBulkRequestModel {
                        NodesToAdd = new List<PublishedItemModel> {
                            new PublishedItemModel {
                                NodeId = "i=" + (i + 2000),
                                PublishingInterval = TimeSpan.FromSeconds(i),
                                SamplingInterval = TimeSpan.FromSeconds(i + 1)
                            }
                        }
                    });
                    Assert.NotNull(result);
                }
                for (var i = 0; i < 50; i++) {
                    result = await service.NodePublishBulkAsync("endpoint1", new PublishBulkRequestModel {
                        NodesToRemove = new List<string> {
                                "i=" + (i + 2000)
                            }
                    });
                    Assert.NotNull(result);
                }

                list = await service.NodePublishListAsync("endpoint1", new PublishedItemListRequestModel {
                    ContinuationToken = null
                });

                // Assert
                Assert.NotNull(list);
                Assert.Equal(100, list.Items.Count);
                Assert.Null(list.ContinuationToken);
            }
        }


=======
                Assert.Equal(TimeSpan.FromSeconds(2), list.Items.Single().PublishingInterval);
                Assert.Equal(TimeSpan.FromSeconds(1), list.Items.Single().SamplingInterval);
            }
        }

>>>>>>> 335bad97
        /// <summary>
        /// Setup mock
        /// </summary>
        /// <param name="provider"></param>
        /// <param name="configuration"></param>
        private static AutoMock Setup(Func<IEnumerable<IDocumentInfo<VariantValue>>,
            string, IEnumerable<IDocumentInfo<VariantValue>>> provider,
            IConfiguration configuration = null) {
            var mock = AutoMock.GetLoose(builder => {
                // Setup configuration
                var conf = configuration ?? new ConfigurationBuilder()
                    .AddInMemoryCollection()
                    .Build();
                builder.RegisterInstance(conf).As<IConfiguration>();

                builder.RegisterType<NewtonSoftJsonConverters>().As<IJsonSerializerConverterProvider>();
                builder.RegisterType<NewtonSoftJsonSerializer>().As<IJsonSerializer>();
                builder.RegisterInstance(new QueryEngineAdapter(provider)).As<IQueryEngine>();
                builder.RegisterType<MemoryDatabase>().SingleInstance().As<IDatabaseServer>();
                builder.RegisterType<MockConfig>().As<IJobDatabaseConfig>();
                builder.RegisterType<PublishServicesConfig>().As<IPublishServicesConfig>();
                builder.RegisterType<JobDatabase>().As<IJobRepository>();
                builder.RegisterType<DefaultJobService>().As<IJobScheduler>();
                builder.RegisterType<PublisherJobSerializer>().As<IJobSerializer>();
                var registry = new Mock<IEndpointRegistry>();
                registry
                    .Setup(e => e.GetEndpointAsync(It.IsAny<string>(), false, CancellationToken.None))
                    .Returns(Task.FromResult(new EndpointInfoModel {
                        Registration = new EndpointRegistrationModel {
                            EndpointUrl = "fakeurl",
                            Id = "endpoint1"
                        }
                    }));
                builder.RegisterMock(registry);
                builder.RegisterType<PublisherJobService>().As<IPublishServices<string>>();
            });
            return mock;
        }

        /// <summary>
        /// Mock
        /// </summary>
        public class MockConfig : IJobDatabaseConfig {
            public string ContainerName => "Test";
            public string DatabaseName => "Test";
        }

        public class MockRegistry : IEndpointRegistry {
            public Task ActivateEndpointAsync(string endpointId, RegistryOperationContextModel context = null, CancellationToken ct = default) {
                throw new NotImplementedException();
            }

            public Task DeactivateEndpointAsync(string endpointId, RegistryOperationContextModel context = null, CancellationToken ct = default) {
                throw new NotImplementedException();
            }

            public Task<EndpointInfoModel> GetEndpointAsync(string endpointId, bool onlyServerState = false, CancellationToken ct = default) {
                throw new NotImplementedException();
            }

            public Task<X509CertificateChainModel> GetEndpointCertificateAsync(string endpointId, CancellationToken ct = default) {
                throw new NotImplementedException();
            }

            public Task<EndpointInfoListModel> ListEndpointsAsync(string continuation, bool onlyServerState = false, int? pageSize = null, CancellationToken ct = default) {
                throw new NotImplementedException();
            }

            public Task<EndpointInfoListModel> QueryEndpointsAsync(EndpointRegistrationQueryModel query, bool onlyServerState = false, int? pageSize = null, CancellationToken ct = default) {
                throw new NotImplementedException();
            }
        }
    }
}<|MERGE_RESOLUTION|>--- conflicted
+++ resolved
@@ -419,11 +419,7 @@
         }
 
         [Fact]
-<<<<<<< HEAD
-        public async Task BulkPublishTest1Async() {
-=======
         public async Task PublishServicesConfigTest1Async() {
->>>>>>> 335bad97
 
             using (var mock = Setup((v, q) => {
                 throw new AssertActualExpectedException(null, q, "Query");
@@ -432,49 +428,6 @@
                 IPublishServices<string> service = mock.Create<PublisherJobService>();
 
                 // Run
-<<<<<<< HEAD
-                var result = await service.NodePublishBulkAsync("endpoint1", new PublishBulkRequestModel {
-                    NodesToAdd = new List<PublishedItemModel> {
-                        new PublishedItemModel {
-                            NodeId = "i=2258",
-                            PublishingInterval = TimeSpan.FromSeconds(2),
-                            SamplingInterval = TimeSpan.FromSeconds(1)
-                        }
-                    }
-                });
-
-                var list = await service.NodePublishListAsync("endpoint1", new PublishedItemListRequestModel {
-                    ContinuationToken = null
-                });
-
-                // Assert
-                Assert.NotNull(list);
-                Assert.NotNull(result);
-                Assert.Single(list.Items);
-                Assert.Null(list.ContinuationToken);
-                Assert.Equal("i=2258", list.Items.Single().NodeId);
-                Assert.Equal(TimeSpan.FromSeconds(2), list.Items.Single().PublishingInterval);
-                Assert.Equal(TimeSpan.FromSeconds(1), list.Items.Single().SamplingInterval);
-            }
-        }
-
-        [Fact]
-        public async Task BulkPublishTest2Async() {
-
-            using (var mock = Setup((v, q) => {
-                throw new AssertActualExpectedException(null, q, "Query");
-            })) {
-
-                IPublishServices<string> service = mock.Create<PublisherJobService>();
-
-                var result = await service.NodePublishBulkAsync("endpoint1", new PublishBulkRequestModel {
-                    NodesToAdd = new List<PublishedItemModel> {
-                        new PublishedItemModel {
-                            NodeId = "i=2258",
-                        }
-                    }
-                });
-=======
                 var result = await service.NodePublishStartAsync("endpoint1", new PublishStartRequestModel {
                     Item = new PublishedItemModel {
                         NodeId = "i=2258",
@@ -502,36 +455,23 @@
                 // hardcoded
                 Assert.Equal(TimeSpan.FromSeconds(60), publishJob.Engine.DiagnosticsInterval);
                 Assert.Equal(0, publishJob.Engine.MaxMessageSize);
->>>>>>> 335bad97
-
-                var list = await service.NodePublishListAsync("endpoint1", new PublishedItemListRequestModel {
-                    ContinuationToken = null
-                });
-
-                // Assert
-                Assert.NotNull(list);
-                Assert.NotNull(result);
-                Assert.Single(list.Items);
-                Assert.Null(list.ContinuationToken);
-                Assert.Equal("i=2258", list.Items.Single().NodeId);
-<<<<<<< HEAD
-                Assert.Null(list.Items.Single().PublishingInterval);
-                Assert.Null(list.Items.Single().SamplingInterval);
-=======
+
+                var list = await service.NodePublishListAsync("endpoint1", new PublishedItemListRequestModel {
+                    ContinuationToken = null
+                });
+
+                // Assert
+                Assert.NotNull(list);
+                Assert.NotNull(result);
+                Assert.Single(list.Items);
+                Assert.Null(list.ContinuationToken);
+                Assert.Equal("i=2258", list.Items.Single().NodeId);
                 Assert.Equal(TimeSpan.FromSeconds(2), list.Items.Single().PublishingInterval);
                 Assert.Equal(TimeSpan.FromSeconds(1), list.Items.Single().SamplingInterval);
->>>>>>> 335bad97
-            }
-        }
-
-        [Fact]
-<<<<<<< HEAD
-        public async Task StartStopBulkPublishTestAsync() {
-
-            using (var mock = Setup((v, q) => {
-                throw new AssertActualExpectedException(null, q, "Query");
-            })) {
-=======
+            }
+        }
+
+        [Fact]
         public async Task PublishServicesConfigTest2Async() {
 
             var configuration = new ConfigurationBuilder()
@@ -546,68 +486,10 @@
             using (var mock = Setup((v, q) => {
                 throw new AssertActualExpectedException(null, q, "Query");
             }, configuration)) {
->>>>>>> 335bad97
-
-                IPublishServices<string> service = mock.Create<PublisherJobService>();
-
-                // Run
-<<<<<<< HEAD
-                var result = await service.NodePublishBulkAsync("endpoint1", new PublishBulkRequestModel {
-                    NodesToAdd = new List<PublishedItemModel> {
-                        new PublishedItemModel {
-                            NodeId = "i=2258",
-                            PublishingInterval = TimeSpan.FromSeconds(2),
-                            SamplingInterval = TimeSpan.FromSeconds(1)
-                        }
-                    }
-                });
-
-                var result2 = await service.NodePublishStopAsync("endpoint1", new PublishStopRequestModel {
-                    NodeId = "i=2258"
-                });
-
-                var list = await service.NodePublishListAsync("endpoint1", new PublishedItemListRequestModel {
-                    ContinuationToken = null
-                });
-
-                // Assert
-                Assert.NotNull(list);
-                Assert.NotNull(result);
-                Assert.NotNull(result2);
-                Assert.Empty(list.Items);
-                Assert.Null(list.ContinuationToken);
-            }
-        }
-
-        [Fact]
-        public async Task StartTwiceBulkPublishTest1Async() {
-
-            using (var mock = Setup((v, q) => {
-                throw new AssertActualExpectedException(null, q, "Query");
-            })) {
-
-                IPublishServices<string> service = mock.Create<PublisherJobService>();
-
-                // Run
-                var result = await service.NodePublishBulkAsync("endpoint1", new PublishBulkRequestModel {
-                    NodesToAdd = new List<PublishedItemModel> {
-                        new PublishedItemModel {
-                            NodeId = "i=2258",
-                            PublishingInterval = TimeSpan.FromSeconds(2),
-                            SamplingInterval = TimeSpan.FromSeconds(1)
-                        }
-                    }
-                });
-                result = await service.NodePublishBulkAsync("endpoint1", new PublishBulkRequestModel {
-                    NodesToAdd = new List<PublishedItemModel> {
-                        new PublishedItemModel {
-                            NodeId = "i=2258",
-                            PublishingInterval = TimeSpan.FromSeconds(2),
-                            SamplingInterval = TimeSpan.FromSeconds(1)
-                        }
-                    }
-                });
-=======
+
+                IPublishServices<string> service = mock.Create<PublisherJobService>();
+
+                // Run
                 var result = await service.NodePublishStartAsync("endpoint1", new PublishStartRequestModel {
                     Item = new PublishedItemModel {
                         NodeId = "i=2258",
@@ -635,7 +517,6 @@
                 // hardcoded
                 Assert.Equal(TimeSpan.FromSeconds(60), publishJob.Engine.DiagnosticsInterval);
                 Assert.Equal(0, publishJob.Engine.MaxMessageSize);
->>>>>>> 335bad97
 
                 var list = await service.NodePublishListAsync("endpoint1", new PublishedItemListRequestModel {
                     ContinuationToken = null
@@ -653,56 +534,6 @@
         }
 
         [Fact]
-<<<<<<< HEAD
-        public async Task StartTwiceBulkPublishTest2Async() {
-
-            using (var mock = Setup((v, q) => {
-                throw new AssertActualExpectedException(null, q, "Query");
-            })) {
-
-                IPublishServices<string> service = mock.Create<PublisherJobService>();
-
-                // Run
-                var result = await service.NodePublishBulkAsync("endpoint1", new PublishBulkRequestModel {
-                    NodesToAdd = new List<PublishedItemModel> {
-                        new PublishedItemModel {
-                            NodeId = "i=2258",
-                            PublishingInterval = TimeSpan.FromSeconds(2),
-                            SamplingInterval = TimeSpan.FromSeconds(1)
-                        }
-                    }
-                });
-                result = await service.NodePublishBulkAsync("endpoint1", new PublishBulkRequestModel {
-                    NodesToAdd = new List<PublishedItemModel> {
-                        new PublishedItemModel {
-                            NodeId = "i=2259",
-                            PublishingInterval = TimeSpan.FromSeconds(2),
-                            SamplingInterval = TimeSpan.FromSeconds(1)
-                        }
-                    }
-                });
-
-                var list = await service.NodePublishListAsync("endpoint1", new PublishedItemListRequestModel {
-                    ContinuationToken = null
-                });
-
-                // Assert
-                Assert.NotNull(list);
-                Assert.NotNull(result);
-                Assert.Equal(2, list.Items.Count);
-                Assert.Null(list.ContinuationToken);
-                Assert.Equal(TimeSpan.FromSeconds(2), list.Items.First().PublishingInterval);
-                Assert.Equal(TimeSpan.FromSeconds(1), list.Items.First().SamplingInterval);
-            }
-        }
-
-        [Fact]
-        public async Task BulkPublishSameNodeWithDifferentCredentialsOnlyHasLastInListAsync() {
-
-            using (var mock = Setup((v, q) => {
-                throw new AssertActualExpectedException(null, q, "Query");
-            })) {
-=======
         public async Task PublishServicesConfigTest3Async() {
 
             var configuration = new ConfigurationBuilder()
@@ -717,141 +548,10 @@
             using (var mock = Setup((v, q) => {
                 throw new AssertActualExpectedException(null, q, "Query");
             }, configuration)) {
->>>>>>> 335bad97
-
-                IPublishServices<string> service = mock.Create<PublisherJobService>();
-
-                // Run
-<<<<<<< HEAD
-                var result = await service.NodePublishBulkAsync("endpoint1", new PublishBulkRequestModel {
-                    NodesToAdd = new List<PublishedItemModel> {
-                        new PublishedItemModel {
-                            NodeId = "i=2258"
-                        }
-                    },
-                    Header = new RequestHeaderModel {
-                        Elevation = new CredentialModel {
-                            Type = CredentialType.UserName,
-                            Value = "abcdefg"
-                        }
-                    }
-                });
-                result = await service.NodePublishBulkAsync("endpoint1", new PublishBulkRequestModel {
-                    NodesToAdd = new List<PublishedItemModel> {
-                        new PublishedItemModel {
-                            NodeId = "i=2258"
-                        }
-                    },
-                    Header = new RequestHeaderModel {
-                        Elevation = new CredentialModel {
-                            Type = CredentialType.UserName,
-                            Value = "123456"
-                        }
-                    }
-                });
-                result = await service.NodePublishBulkAsync("endpoint1", new PublishBulkRequestModel {
-                    NodesToAdd = new List<PublishedItemModel> {
-                        new PublishedItemModel {
-                            NodeId = "i=2258"
-                        }
-                    },
-                    Header = new RequestHeaderModel {
-                        Elevation = new CredentialModel {
-                            Type = CredentialType.UserName,
-                            Value = "asdfasdf"
-                        }
-                    }
-                });
-
-
-                var list = await service.NodePublishListAsync("endpoint1", new PublishedItemListRequestModel {
-                    ContinuationToken = null
-                });
-
-                // Assert
-                Assert.NotNull(list);
-                Assert.NotNull(result);
-                Assert.Single(list.Items);
-                Assert.Null(list.ContinuationToken);
-                Assert.Equal("i=2258", list.Items.Single().NodeId);
-            }
-        }
-
-        [Fact]
-        public async Task StartandStopBulkPublishNodeWithDifferentCredentialsHasNoItemsInListAsync() {
-
-            using (var mock = Setup((v, q) => {
-                throw new AssertActualExpectedException(null, q, "Query");
-            })) {
-
-                IPublishServices<string> service = mock.Create<PublisherJobService>();
-
-                // Run
-                var result1 = await service.NodePublishBulkAsync("endpoint1", new PublishBulkRequestModel {
-                    NodesToAdd = new List<PublishedItemModel> {
-                        new PublishedItemModel {
-                            NodeId = "i=2258"
-                        }
-                    },
-                    Header = new RequestHeaderModel {
-                        Elevation = new CredentialModel {
-                            Type = CredentialType.UserName,
-                            Value = "abcdefg"
-                        }
-                    }
-                });
-                var result2 = await service.NodePublishStopAsync("endpoint1", new PublishStopRequestModel {
-                    NodeId = "i=2258",
-                    Header = new RequestHeaderModel {
-                        Elevation = new CredentialModel {
-                            Type = CredentialType.UserName,
-                            Value = "123456"
-                        }
-                    }
-                });
-
-                var list = await service.NodePublishListAsync("endpoint1", new PublishedItemListRequestModel {
-                    ContinuationToken = null
-                });
-
-                // Assert
-                Assert.NotNull(list);
-                Assert.NotNull(result1);
-                Assert.NotNull(result2);
-                Assert.Empty(list.Items);
-                Assert.Null(list.ContinuationToken);
-            }
-        }
-
-        [Fact]
-        public async Task BulkTwicePublishTest3Async() {
-
-            using (var mock = Setup((v, q) => {
-                throw new AssertActualExpectedException(null, q, "Query");
-            })) {
-
-                IPublishServices<string> service = mock.Create<PublisherJobService>();
-
-                // Run
-                var result = await service.NodePublishBulkAsync("endpoint1", new PublishBulkRequestModel {
-                    NodesToAdd = new List<PublishedItemModel> {
-                        new PublishedItemModel {
-                            NodeId = "i=2258",
-                            PublishingInterval = TimeSpan.FromSeconds(2),
-                            SamplingInterval = TimeSpan.FromSeconds(1)
-                        }
-                    }
-                });
-                result = await service.NodePublishBulkAsync("endpoint1", new PublishBulkRequestModel {
-                    NodesToAdd = new List<PublishedItemModel> {
-                        new PublishedItemModel {
-                            NodeId = "i=2258",
-                            PublishingInterval = TimeSpan.FromSeconds(3),
-                            SamplingInterval = TimeSpan.FromSeconds(2)
-                        }
-                    }
-                });
-=======
+
+                IPublishServices<string> service = mock.Create<PublisherJobService>();
+
+                // Run
                 var result = await service.NodePublishStartAsync("endpoint1", new PublishStartRequestModel {
                     Item = new PublishedItemModel {
                         NodeId = "i=2258",
@@ -879,178 +579,22 @@
                 // hardcoded
                 Assert.Equal(TimeSpan.FromSeconds(60), publishJob.Engine.DiagnosticsInterval);
                 Assert.Equal(0, publishJob.Engine.MaxMessageSize);
->>>>>>> 335bad97
-
-                var list = await service.NodePublishListAsync("endpoint1", new PublishedItemListRequestModel {
-                    ContinuationToken = null
-                });
-
-                // Assert
-                Assert.NotNull(list);
-                Assert.NotNull(result);
-                Assert.Single(list.Items);
-                Assert.Null(list.ContinuationToken);
-                Assert.Equal("i=2258", list.Items.Single().NodeId);
-<<<<<<< HEAD
-                Assert.Equal(TimeSpan.FromSeconds(3), list.Items.Single().PublishingInterval);
-                Assert.Equal(TimeSpan.FromSeconds(2), list.Items.Single().SamplingInterval);
-            }
-        }
-
-        [Fact]
-        public async Task StartStopMultipleBulkPublishTestAsync() {
-
-            using (var mock = Setup((v, q) => {
-                throw new AssertActualExpectedException(null, q, "Query");
-            })) {
-
-                IPublishServices<string> service = mock.Create<PublisherJobService>();
-
-                // Run
-                for (var i = 0; i < 100; i++) {
-                    var result = await service.NodePublishBulkAsync("endpoint1", new PublishBulkRequestModel {
-                        NodesToAdd = new List<PublishedItemModel> {
-                            new PublishedItemModel {
-                                NodeId = "i=" + (i + 1000),
-                                PublishingInterval = TimeSpan.FromSeconds(i),
-                                SamplingInterval = TimeSpan.FromSeconds(i + 1)
-                            }
-                        }
-                    });
-                    Assert.NotNull(result);
-                }
-                for (var i = 0; i < 50; i++) {
-                    var result = await service.NodePublishStopAsync("endpoint1", new PublishStopRequestModel {
-                        NodeId = "i=" + (i + 1000)
-                    });
-                    Assert.NotNull(result);
-                }
-
-                var list = await service.NodePublishListAsync("endpoint1", new PublishedItemListRequestModel {
-                    ContinuationToken = null
-                });
-
-                // Assert
-                Assert.NotNull(list);
-                Assert.Equal(50, list.Items.Count);
-                Assert.Null(list.ContinuationToken);
-
-                // Run
-                for (var i = 0; i < 100; i++) {
-                    var result = await service.NodePublishBulkAsync("endpoint1", new PublishBulkRequestModel {
-                        NodesToAdd = new List<PublishedItemModel> {
-                            new PublishedItemModel {
-                                NodeId = "i=" + (i + 2000),
-                                PublishingInterval = TimeSpan.FromSeconds(i),
-                                SamplingInterval = TimeSpan.FromSeconds(i + 1)
-                            }
-                        }
-                    });
-                    Assert.NotNull(result);
-                }
-                for (var i = 0; i < 50; i++) {
-                    var result = await service.NodePublishStopAsync("endpoint1", new PublishStopRequestModel {
-                        NodeId = "i=" + (i + 2000)
-                    });
-                    Assert.NotNull(result);
-                }
-
-                list = await service.NodePublishListAsync("endpoint1", new PublishedItemListRequestModel {
-                    ContinuationToken = null
-                });
-
-                // Assert
-                Assert.NotNull(list);
-                Assert.Equal(100, list.Items.Count);
-                Assert.Null(list.ContinuationToken);
-            }
-        }
-
-
-        [Fact]
-        public async Task AddRemoveMultipleBulkPublishTestAsync() {
-
-            using (var mock = Setup((v, q) => {
-                throw new AssertActualExpectedException(null, q, "Query");
-            })) {
-
-                IPublishServices<string> service = mock.Create<PublisherJobService>();
-
-                var nodesToAdd = new List<PublishedItemModel>();
-                var nodesToRemove = new List<string>();
-                for (var i = 0; i < 100; i++) {
-                    nodesToAdd.Add(new PublishedItemModel {
-                        NodeId = "i=" + (i + 1000),
-                        PublishingInterval = TimeSpan.FromSeconds(i),
-                        SamplingInterval = TimeSpan.FromSeconds(i + 1)
-                    });
-                    if (i % 2 == 0) {
-                        nodesToRemove.Add("i=" + (i + 1000));
-                    }
-                }
-
-                var result = await service.NodePublishBulkAsync("endpoint1", new PublishBulkRequestModel {
-                        NodesToAdd = nodesToAdd
-                    });
-
-                Assert.NotNull(result);
-
-                result = await service.NodePublishBulkAsync("endpoint1", new PublishBulkRequestModel {
-                    NodesToRemove = nodesToRemove
-                });
-
-                Assert.NotNull(result);
-                
-                var list = await service.NodePublishListAsync("endpoint1", new PublishedItemListRequestModel {
-                    ContinuationToken = null
-                });
-
-                // Assert
-                Assert.NotNull(list);
-                Assert.Equal(50, list.Items.Count);
-                Assert.Null(list.ContinuationToken);
-
-                // Run
-                for (var i = 0; i < 100; i++) {
-                    result = await service.NodePublishBulkAsync("endpoint1", new PublishBulkRequestModel {
-                        NodesToAdd = new List<PublishedItemModel> {
-                            new PublishedItemModel {
-                                NodeId = "i=" + (i + 2000),
-                                PublishingInterval = TimeSpan.FromSeconds(i),
-                                SamplingInterval = TimeSpan.FromSeconds(i + 1)
-                            }
-                        }
-                    });
-                    Assert.NotNull(result);
-                }
-                for (var i = 0; i < 50; i++) {
-                    result = await service.NodePublishBulkAsync("endpoint1", new PublishBulkRequestModel {
-                        NodesToRemove = new List<string> {
-                                "i=" + (i + 2000)
-                            }
-                    });
-                    Assert.NotNull(result);
-                }
-
-                list = await service.NodePublishListAsync("endpoint1", new PublishedItemListRequestModel {
-                    ContinuationToken = null
-                });
-
-                // Assert
-                Assert.NotNull(list);
-                Assert.Equal(100, list.Items.Count);
-                Assert.Null(list.ContinuationToken);
-            }
-        }
-
-
-=======
+
+                var list = await service.NodePublishListAsync("endpoint1", new PublishedItemListRequestModel {
+                    ContinuationToken = null
+                });
+
+                // Assert
+                Assert.NotNull(list);
+                Assert.NotNull(result);
+                Assert.Single(list.Items);
+                Assert.Null(list.ContinuationToken);
+                Assert.Equal("i=2258", list.Items.Single().NodeId);
                 Assert.Equal(TimeSpan.FromSeconds(2), list.Items.Single().PublishingInterval);
                 Assert.Equal(TimeSpan.FromSeconds(1), list.Items.Single().SamplingInterval);
             }
         }
 
->>>>>>> 335bad97
         /// <summary>
         /// Setup mock
         /// </summary>
