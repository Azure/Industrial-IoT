// ------------------------------------------------------------
//  Copyright (c) Microsoft Corporation.  All rights reserved.
//  Licensed under the MIT License (MIT). See License.txt in the repo root for license information.
// ------------------------------------------------------------

namespace Microsoft.Azure.IIoT.OpcUa.Publisher.Config.Models {
    using Microsoft.Azure.IIoT.OpcUa.Core.Models;
    using Microsoft.Azure.IIoT.OpcUa.Publisher.Models;
    using System;
    using System.Runtime.Serialization;

    /// <summary>
    /// Describing an entry in the node list
    /// </summary>
    [DataContract]
    public class OpcNodeModel {

        /// <summary> Node Identifier </summary>
        [DataMember(EmitDefaultValue = false, IsRequired = false)]
        public string Id { get; set; }

        /// <summary> Expanded Node identifier </summary>
        [DataMember(EmitDefaultValue = false, IsRequired = false)]
        public string ExpandedNodeId { get; set; }

        /// <summary> Sampling interval in milliseconds </summary>
        [DataMember(EmitDefaultValue = false, IsRequired = false)]
        public int? OpcSamplingInterval { get; set; }

        /// <summary> OpcSamplingInterval as TimeSpan. </summary>
        [DataMember(EmitDefaultValue = false, IsRequired = false)]
        public TimeSpan? OpcSamplingIntervalTimespan { get; set; }

        /// <summary> Publishing interval in milliseconds </summary>
        [DataMember(EmitDefaultValue = false, IsRequired = false)]
        public int? OpcPublishingInterval { get; set; }

        /// <summary> OpcPublishingInterval as TimeSpan. </summary>
        [DataMember(EmitDefaultValue = false, IsRequired = false)]
        public TimeSpan? OpcPublishingIntervalTimespan { get; set; }

        /// <summary> DataSetFieldId </summary>
        [DataMember(EmitDefaultValue = false, IsRequired = false)]
        public string DataSetFieldId { get; set; }

        /// <summary> Display name </summary>
        [DataMember(EmitDefaultValue = false, IsRequired = false)]
        public string DisplayName { get; set; }

        /// <summary> Heartbeat interval in seconds </summary>
        [DataMember(EmitDefaultValue = false, IsRequired = false)]
        public int? HeartbeatInterval { get; set; }

        /// <summary> Heartbeat interval as TimeSpan. </summary>
        [DataMember(EmitDefaultValue = false, IsRequired = false)]
        public TimeSpan? HeartbeatIntervalTimespan { get; set; }

        /// <summary> Skip first value </summary>
        [DataMember(EmitDefaultValue = false, IsRequired = false)]
        public bool? SkipFirst { get; set; }

        /// <summary> Queue Size for the monitored item </summary>
        [DataMember(EmitDefaultValue = false, IsRequired = false)]
        public uint? QueueSize { get; set; }

        /// <summary> Data change filter </summary>
        [DataMember(EmitDefaultValue = false, IsRequired = false)]
        public DataChangeTriggerType? DataChangeTrigger { get; set; }

<<<<<<< HEAD
        /// <summary> Deadband type </summary>
        [DataMember(EmitDefaultValue = false, IsRequired = false)]
        public DeadbandType? DeadbandType { get; set; }

        /// <summary> Deadband value </summary>
        [DataMember(EmitDefaultValue = false, IsRequired = false)]
        public double? DeadbandValue { get; set; }
=======
        /// <summary>Event Filter</summary>
        [DataMember(EmitDefaultValue = false, IsRequired = false)]
        public EventFilterModel EventFilter { get; set; }
>>>>>>> 5465cf1b
    }
}<|MERGE_RESOLUTION|>--- conflicted
+++ resolved
@@ -67,7 +67,6 @@
         [DataMember(EmitDefaultValue = false, IsRequired = false)]
         public DataChangeTriggerType? DataChangeTrigger { get; set; }
 
-<<<<<<< HEAD
         /// <summary> Deadband type </summary>
         [DataMember(EmitDefaultValue = false, IsRequired = false)]
         public DeadbandType? DeadbandType { get; set; }
@@ -75,10 +74,9 @@
         /// <summary> Deadband value </summary>
         [DataMember(EmitDefaultValue = false, IsRequired = false)]
         public double? DeadbandValue { get; set; }
-=======
+
         /// <summary>Event Filter</summary>
         [DataMember(EmitDefaultValue = false, IsRequired = false)]
         public EventFilterModel EventFilter { get; set; }
->>>>>>> 5465cf1b
     }
 }