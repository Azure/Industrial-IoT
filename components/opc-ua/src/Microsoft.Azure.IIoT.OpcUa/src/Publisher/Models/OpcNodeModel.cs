--- conflicted
+++ resolved
@@ -61,20 +61,13 @@
         /// <summary> Queue Size for the monitored item </summary>
         [DataMember(EmitDefaultValue = false, IsRequired = false)]
         public uint? QueueSize { get; set; }
-<<<<<<< HEAD
+        
+        /// <summary> Data change filter </summary>
+        [DataMember(EmitDefaultValue = false, IsRequired = false)]
+        public DataChangeTriggerType? DataChangeTrigger { get; set; }
 
         /// <summary>Event Filter</summary>
         [DataMember(EmitDefaultValue = false, IsRequired = false)]
         public EventFilterModel EventFilter { get; set; }
-
-        /// <summary>Data Filter</summary>
-        [DataMember(EmitDefaultValue = false, IsRequired = false)]
-        public DataFilterModel DataFilter { get; set; }
-=======
-        
-        /// <summary> Data change filter </summary>
-        [DataMember(EmitDefaultValue = false, IsRequired = false)]
-        public DataChangeTriggerType? DataChangeTrigger { get; set; }
->>>>>>> 941eb860
     }
 }