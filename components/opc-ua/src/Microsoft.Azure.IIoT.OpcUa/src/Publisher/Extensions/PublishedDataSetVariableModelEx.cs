--- conflicted
+++ resolved
@@ -31,14 +31,9 @@
                 PublishedVariableNodeId = model.PublishedVariableNodeId,
                 PublishedVariableDisplayName = model.PublishedVariableDisplayName,
                 SamplingInterval = model.SamplingInterval,
-<<<<<<< HEAD
                 SubstituteValue = model.SubstituteValue?.Copy(),
-                QueueSize = model.QueueSize
-=======
-                SubstituteValue = model.SubstituteValue?.DeepClone(),
                 QueueSize = model.QueueSize,
                 HeartbeatInterval = model.HeartbeatInterval
->>>>>>> 2dae0c39
             };
         }
     }
