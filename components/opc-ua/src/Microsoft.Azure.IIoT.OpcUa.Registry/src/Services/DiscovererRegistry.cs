--- conflicted
+++ resolved
@@ -181,15 +181,10 @@
 
             if (model?.Discovery != null) {
                 // If reported discovery mode provided, include it in search
-<<<<<<< HEAD
-                query += $"AND properties.reported.{nameof(DiscovererRegistration.Discovery)} = " +
-                    $"'{model.Discovery}' ";
-=======
                 query += $"AND (properties.reported.{nameof(DiscovererRegistration.Discovery)} = " +
                     $"'{model.Discovery}' " +
                          $"OR properties.desired.{nameof(DiscovererRegistration.Discovery)} = " +
                     $"'{model.Discovery}')";
->>>>>>> a7a27455
             }
             if (model?.SiteId != null) {
                 // If site id provided, include it in search
