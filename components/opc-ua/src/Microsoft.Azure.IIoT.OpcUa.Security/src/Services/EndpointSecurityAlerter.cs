--- conflicted
+++ resolved
@@ -122,12 +122,12 @@
                 var mode = endpoint.Registration.Endpoint.SecurityMode ?? SecurityMode.None;
                 var policy = endpoint.Registration.Endpoint.SecurityPolicy ?? "None";
 
-<<<<<<< HEAD
                 var unsecure = mode.Equals(SecurityMode.None) || policy.Contains("None");
                 if (unsecure) {
                     await SendEndpointAlertAsync(endpoint, "Unsecured endpoint found.",
                         $"SecurityMode: {mode}, SecurityProfile: {policy}");
                     _metrics.TrackEvent("endpointSecurityPolicyNone");
+                    _endpointSecurityPolicyNone.Inc();
                 }
 
                 // TODO Retrieve certificate from edge.
@@ -138,6 +138,7 @@
                     await SendEndpointAlertAsync(endpoint,
                         "Secure endpoint without certificate found.", "No Certificate");
                     _metrics.TrackEvent("endpointWithoutCertificate");
+                    _endpointWithoutCertificate.Inc();
                 }
                 else {
                     using (var cert = new X509Certificate2(certEncoded)) {
@@ -158,44 +159,6 @@
                         }
                         else {
                             _logger.Verbose("Application certificate is valid.");
-                        }
-=======
-            var unsecure = mode.Equals(SecurityMode.None) || policy.Contains("None");
-            if (unsecure) {
-                await SendEndpointAlertAsync(endpoint, "Unsecured endpoint found.",
-                    $"SecurityMode: {mode}, SecurityProfile: {policy}");
-                _metrics.TrackEvent("endpointSecurityPolicyNone");
-                _endpointSecurityPolicyNone.Inc();
-            }
-
-            // Test endpoint certificate
-            var certEncoded = endpoint.Registration.Endpoint.Certificate;
-            if (certEncoded == null && !unsecure) {
-                await SendEndpointAlertAsync(endpoint,
-                    "Secure endpoint without certificate found.", "No Certificate");
-                _metrics.TrackEvent("endpointWithoutCertificate");
-                _endpointWithoutCertificate.Inc();
-            }
-            else {
-                using (var cert = new X509Certificate2(certEncoded)) {
-                    if (cert.SubjectName.RawData.SequenceEqual(cert.IssuerName.RawData)) {
-                        await SendEndpointAlertAsync(endpoint,
-                            "Endpoint with self-signed certificate found.",
-                            $"Certificate is self signed by {cert.SubjectName.Name}");
-                    }
-                    else if (cert.NotAfter < DateTime.UtcNow) {
-                        await SendEndpointAlertAsync(endpoint,
-                            "Endpoint has expired certificate.",
-                            $"Certificate expired {cert.NotAfter}");
-                    }
-                    else if (cert.NotBefore > DateTime.UtcNow) {
-                        await SendEndpointAlertAsync(endpoint,
-                            "Endpoint has certificate that is not yet valid.",
-                            $"Certificate is valid from {cert.NotBefore}");
-                    }
-                    else {
-                        _logger.Verbose("Application certificate is valid.");
->>>>>>> 794eb361
                     }
                 }
 #endif
@@ -356,8 +319,10 @@
         private readonly IIoTHubTelemetryServices _client;
         private readonly ILogger _logger;
         private readonly IMetricsLogger _metrics;
-        private static readonly Counter _endpointSecurityPolicyNone = Metrics.CreateCounter("iiot_endpointSecurityAlerter_endpointSecurityPolicyNone", "unsecured endpoint found");
-        private static readonly Counter _endpointWithoutCertificate = Metrics.CreateCounter("iiot_endpointSecurityAlerter_endpointWithoutCertificate", "secure endpoint without certificate found");
+        private static readonly Counter _endpointSecurityPolicyNone = Metrics.CreateCounter(
+            "iiot_endpointSecurityAlerter_endpointSecurityPolicyNone", "unsecured endpoint found");
+        private static readonly Counter _endpointWithoutCertificate = Metrics.CreateCounter(
+            "iiot_endpointSecurityAlerter_endpointWithoutCertificate", "secure endpoint without certificate found");
 
     }
 }