--- conflicted
+++ resolved
@@ -53,10 +53,7 @@
 rem call :generate_sdk_for_service jobs
 rem call :generate_sdk_for_service onboarding
 
-<<<<<<< HEAD
-=======
 popd
->>>>>>> 70f3dda0
 popd
 goto :eof
 
