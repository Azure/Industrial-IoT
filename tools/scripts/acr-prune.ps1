--- conflicted
+++ resolved
@@ -27,14 +27,6 @@
     [switch] $Yes
 )
 
-<<<<<<< HEAD
-# Check and set registry
-if ([string]::IsNullOrEmpty($Registry)) {
-    $Registry = $env:BUILD_REGISTRY
-    if ([string]::IsNullOrEmpty($Registry)) {
-        $Registry = "industrialiotdev"
-        Write-Warning "No registry specified - using $($Registry).azurecr.io."
-=======
 # set default subscription
 if (![string]::IsNullOrEmpty($script:Subscription)) {
     Write-Debug "Setting subscription to $($script:Subscription)"
@@ -42,7 +34,6 @@
     & "az" $argumentList 2`>`&1 | ForEach-Object { "$_" }
     if ($LastExitCode -ne 0) {
         throw "az $($argumentList) failed with $($LastExitCode)."
->>>>>>> 05a8864e
     }
 }
 
