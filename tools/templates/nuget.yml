--- conflicted
+++ resolved
@@ -9,18 +9,6 @@
   pool:
     name: Hosted Windows 2019 with VS2019
   steps:
-<<<<<<< HEAD
-  # # This step will rely on existing setup of .Net Core for now.
-  # # Once we move all projects to .Net Core 3, we will uncomment this.
-  # - task: UseDotNet@2
-  #   displayName: 'Install .NET Core SDK'
-  #   inputs:
-  #     packageType: sdk
-  #     version: 3.0.x
-  #     includePreviewVersions: false
-  #     installationPath: $(Agent.ToolsDirectory)/dotnet
-=======
->>>>>>> 5dc71b5e
   - task: PowerShell@2
     displayName: Versioning
     inputs:
