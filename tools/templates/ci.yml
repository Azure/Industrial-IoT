#
# Build and test all on all platforms
#
jobs:
- job: buildprep
  displayName: Prepare Build Jobs
  pool:
    name: Hosted Windows 2019 with VS2019
  variables:
    skipComponentGovernanceDetection: true
  steps:
  - task: PowerShell@2
    name: buildmatrix
    displayName: Prepare Solutions
    inputs:
      targetType: filePath
      filePath: ./tools/scripts/get-matrix.ps1
      arguments: -FileName *.sln
- job: buildall
  displayName: Building
  dependsOn: buildprep
  strategy:
    matrix: $[dependencies.buildprep.outputs['buildmatrix.jobMatrix'] ]
  pool:
    name: $(poolName)
  steps:
  - task: UseDotNet@2
    displayName: 'Install .NET Core SDK'
    inputs:
      packageType: sdk
<<<<<<< HEAD
      version: 3.0.x
=======
      version: 3.0.100
>>>>>>> 5dc71b5e
      includePreviewVersions: false
      installationPath: $(Agent.ToolsDirectory)/dotnet
  - task: PowerShell@2
    displayName: Versioning
    inputs:
      targetType: filePath
      filePath: ./tools/scripts/set-version.ps1
  - task: DotNetCoreCLI@2
    displayName: Release Build
    inputs:
      command: build
      projects: '$(file)'
      arguments: '--configuration Release'
  - task: DotNetCoreCLI@2
    displayName: Debug Build
    inputs:
      command: build
      projects: '$(file)'
      arguments: '--configuration Debug'
- job: testprep
  displayName: Prepare Test Jobs
  pool:
    name: Hosted Windows 2019 with VS2019
  variables:
    skipComponentGovernanceDetection: true
  steps:
  - task: PowerShell@2
    name: testmatrix
    displayName: Prepare Tests
    inputs:
      targetType: filePath
      filePath: ./tools/scripts/get-matrix.ps1
      # arguments: -FileName Directory.Build.props
      arguments: -FileName azure-pipelines.yml
- job: testall
  displayName: Run Tests for
  dependsOn: testprep
  strategy:
    matrix: $[dependencies.testprep.outputs['testmatrix.jobMatrix'] ]
  variables:
    NO_GIT: 'true'
    skipComponentGovernanceDetection: true
  pool:
    name: $(poolName)
  steps:
<<<<<<< HEAD
  # # This step will rely on existing setup of .Net Core for now.
  # # Once we move all projects to .Net Core 3, we will uncomment this.
  # - task: UseDotNet@2
  #   displayName: 'Install .NET Core SDK'
  #   inputs:
  #     packageType: sdk
  #     version: 3.0.x
  #     includePreviewVersions: false
  #     installationPath: $(Agent.ToolsDirectory)/dotnet
=======
>>>>>>> 5dc71b5e
  - task: DotNetCoreCLI@2
    displayName: Test
    timeoutInMinutes: 15
    inputs:
      command: test
      projects: '**/tests/*.csproj'
      # projects: '$(folder)/**/tests/*.csproj'
      arguments: '--configuration Release'<|MERGE_RESOLUTION|>--- conflicted
+++ resolved
@@ -28,11 +28,7 @@
     displayName: 'Install .NET Core SDK'
     inputs:
       packageType: sdk
-<<<<<<< HEAD
-      version: 3.0.x
-=======
       version: 3.0.100
->>>>>>> 5dc71b5e
       includePreviewVersions: false
       installationPath: $(Agent.ToolsDirectory)/dotnet
   - task: PowerShell@2
@@ -78,18 +74,6 @@
   pool:
     name: $(poolName)
   steps:
-<<<<<<< HEAD
-  # # This step will rely on existing setup of .Net Core for now.
-  # # Once we move all projects to .Net Core 3, we will uncomment this.
-  # - task: UseDotNet@2
-  #   displayName: 'Install .NET Core SDK'
-  #   inputs:
-  #     packageType: sdk
-  #     version: 3.0.x
-  #     includePreviewVersions: false
-  #     installationPath: $(Agent.ToolsDirectory)/dotnet
-=======
->>>>>>> 5dc71b5e
   - task: DotNetCoreCLI@2
     displayName: Test
     timeoutInMinutes: 15
