--- conflicted
+++ resolved
@@ -11,11 +11,7 @@
     <PackageReference Include="Microsoft.Extensions.Logging.Abstractions" Version="6.0.1" />
     <PackageReference Include="Microsoft.Extensions.Options" Version="6.0.0" />
     <PackageReference Include="Newtonsoft.Json" Version="13.0.1" />
-<<<<<<< HEAD
-    <PackageReference Include="Serilog" Version="2.11.0" />
-=======
     <PackageReference Include="Serilog" Version="2.12.0" />
->>>>>>> 50158956
   </ItemGroup>
 
 </Project>