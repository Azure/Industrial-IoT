// ------------------------------------------------------------
//  Copyright (c) Microsoft Corporation.  All rights reserved.
//  Licensed under the MIT License (MIT). See License.txt in the repo root for license information.
// ------------------------------------------------------------

namespace TestEventProcessor.BusinessLogic {
    using Azure.Messaging.EventHubs.Processor;
    using Microsoft.Extensions.Logging;
    using Newtonsoft.Json.Linq;
    using System;
    using System.Collections.Generic;
    using System.Collections.ObjectModel;
    using System.Diagnostics;
    using System.Linq;
    using System.Text;
    using System.Threading;
    using System.Threading.Tasks;
    using TestEventProcessor.Businesslogic;
    using TestEventProcessor.BusinessLogic.Checkers;

<<<<<<< HEAD
    /// <summary>
    /// Validates the value changes within IoT Hub Methods
    /// </summary>
    public class TelemetryValidator : ITelemetryValidator {
        private CancellationTokenSource _cancellationTokenSource;
        private EventProcessorWrapper _clientWrapper;
        private DateTime _startTime = DateTime.MinValue;
        private int _totalValueChangesCount = 0;
        private readonly JArray _jContents = new JArray();

        // Checkers
        private MissingTimestampsChecker _missingTimestampsChecker;
        private MessageProcessingDelayChecker _messageProcessingDelayChecker;
        private MessageDeliveryDelayChecker _messageDeliveryDelayChecker;
        private ValueChangeCounterPerNodeId _valueChangeCounterPerNodeId;
        private MissingValueChangesChecker _missingValueChangesChecker;
        private IncrementalIntValueChecker _incrementalIntValueChecker;
        private SequenceNumberChecker _incrementalSequenceChecker;

        private bool _restartAnnouncementReceived;

        /// <summary>
        /// Instance to write logs
        /// </summary>
        private readonly ILogger _logger;

        /// <summary>
        /// The current configuration the validator is using.
        /// </summary>
        private ValidatorConfiguration _currentConfiguration;

        public const int kCheckerDelayMilliseconds = 10_000;
=======
    public class TelemetryValidator : ITelemetryValidator {
        private TelemetryValidatorProcessor _instance;
        private EventProcessorWrapper _lastClient;
        private readonly SemaphoreSlim _lock = new SemaphoreSlim(1, 1);
        private readonly ILogger<TelemetryValidator> _logger;
>>>>>>> 941eb860

        /// <summary>
        /// Create instance of TelemetryValidator
        /// </summary>
        /// <param name="logger">Instance to write logs</param>
        public TelemetryValidator(ILogger<TelemetryValidator> logger) {
            _logger = logger ?? throw new ArgumentNullException(nameof(logger));
        }

        /// <summary>
        /// Method that runs asynchronously to connect to event hub and check
        /// a) if all expected value changes are delivered
        /// b) that time between value changes is expected
        /// </summary>
        /// <param name="token">Token to cancel the operation</param>
        /// <returns>Task that run until token is canceled</returns>
        public async Task<StartResult> StartAsync(ValidatorConfiguration configuration) {
<<<<<<< HEAD
            _logger.LogInformation("StartAsync called.");
=======
>>>>>>> 941eb860
            var sw = Stopwatch.StartNew();
            await _lock.WaitAsync();

            if (_instance != null) {
                _lock.Release();
                throw new InvalidOperationException("Already started telemetry validation processor.");
            }

            _logger.LogInformation("StartAsync called.");
            try {
                // Check if already started.
                Debug.Assert(_instance == null);

                _instance = new TelemetryValidatorProcessor(_logger, configuration);
                _lastClient = await _instance.StartAsync(_lastClient).ConfigureAwait(false);
                return new StartResult();
            }
            catch {
                if (_instance != null) {
                    // Failed to start, dispose and throw
                    _instance.Dispose();
                    _instance = null;
                }
                throw;
            }
            finally {
                _logger.LogInformation("StartAsync finished in {elapsed}", sw.Elapsed);
                _lock.Release();
            }
        }

        /// <summary>
        /// Stop monitoring of events.
        /// </summary>
        /// <returns></returns>
        public async Task<StopResult> StopAsync() {
            var sw = Stopwatch.StartNew();
            await _lock.WaitAsync();
            try {
                if (_instance != null) {
                    _logger.LogInformation("StopAsync called.");
                    return _instance.Stop();
                }
                else {
                    // Alredy stopped, nothing to do
                    return new StopResult();
                }
            }
            finally {
                if (_instance != null) {
                    _instance.Dispose();
                    _instance = null;
                    _logger.LogInformation("StopAsync finished in {elapsed}", sw.Elapsed);
                }
                _lock.Release();
            }
        }

        /// <summary>
        /// Validates the value changes within IoT Hub Methods
        /// </summary>
        private sealed class TelemetryValidatorProcessor : IDisposable {
            private readonly CancellationTokenSource _cancellationTokenSource;
            private EventProcessorWrapper _clientWrapper;
            private DateTime _startTime = DateTime.MinValue;
            private int _totalValueChangesCount;
            private bool _restartAnnouncementReceived;

            // Checkers
            private readonly MissingTimestampsChecker _missingTimestampsChecker;
            private readonly MessageProcessingDelayChecker _messageProcessingDelayChecker;
            private readonly MessageDeliveryDelayChecker _messageDeliveryDelayChecker;
            private readonly ValueChangeCounterPerNodeId _valueChangeCounterPerNodeId;
            private readonly MissingValueChangesChecker _missingValueChangesChecker;
            private readonly IncrementalIntValueChecker _incrementalIntValueChecker;
            private readonly SequenceNumberChecker _incrementalSequenceChecker;

            /// <summary>
            /// Instance to write logs
            /// </summary>
            private readonly ILogger _logger;

            /// <summary>
            /// The current configuration the validator is using.
            /// </summary>
            private readonly ValidatorConfiguration _currentConfiguration;

            public const int kCheckerDelayMilliseconds = 10_000;

            /// <summary>
            /// Create instance of TelemetryValidator
            /// </summary>
            /// <param name="logger">Instance to write logs</param>
            public TelemetryValidatorProcessor(ILogger<TelemetryValidator> logger, ValidatorConfiguration configuration) {
                _logger = logger ?? throw new ArgumentNullException(nameof(logger));

                // Check provided configuration.
                if (configuration == null) {
                    throw new ArgumentNullException(nameof(configuration));
                }

                if (configuration.ExpectedValueChangesPerTimestamp < 0) {
                    throw new ArgumentNullException("Invalid configuration detected, expected value changes per timestamp can't be lower than zero");
                }
                if (configuration.ExpectedIntervalOfValueChanges < 0) {
                    throw new ArgumentNullException("Invalid configuration detected, expected interval of value changes can't be lower than zero");
                }
                if (configuration.ExpectedMaximalDuration < 0) {
                    throw new ArgumentNullException("Invalid configuration detected, maximal total duration can't be lower than zero");
                }
                if (configuration.ThresholdValue <= 0) {
                    throw new ArgumentNullException("Invalid configuration detected, threshold can't be negative or zero");
                }

                if (string.IsNullOrWhiteSpace(configuration.IoTHubEventHubEndpointConnectionString)) {
                    throw new ArgumentNullException(nameof(configuration.IoTHubEventHubEndpointConnectionString));
                }
                if (string.IsNullOrWhiteSpace(configuration.StorageConnectionString)) {
                    throw new ArgumentNullException(nameof(configuration.StorageConnectionString));
                }
                if (string.IsNullOrWhiteSpace(configuration.BlobContainerName)) {
                    throw new ArgumentNullException(nameof(configuration.BlobContainerName));
                }
                if (string.IsNullOrWhiteSpace(configuration.EventHubConsumerGroup)) {
                    throw new ArgumentNullException(nameof(configuration.EventHubConsumerGroup));
                }
                if (configuration.ExpectedMaximalDuration == 0) {
                    configuration.ExpectedMaximalDuration = uint.MaxValue;
                }

                _currentConfiguration = configuration;

                Interlocked.Exchange(ref _totalValueChangesCount, 0);

                _cancellationTokenSource = new CancellationTokenSource();

<<<<<<< HEAD
                //// Initialize EventProcessorWrapper
                if (_clientWrapper == null || _clientWrapper.GetHashCode() != EventProcessorWrapper.GetHashCode(_currentConfiguration)) {
                    _clientWrapper = new EventProcessorWrapper(_currentConfiguration, _logger);
                    await _clientWrapper.InitializeClient(_cancellationTokenSource.Token).ConfigureAwait(false);
                }

                _jContents.Clear();

                _clientWrapper.ProcessEventAsync += Client_ProcessEventAsync;
                _logger.LogInformation("Starting monitoring of events...");
                await _clientWrapper.StartProcessingAsync(_cancellationTokenSource.Token).ConfigureAwait(false);

                _startTime = DateTime.UtcNow;

=======
>>>>>>> 941eb860
                // Initialize checkers.
                _missingTimestampsChecker = new MissingTimestampsChecker(
                    TimeSpan.FromMilliseconds(_currentConfiguration.ExpectedIntervalOfValueChanges),
                    TimeSpan.FromMilliseconds(_currentConfiguration.ThresholdValue),
                    _logger
                );
                _missingTimestampsChecker.StartAsync(
                    TimeSpan.FromMilliseconds(kCheckerDelayMilliseconds),
                    _cancellationTokenSource.Token
                ).Start();

                _messageProcessingDelayChecker = new MessageProcessingDelayChecker(
                    TimeSpan.FromMilliseconds(_currentConfiguration.ThresholdValue),
                    _logger
                );

                _messageDeliveryDelayChecker = new MessageDeliveryDelayChecker(
                    TimeSpan.FromMilliseconds(_currentConfiguration.ExpectedMaximalDuration),
                    _logger
                );

                _valueChangeCounterPerNodeId = new ValueChangeCounterPerNodeId(_logger);

                _missingValueChangesChecker = new MissingValueChangesChecker(
                    _currentConfiguration.ExpectedValueChangesPerTimestamp,
                    _logger
                );
                _missingValueChangesChecker.StartAsync(
                    TimeSpan.FromMilliseconds(kCheckerDelayMilliseconds),
                    _cancellationTokenSource.Token
                ).Start();

                _incrementalIntValueChecker = new IncrementalIntValueChecker(_logger);

                _incrementalSequenceChecker = new SequenceNumberChecker(_logger);

                _restartAnnouncementReceived = false;
            }

            public async Task<EventProcessorWrapper> StartAsync(EventProcessorWrapper clientWrapper) {
                if (clientWrapper == null || clientWrapper.GetHashCode() != EventProcessorWrapper.GetHashCode(_currentConfiguration)) {
                    if (clientWrapper != null) {
                        clientWrapper.Dispose();
                    }
                    _clientWrapper = new EventProcessorWrapper(_currentConfiguration, _logger);
                    await _clientWrapper.InitializeClient(_cancellationTokenSource.Token).ConfigureAwait(false);
                }
                else {
                    _clientWrapper = clientWrapper;
                }
                _clientWrapper.ProcessEvent += Client_ProcessEventAsync;
                try {
                    await _clientWrapper.StartProcessingAsync(_cancellationTokenSource.Token).ConfigureAwait(false);
                    _startTime = DateTime.UtcNow;
                    return _clientWrapper;
                }
                catch {
                    _clientWrapper.ProcessEvent -= Client_ProcessEventAsync;
                    throw;
                }
            }

            /// <summary>
            /// Stop monitoring of events.
            /// </summary>
            /// <returns></returns>
            public StopResult Stop() {
                var endTime = DateTime.UtcNow;

                _cancellationTokenSource.Cancel();

                // Stop event monitoring and deregister handler.
                if (_clientWrapper != null) {
                    _clientWrapper.ProcessEvent -= Client_ProcessEventAsync;
                    _clientWrapper = null;
                }

                // Stop checkers and collect resutls.
                var missingTimestampsCounter = _missingTimestampsChecker.Stop();
                var maxMessageProcessingDelay = _messageProcessingDelayChecker.Stop();
                var maxMessageDeliveryDelay = _messageDeliveryDelayChecker.Stop();
                var valueChangesPerNodeId = _valueChangeCounterPerNodeId.Stop();
                var allExpectedValueChanges = true;
                if (_currentConfiguration?.ExpectedValueChangesPerTimestamp > 0) {

                    // TODO collect "expected" parameter as groups related to OPC UA nodes
                    allExpectedValueChanges = valueChangesPerNodeId?
                        .All(kvp => (_totalValueChangesCount / kvp.Value) ==
                            _currentConfiguration.ExpectedValueChangesPerTimestamp
                        ) ?? false;
                    _logger.LogInformation("All expected value changes received: {AllExpectedValueChanges}",
                        allExpectedValueChanges);
                }

                var incompleteTimestamps = _missingValueChangesChecker.Stop();
                var incrCheckerResult = _incrementalIntValueChecker.Stop();
                var incrSequenceResult = _incrementalSequenceChecker.Stop();

                var stopResult = new StopResult() {
                    ValueChangesByNodeId = new ReadOnlyDictionary<string, int>(valueChangesPerNodeId ?? new Dictionary<string, int>()),
                    AllExpectedValueChanges = allExpectedValueChanges,
                    TotalValueChangesCount = _totalValueChangesCount,
                    AllInExpectedInterval = missingTimestampsCounter == 0,
                    StartTime = _startTime,
                    EndTime = endTime,
                    MaxDelayToNow = maxMessageProcessingDelay.ToString(),
                    MaxDeliveyDuration = maxMessageDeliveryDelay.ToString(),
                    DroppedValueCount = incrCheckerResult?.DroppedValueCount ?? 0,
                    DuplicateValueCount = incrCheckerResult?.DuplicateValueCount ?? 0,
                    DroppedSequenceCount = incrSequenceResult?.DroppedValueCount ?? 0,
                    DuplicateSequenceCount = incrSequenceResult?.DuplicateValueCount ?? 0,
                    ResetSequenceCount = incrSequenceResult?.ResetsValueCount ?? 0,
                    RestartAnnouncementReceived = _restartAnnouncementReceived,
                };

                return stopResult;
            }

            /// <summary>
            /// Dispose
            /// </summary>
            public void Dispose() {
                // Stop event monitoring and deregister handler.
                if (_clientWrapper != null) {
                    _clientWrapper.ProcessEvent -= Client_ProcessEventAsync;
                    _clientWrapper = null;
                }
                _cancellationTokenSource.Dispose();
            }

<<<<<<< HEAD
        /// <summary>
        /// This function returns the persisted messages as a JSON object
        /// </summary>
        /// <returns></returns>
        public string GetMessages() {
            return JsonConvert.SerializeObject(_jContents);
        }

        /// <summary>
        /// Analyze payload of IoTHub message, adding timestamp and related sequence numbers into temporary
        /// </summary>
        /// <param name="arg"></param>
        /// <returns>Task that run until token is canceled</returns>
        private Task Client_ProcessEventAsync(ProcessEventArgs arg)
        {
            var sw = Stopwatch.StartNew();
=======
>>>>>>> 941eb860

            /// <summary>
            /// Analyze payload of IoTHub message, adding timestamp and related sequence numbers into temporary
            /// </summary>
            /// <param name="arg"></param>
            /// <returns>Task that run until token is canceled</returns>
            private void Client_ProcessEventAsync(ProcessEventArgs arg) {
                var sw = Stopwatch.StartNew();

                var eventReceivedTimestamp = DateTime.UtcNow;

                try {
                    if (!arg.HasEvent) {
                        _logger.LogWarning("Received partition event without content");
                        return;
                    }

                    if (arg.Data.EnqueuedTime.UtcDateTime < _startTime) {
                        _logger.LogDebug("Received message enqueued before starting....");
                        return;
                    }

                    if (_cancellationTokenSource.IsCancellationRequested) {
                        _logger.LogDebug("Received message after stopping....");
                        return;
                    }

<<<<<<< HEAD
                lock (_jContents) {
                    while (_currentConfiguration.MaximalNumberOfMessages > 0 &&
                        _currentConfiguration.MaximalNumberOfMessages <= _jContents.Count) {
                        _jContents.RemoveAt(0);
                    }
                    _jContents.Add(JArray.Parse(content));
                }

                if (CheckRestartAnnouncement(json)) {
                    return Task.CompletedTask;
                }
=======
                    var properties = arg.Data.Properties;
                    var hasPubSubJsonHeader = properties.TryGetValue("$$ContentType", out var schema)
                        ? schema.ToString() == MessageSchemaTypes.NetworkMessageJson : false;
>>>>>>> 941eb860

                    var body = arg.Data.Body.ToArray();
                    var content = Encoding.UTF8.GetString(body);
                    var json = JToken.Parse(content);

                    if (json is JObject o && CheckRestartAnnouncement(o)) {
                        return;
                    }

                    var valueChangesCount = 0;

                    if (json is JArray batch) {
                        foreach (var entry in batch) {
                            ProcessMessage(entry);
                        }
                    }
                    else {
                        ProcessMessage(json);
                    }

                    void ProcessMessage(JToken messageToken) {
                        if (messageToken is not JObject entry) {
                            return;
                        }
                        try {
                            // validate if the message has an OPC UA PubSub message type signature
                            if (entry.TryGetValue("MessageType", out var messageType) && ((string)messageType) == "ua-data") {
                                if (!hasPubSubJsonHeader) {
                                    _logger.LogInformation("Received {item} with \"ua-data\" signature but invalid content type header",
                                        entry.ToString());
                                }

                                if (!entry.TryGetValue("Messages", out var a) || a is not JArray messages) {
                                    _logger.LogInformation("Received {item} without messages.", entry.ToString());
                                    return;
                                }

                                foreach (var token in messages) {
                                    if (token is not JObject message) {
                                        _logger.LogInformation("Message {message} is not an object.", token.ToString());
                                        continue;
                                    }
                                    if (!message.TryGetValue("DataSetWriterId", out var dataSetWriterId)) {
                                        _logger.LogInformation("Message {message} does not contain writer id.", message.ToString());
                                        continue;
                                    }
                                    if (!message.TryGetValue("SequenceNumber", out var sequenceNumber)) {
                                        _logger.LogInformation("Message {message} does not contain sequence number.", message.ToString());
                                        sequenceNumber = JValue.CreateNull();
                                    }

                                    FeedDataChangeCheckers((string)dataSetWriterId, sequenceNumber.ToObject<uint?>());

                                    if (!message.TryGetValue("Payload", out var p) || p is not JObject payload) {
                                        _logger.LogInformation("Message {item} does not have any 'Payload' object.", entry.ToString());
                                        continue;
                                    }
                                    foreach (JProperty property in payload.Properties()) {
                                        if (property.Value is not JObject dataValue) {
                                            _logger.LogInformation("Payload property {Property} does not have data value.",
                                                property.Value.ToString());
                                            continue;
                                        }
                                        if (!dataValue.TryGetValue("SourceTimestamp", out var st) || st is not JValue sourceTimeStamp) {
                                            _logger.LogInformation("Value is missing source timestamp.", dataValue.ToString());
                                            continue;
                                        }
                                        if (!dataValue.TryGetValue("Value", out var value)) {
                                            value = JValue.CreateNull();
                                        }
                                        FeedDataCheckers(
                                            property.Name,
                                            sourceTimeStamp.ToObject<DateTime>(),
                                            arg.Data.EnqueuedTime.UtcDateTime,
                                            eventReceivedTimestamp,
                                            value);
                                        valueChangesCount++;
                                    }
                                }
                            }
                            else if (entry.TryGetValue("NodeId", out var nodeId)) {
                                if (!entry.TryGetValue("Value", out var v) || v is not JObject dataValue) {
                                    _logger.LogInformation("Message {Message} does not have data value.", entry.ToString());
                                    return;
                                }
                                if (!dataValue.TryGetValue("SourceTimestamp", out var st) || st is not JValue sourceTimeStamp) {
                                    _logger.LogInformation("Value is missing source timestamp.", dataValue.ToString());
                                    return;
                                }
                                if (!dataValue.TryGetValue("Value", out var value)) {
                                    value = JValue.CreateNull();
                                }
                                FeedDataCheckers(
                                    (string)nodeId,
                                    sourceTimeStamp.ToObject<DateTime>(),
                                    arg.Data.EnqueuedTime.UtcDateTime,
                                    eventReceivedTimestamp,
                                    value);
                                valueChangesCount++;
                            }
                            else {
                                _logger.LogInformation("Message {Message} not a publisher message.", entry.ToString());
                            }
                        }
                        catch (OperationCanceledException) { throw; }
                        catch (Exception ex) {
                            _logger.LogError(ex, "Could not read sequence number, nodeId and/or timestamp from " +
                                "message. Please make sure that publisher is running with samples format and with " +
                                "--fm parameter set. Message: {Content}", content);
                        }
                    }

                    _logger.LogDebug("Received {NumberOfValueChanges} messages from IoT Hub, partition {PartitionId}.",
                        valueChangesCount, arg.Partition.PartitionId);
                }
                catch (OperationCanceledException) { }
                finally {
                    _logger.LogInformation("Processing of an event took: {elapsed}", sw.Elapsed);
                }
            }

            private bool CheckRestartAnnouncement(JObject jsonObj) {
                try {
                    if (!jsonObj.TryGetValue("MessageType", out var messageType)) {
                        return false;
                    }
                    if (!jsonObj.TryGetValue("MessageVersion", out var messageVersion)) {
                        return false;
                    }

                    if (messageType.Value<string>() == "RestartAnnouncement" && messageVersion.Value<int>() == 1) {
                        _restartAnnouncementReceived = true;
                        return true;
                    }
                }
                catch (Exception ex) {
                    _logger.LogError(ex, "Error during deserialization of restart announcement.");
                }
                return false;
            }

            /// <summary>
            /// Feed the checkers for the Value Change (single Node value) within the received event
            /// </summary>
            /// <param name="nodeId">Identifeir of the data source.</param>
            /// <param name="sourceTimestamp">Timestamp at the Data Source.</param>
            /// <param name="enqueuedTimestamp">IoT Hub message enqueue timestamp.</param>
            /// <param name="receivedTimestamp">Timestamp of arrival in the telemetry processor.</param>
            /// <param name="value">The actual value of the data change.</param>
            private void FeedDataCheckers(
                string nodeId,
                DateTime sourceTimestamp,
                DateTime enqueuedTimestamp,
                DateTime receivedTimestamp,
                JToken value) {

                // OPC PLC contains bad fast and slow nodes that drop messages by design.
                // We will ignore entries that do not have a value.
                if (value is null || value.Type == JTokenType.Null) {
                    return;
                }

                var counter = Interlocked.Increment(ref _totalValueChangesCount);
                _logger.LogDebug("[{SourceTime}, {Enqueued}]{Count} {Node}='{Value}'", counter,
                    sourceTimestamp, enqueuedTimestamp, nodeId, value.ToString());

                // Feed data to checkers.
                _missingTimestampsChecker.ProcessEvent(nodeId, sourceTimestamp, value);
                _messageProcessingDelayChecker.ProcessEvent(nodeId, sourceTimestamp, receivedTimestamp);
                _messageDeliveryDelayChecker.ProcessEvent(nodeId, sourceTimestamp, enqueuedTimestamp);
                _valueChangeCounterPerNodeId.ProcessEvent(nodeId, sourceTimestamp, value);
                _missingValueChangesChecker.ProcessEvent(sourceTimestamp);
                _incrementalIntValueChecker.ProcessEvent(nodeId, sourceTimestamp, value);
            }

<<<<<<< HEAD
            // Feed data to checkers.
            _missingTimestampsChecker.ProcessEvent(nodeId, sourceTimestamp);
            _messageProcessingDelayChecker.ProcessEvent(nodeId, sourceTimestamp, receivedTimestamp);
            _messageDeliveryDelayChecker.ProcessEvent(nodeId, sourceTimestamp, enqueuedTimestamp);
            _valueChangeCounterPerNodeId.ProcessEvent(nodeId, sourceTimestamp, value);
            _missingValueChangesChecker.ProcessEvent(sourceTimestamp);
            _incrementalIntValueChecker.ProcessEvent(nodeId, sourceTimestamp, value);

            Interlocked.Increment(ref _totalValueChangesCount);
        }

        /// <summary>
        /// Feed the checkers for the Data Change (one or more groupped node values) within the reveived event
        /// </summary>
        /// <param name="sequenceNumber">The actual sequence number of the data change</param>
        private void FeedDataChangeCheckers(string dataSetWriterId, uint? sequenceNumber) {

            if (!sequenceNumber.HasValue) {
                _logger.LogWarning("Sequance number is null");
                return;
=======
            /// <summary>
            /// Feed the checkers for the Data Change (one or more groupped node values) within the reveived event
            /// </summary>
            /// <param name="sequenceNumber">The actual sequence number of the data change</param>
            private void FeedDataChangeCheckers(string dataSetWriterId, uint? sequenceNumber) {
                if (!sequenceNumber.HasValue) {
                    _logger.LogWarning("Sequance number is null");
                    return;
                }
                _incrementalSequenceChecker.ProcessEvent(dataSetWriterId, sequenceNumber);
>>>>>>> 941eb860
            }
        }
    }
}<|MERGE_RESOLUTION|>--- conflicted
+++ resolved
@@ -18,46 +18,11 @@
     using TestEventProcessor.Businesslogic;
     using TestEventProcessor.BusinessLogic.Checkers;
 
-<<<<<<< HEAD
-    /// <summary>
-    /// Validates the value changes within IoT Hub Methods
-    /// </summary>
-    public class TelemetryValidator : ITelemetryValidator {
-        private CancellationTokenSource _cancellationTokenSource;
-        private EventProcessorWrapper _clientWrapper;
-        private DateTime _startTime = DateTime.MinValue;
-        private int _totalValueChangesCount = 0;
-        private readonly JArray _jContents = new JArray();
-
-        // Checkers
-        private MissingTimestampsChecker _missingTimestampsChecker;
-        private MessageProcessingDelayChecker _messageProcessingDelayChecker;
-        private MessageDeliveryDelayChecker _messageDeliveryDelayChecker;
-        private ValueChangeCounterPerNodeId _valueChangeCounterPerNodeId;
-        private MissingValueChangesChecker _missingValueChangesChecker;
-        private IncrementalIntValueChecker _incrementalIntValueChecker;
-        private SequenceNumberChecker _incrementalSequenceChecker;
-
-        private bool _restartAnnouncementReceived;
-
-        /// <summary>
-        /// Instance to write logs
-        /// </summary>
-        private readonly ILogger _logger;
-
-        /// <summary>
-        /// The current configuration the validator is using.
-        /// </summary>
-        private ValidatorConfiguration _currentConfiguration;
-
-        public const int kCheckerDelayMilliseconds = 10_000;
-=======
     public class TelemetryValidator : ITelemetryValidator {
         private TelemetryValidatorProcessor _instance;
         private EventProcessorWrapper _lastClient;
         private readonly SemaphoreSlim _lock = new SemaphoreSlim(1, 1);
         private readonly ILogger<TelemetryValidator> _logger;
->>>>>>> 941eb860
 
         /// <summary>
         /// Create instance of TelemetryValidator
@@ -75,10 +40,6 @@
         /// <param name="token">Token to cancel the operation</param>
         /// <returns>Task that run until token is canceled</returns>
         public async Task<StartResult> StartAsync(ValidatorConfiguration configuration) {
-<<<<<<< HEAD
-            _logger.LogInformation("StartAsync called.");
-=======
->>>>>>> 941eb860
             var sw = Stopwatch.StartNew();
             await _lock.WaitAsync();
 
@@ -215,23 +176,6 @@
 
                 _cancellationTokenSource = new CancellationTokenSource();
 
-<<<<<<< HEAD
-                //// Initialize EventProcessorWrapper
-                if (_clientWrapper == null || _clientWrapper.GetHashCode() != EventProcessorWrapper.GetHashCode(_currentConfiguration)) {
-                    _clientWrapper = new EventProcessorWrapper(_currentConfiguration, _logger);
-                    await _clientWrapper.InitializeClient(_cancellationTokenSource.Token).ConfigureAwait(false);
-                }
-
-                _jContents.Clear();
-
-                _clientWrapper.ProcessEventAsync += Client_ProcessEventAsync;
-                _logger.LogInformation("Starting monitoring of events...");
-                await _clientWrapper.StartProcessingAsync(_cancellationTokenSource.Token).ConfigureAwait(false);
-
-                _startTime = DateTime.UtcNow;
-
-=======
->>>>>>> 941eb860
                 // Initialize checkers.
                 _missingTimestampsChecker = new MissingTimestampsChecker(
                     TimeSpan.FromMilliseconds(_currentConfiguration.ExpectedIntervalOfValueChanges),
@@ -362,25 +306,6 @@
                 _cancellationTokenSource.Dispose();
             }
 
-<<<<<<< HEAD
-        /// <summary>
-        /// This function returns the persisted messages as a JSON object
-        /// </summary>
-        /// <returns></returns>
-        public string GetMessages() {
-            return JsonConvert.SerializeObject(_jContents);
-        }
-
-        /// <summary>
-        /// Analyze payload of IoTHub message, adding timestamp and related sequence numbers into temporary
-        /// </summary>
-        /// <param name="arg"></param>
-        /// <returns>Task that run until token is canceled</returns>
-        private Task Client_ProcessEventAsync(ProcessEventArgs arg)
-        {
-            var sw = Stopwatch.StartNew();
-=======
->>>>>>> 941eb860
 
             /// <summary>
             /// Analyze payload of IoTHub message, adding timestamp and related sequence numbers into temporary
@@ -408,23 +333,9 @@
                         return;
                     }
 
-<<<<<<< HEAD
-                lock (_jContents) {
-                    while (_currentConfiguration.MaximalNumberOfMessages > 0 &&
-                        _currentConfiguration.MaximalNumberOfMessages <= _jContents.Count) {
-                        _jContents.RemoveAt(0);
-                    }
-                    _jContents.Add(JArray.Parse(content));
-                }
-
-                if (CheckRestartAnnouncement(json)) {
-                    return Task.CompletedTask;
-                }
-=======
                     var properties = arg.Data.Properties;
                     var hasPubSubJsonHeader = properties.TryGetValue("$$ContentType", out var schema)
                         ? schema.ToString() == MessageSchemaTypes.NetworkMessageJson : false;
->>>>>>> 941eb860
 
                     var body = arg.Data.Body.ToArray();
                     var content = Encoding.UTF8.GetString(body);
@@ -600,28 +511,6 @@
                 _incrementalIntValueChecker.ProcessEvent(nodeId, sourceTimestamp, value);
             }
 
-<<<<<<< HEAD
-            // Feed data to checkers.
-            _missingTimestampsChecker.ProcessEvent(nodeId, sourceTimestamp);
-            _messageProcessingDelayChecker.ProcessEvent(nodeId, sourceTimestamp, receivedTimestamp);
-            _messageDeliveryDelayChecker.ProcessEvent(nodeId, sourceTimestamp, enqueuedTimestamp);
-            _valueChangeCounterPerNodeId.ProcessEvent(nodeId, sourceTimestamp, value);
-            _missingValueChangesChecker.ProcessEvent(sourceTimestamp);
-            _incrementalIntValueChecker.ProcessEvent(nodeId, sourceTimestamp, value);
-
-            Interlocked.Increment(ref _totalValueChangesCount);
-        }
-
-        /// <summary>
-        /// Feed the checkers for the Data Change (one or more groupped node values) within the reveived event
-        /// </summary>
-        /// <param name="sequenceNumber">The actual sequence number of the data change</param>
-        private void FeedDataChangeCheckers(string dataSetWriterId, uint? sequenceNumber) {
-
-            if (!sequenceNumber.HasValue) {
-                _logger.LogWarning("Sequance number is null");
-                return;
-=======
             /// <summary>
             /// Feed the checkers for the Data Change (one or more groupped node values) within the reveived event
             /// </summary>
@@ -632,7 +521,6 @@
                     return;
                 }
                 _incrementalSequenceChecker.ProcessEvent(dataSetWriterId, sequenceNumber);
->>>>>>> 941eb860
             }
         }
     }
