--- conflicted
+++ resolved
@@ -3,27 +3,14 @@
 //  Licensed under the MIT License (MIT). See License.txt in the repo root for license information.
 // ------------------------------------------------------------
 
-<<<<<<< HEAD
 namespace TestEventProcessor.BusinessLogic {
-    /// <summary>
-    /// Model class to encapsule the configuration required to monitor and validate IoT Hub events.
-    /// </summary>
-    public class ValidatorConfiguration {
-        /// <summary>
-        /// Gets or sets the connection string of the EventHub-Endpoint of the IoT Hub.
-        /// </summary>
-=======
-namespace TestEventProcessor.BusinessLogic
-{
     using TestEventProcessor.Businesslogic;
 
     /// <summary>
     /// Model class to encapsule the configuration required to monitor and validate IoT Hub events.
     /// </summary>
-    public class ValidatorConfiguration : IEventProcessorConfig
-    {
+    public class ValidatorConfiguration : IEventProcessorConfig {
         /// <inheritdoc/>
->>>>>>> 491bad9a
         public string IoTHubEventHubEndpointConnectionString { get; set; }
 
         /// <inheritdoc/>
