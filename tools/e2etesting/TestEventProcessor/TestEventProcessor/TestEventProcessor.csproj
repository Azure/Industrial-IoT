--- conflicted
+++ resolved
@@ -6,17 +6,10 @@
   </PropertyGroup>
 
   <ItemGroup>
-<<<<<<< HEAD
     <PackageReference Include="Mono.Options" Version="6.12.0.148" />
-    <PackageReference Include="Serilog" Version="2.11.0" />
-    <PackageReference Include="Serilog.Extensions.Logging" Version="3.1.0" />
-    <PackageReference Include="Serilog.Sinks.Console" Version="4.0.1" />
-=======
-    <PackageReference Include="Mono.Options" Version="6.6.0.161" />
     <PackageReference Include="Serilog" Version="2.12.0" />
     <PackageReference Include="Serilog.Extensions.Logging" Version="3.1.0" />
     <PackageReference Include="Serilog.Sinks.Console" Version="4.1.0" />
->>>>>>> 50158956
   </ItemGroup>
 
   <ItemGroup>
