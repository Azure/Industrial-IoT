Param(
    [string]
    $ResourceGroupName,
    [int]
    $NumberOfSimulations = 18,
    [Guid]
    $TenantId,
    [int]
    $NumberOfSlowNodes = 250,
    [int]
    $SlowNodeRate = 10,
    [string]
    $SlowNodeType =  "uint",
    [int]
    $NumberOfFastNodes = 50,
    [int]
    $FastNodeRate = 1,
    [string]
    $FastNodeType = "uint",
    [string]
    $PLCImage = "mcr.microsoft.com/iotedge/opc-plc:latest",
    [string]
    $ResourcesPrefix = "e2etesting",
    [Double]
    $MemoryInGb = 0.5,
    [int]
    $CpuCount = 1,
<<<<<<< HEAD
    [string]
    $VNet,
    [string]
    $SubNet
=======
    [bool]
    $NestedEdgeFlag = $false
>>>>>>> a40fc94b
)

# Stop execution when an error occurs.
$ErrorActionPreference = "Stop"

if (!$ResourceGroupName) {
    Write-Error "ResourceGroupName not set."
}

## Check if resource group exists
$resourceGroup = az group show --name $ResourceGroupName | ConvertFrom-Json

if (!$resourceGroup) {
    Write-Error "Could not find Resource Group '$($ResourceGroupName)'."
}

Write-Host "Resource Group: $($ResourceGroupName)"

## Determine suffix for testing resources

$testSuffix = $resourceGroup.tags.TestingResourcesSuffix

if (!$testSuffix) {
    $testSuffix = Get-Random -Minimum 10000 -Maximum 99999
    # TODO: don't override the original tags
    az group update --name $resourceGroup --tags TestingResourcesSuffix=$testSuffix
}

## Check if KeyVault exists
$keyVault = "e2etestingkeyVault" + $testSuffix
Write-Host "Key Vault Name: $($keyVault)"

## Ensure Azure Container Instances ##

$allAciNames = @()

for ($i = 0; $i -lt $NumberOfSimulations; $i++) {
    $name = "$($ResourcesPrefix)-simulation-aci-" + $i.ToString().PadLeft(3, "0") + "-" + $testSuffix
    $allAciNames += $name
}

$existingACIs = az container list --resource-group $ResourceGroupName  --query "[?starts_with(name,'$ResourcesPrefix') ].name"  | ConvertFrom-Json

$aciNamesToCreate = @()

$allAciNames | %{
    if (!@($existingACIs).Contains($_)) {
        $aciNamesToCreate += $_
    }
}

Write-Host

$jobs = @()

if ($aciNamesToCreate.Length -gt 0) {
<<<<<<< HEAD
    foreach ($aciNameToCreate in $aciNamesToCreate) {
        Write-Host "Creating ACI $($aciNameToCreate)..."
        if (($VNet -eq "") -and ($SubNet -eq "")) {
            $script = {
                Param($Name)
                $aciCommand = "/bin/sh -c './opcplc --ctb --pn=50000 --autoaccept --nospikes --nodips --nopostrend --nonegtrend --nodatavalues --sph --wp=80 --sn=$($using:NumberOfSlowNodes) --sr=$($using:SlowNodeRate) --st=$($using:SlowNodeType) --fn=$($using:NumberOfFastNodes) --fr=$($using:FastNodeRate) --ft=$($using:FastNodeType) --ph=$($Name).$($using:resourceGroup.Location).azurecontainer.io'"
                $aci = az container create --resource-group $using:ResourceGroupName --name $Name --image $using:PLCImage --os-type Linux --command $aciCommand --ports @(50000,80) --cpu $using:CpuCount --memory $using:MemoryInGb --ip-address Public --dns-name-label $Name
            }
        }
        else{
            $script = {
                Param($Name)
                $aciCommand = "/bin/sh -c './opcplc --ctb --pn=50000 --autoaccept --nospikes --nodips --nopostrend --nonegtrend --nodatavalues --sph --wp=80 --sn=$($using:NumberOfSlowNodes) --sr=$($using:SlowNodeRate) --st=$($using:SlowNodeType) --fn=$($using:NumberOfFastNodes) --fr=$($using:FastNodeRate) --ft=$($using:FastNodeType) --ph=$($Name).$($using:resourceGroup.Location).azurecontainer.io'"
                $aci = az container create --resource-group $using:ResourceGroupName --name $Name --image $using:PLCImage --os-type Linux --command $aciCommand --ports @(50000,80) --cpu $using:CpuCount --memory $using:MemoryInGb --ip-address Private --vnet $using:VNet --subnet $using:SubNet
            }            
=======
    if ($NestedEdgeFlag -eq $false) {
        $script = {
            Param($Name)
            $aciCommand = "/bin/sh -c './opcplc --ctb --pn=50000 --autoaccept --nospikes --nodips --nopostrend --nonegtrend --nodatavalues --sph --wp=80 --sn=$($using:NumberOfSlowNodes) --sr=$($using:SlowNodeRate) --st=$($using:SlowNodeType) --fn=$($using:NumberOfFastNodes) --fr=$($using:FastNodeRate) --ft=$($using:FastNodeType) --ph=$($Name).$($using:resourceGroup.Location).azurecontainer.io'"
            az container create --resource-group $using:ResourceGroupName --name $Name --image $using:PLCImage --os-type Linux --command $aciCommand --ports @(50000,80) --cpu $using:CpuCount --memory $using:MemoryInGb --ip-address Public --dns-name-label $Name
        }
    }
    else {
        Write-Host "Nested edge is enabled"
        ## Set vNet and subNet parameters for nested edge
        $networkResourceGroup = $ResourceGroupName + "-RG-network"
        $vNet =  az resource show --name "PurdueNetwork" --resource-group $networkResourceGroup --resource-type "Microsoft.Network/virtualNetworks" --query id
        $subNet = "3-L2-OT-AreaSupervisoryControl"
        Write-Host "vNet resource id is $vNet"

        $script = {
            Param($Name)
            $aciCommand = "/bin/sh -c './opcplc --ctb --pn=50000 --autoaccept --nospikes --nodips --nopostrend --nonegtrend --nodatavalues --sph --wp=80 --sn=$($using:NumberOfSlowNodes) --sr=$($using:SlowNodeRate) --st=$($using:SlowNodeType) --fn=$($using:NumberOfFastNodes) --fr=$($using:FastNodeRate) --ft=$($using:FastNodeType)'"
            az container create --resource-group $using:ResourceGroupName --name $Name --image $using:PLCImage --os-type Linux --command $aciCommand --ports @(50000,80) --cpu $using:CpuCount --memory $using:MemoryInGb --ip-address Private --vnet $using:vNet --subnet $using:subNet
>>>>>>> a40fc94b
        }
    }

    foreach ($aciNameToCreate in $aciNamesToCreate) {
        Write-Host "Creating ACI $($aciNameToCreate)..."
        $job = Start-Job -Scriptblock $script -ArgumentList $aciNameToCreate
        $jobs += $job
    }

    Write-Host "Waiting for deployments to finish..."

    $working = $true

    while($working) {
        $working = $false
        foreach ($job in $jobs) {
            if ($job.JobStateInfo.State -eq 'Running') {
                $working = $true
                break
            }
        }
        Start-Sleep -Seconds 1
    }

    Write-Host "Deployment finished."

    foreach ($job in $jobs) {
        if ($job.JobStateInfo.State -ne 'Completed') {
            Receive-Job -Job $job
            Write-Error "Error while deploying ACI."
        }
    }
}

## Write ACI FQDNs to KeyVault ##

Write-Host
Write-Host "Getting IPs of ACIs for simulated PLCs..."

<<<<<<< HEAD
$containerInstances = Get-AzContainerGroup -ResourceGroupName $ResourceGroupName | ?{ $_.Name.StartsWith($ResourcesPrefix) }

$plcSimNames = ""
foreach ($ci in $containerInstances) {
    $plcSimNames += $ci.IpAddress + ";"
=======
$ipList = az container list --resource-group $ResourceGroupName  --query "[?starts_with(name,'$ResourcesPrefix') ].ipAddress.ip"  | ConvertFrom-Json
foreach ($ip in $ipList) {
    Write-Host $ip
    $plcSimNames += $ip + ";"
>>>>>>> a40fc94b
}

try {
    Write-Host "Adding/Updating KeyVault-Secret 'plc-simulation-urls' with value '$($plcSimNames)'..."
    az keyvault secret set --vault-name $keyVault --name "plc-simulation-urls" --value $plcSimNames > $null
}
catch {
    Write-Host "Plc simulation urls are empty"
}

Write-Host "Deployment finished."<|MERGE_RESOLUTION|>--- conflicted
+++ resolved
@@ -25,15 +25,8 @@
     $MemoryInGb = 0.5,
     [int]
     $CpuCount = 1,
-<<<<<<< HEAD
-    [string]
-    $VNet,
-    [string]
-    $SubNet
-=======
     [bool]
     $NestedEdgeFlag = $false
->>>>>>> a40fc94b
 )
 
 # Stop execution when an error occurs.
@@ -90,23 +83,6 @@
 $jobs = @()
 
 if ($aciNamesToCreate.Length -gt 0) {
-<<<<<<< HEAD
-    foreach ($aciNameToCreate in $aciNamesToCreate) {
-        Write-Host "Creating ACI $($aciNameToCreate)..."
-        if (($VNet -eq "") -and ($SubNet -eq "")) {
-            $script = {
-                Param($Name)
-                $aciCommand = "/bin/sh -c './opcplc --ctb --pn=50000 --autoaccept --nospikes --nodips --nopostrend --nonegtrend --nodatavalues --sph --wp=80 --sn=$($using:NumberOfSlowNodes) --sr=$($using:SlowNodeRate) --st=$($using:SlowNodeType) --fn=$($using:NumberOfFastNodes) --fr=$($using:FastNodeRate) --ft=$($using:FastNodeType) --ph=$($Name).$($using:resourceGroup.Location).azurecontainer.io'"
-                $aci = az container create --resource-group $using:ResourceGroupName --name $Name --image $using:PLCImage --os-type Linux --command $aciCommand --ports @(50000,80) --cpu $using:CpuCount --memory $using:MemoryInGb --ip-address Public --dns-name-label $Name
-            }
-        }
-        else{
-            $script = {
-                Param($Name)
-                $aciCommand = "/bin/sh -c './opcplc --ctb --pn=50000 --autoaccept --nospikes --nodips --nopostrend --nonegtrend --nodatavalues --sph --wp=80 --sn=$($using:NumberOfSlowNodes) --sr=$($using:SlowNodeRate) --st=$($using:SlowNodeType) --fn=$($using:NumberOfFastNodes) --fr=$($using:FastNodeRate) --ft=$($using:FastNodeType) --ph=$($Name).$($using:resourceGroup.Location).azurecontainer.io'"
-                $aci = az container create --resource-group $using:ResourceGroupName --name $Name --image $using:PLCImage --os-type Linux --command $aciCommand --ports @(50000,80) --cpu $using:CpuCount --memory $using:MemoryInGb --ip-address Private --vnet $using:VNet --subnet $using:SubNet
-            }            
-=======
     if ($NestedEdgeFlag -eq $false) {
         $script = {
             Param($Name)
@@ -126,7 +102,6 @@
             Param($Name)
             $aciCommand = "/bin/sh -c './opcplc --ctb --pn=50000 --autoaccept --nospikes --nodips --nopostrend --nonegtrend --nodatavalues --sph --wp=80 --sn=$($using:NumberOfSlowNodes) --sr=$($using:SlowNodeRate) --st=$($using:SlowNodeType) --fn=$($using:NumberOfFastNodes) --fr=$($using:FastNodeRate) --ft=$($using:FastNodeType)'"
             az container create --resource-group $using:ResourceGroupName --name $Name --image $using:PLCImage --os-type Linux --command $aciCommand --ports @(50000,80) --cpu $using:CpuCount --memory $using:MemoryInGb --ip-address Private --vnet $using:vNet --subnet $using:subNet
->>>>>>> a40fc94b
         }
     }
 
@@ -166,18 +141,10 @@
 Write-Host
 Write-Host "Getting IPs of ACIs for simulated PLCs..."
 
-<<<<<<< HEAD
-$containerInstances = Get-AzContainerGroup -ResourceGroupName $ResourceGroupName | ?{ $_.Name.StartsWith($ResourcesPrefix) }
-
-$plcSimNames = ""
-foreach ($ci in $containerInstances) {
-    $plcSimNames += $ci.IpAddress + ";"
-=======
 $ipList = az container list --resource-group $ResourceGroupName  --query "[?starts_with(name,'$ResourcesPrefix') ].ipAddress.ip"  | ConvertFrom-Json
 foreach ($ip in $ipList) {
     Write-Host $ip
     $plcSimNames += $ip + ";"
->>>>>>> a40fc94b
 }
 
 try {
