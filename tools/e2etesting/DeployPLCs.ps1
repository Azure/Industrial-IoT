Param(
    [string]
    $ResourceGroupName,
    [int]
    $NumberOfSimulations = 10,
    [Guid]
    $TenantId,
    [int]
    $NumberOfSlowNodes = 250,
    [int]
    $SlowNodeRate = 10,
    [string]
    $SlowNodeType =  "uint",
    [int]
    $NumberOfFastNodes = 50,
    [int]
    $FastNodeRate = 1,
    [string]
    $FastNodeType = "uint",
    [string]
    $PLCImage,
    [string]
    $PLCUsername = "",
    [string]
    $PLCPassword = "",
    [string]
    $ResourcesPrefix = "e2etesting",
    [Double]
    $MemoryInGb = 0.5,
    [int]
    $CpuCount = 1,
    [bool]
    $UsePrivateIp = $false
)

# Stop execution when an error occurs.
$ErrorActionPreference = "Stop"

if (!$PLCImage) {
    $PLCImage = "mcr.microsoft.com/iotedge/opc-plc:2.5.2"
}

if (!$ResourceGroupName) {
    Write-Error "ResourceGroupName not set."
}

## Check if resource group exists
$resourceGroup = az group show --name $ResourceGroupName | ConvertFrom-Json

if (!$resourceGroup) {
    Write-Error "Could not find Resource Group '$($ResourceGroupName)'."
}

Write-Host "Resource Group: $($ResourceGroupName)"

## Determine suffix for testing resources

$testSuffix = $resourceGroup.tags.TestingResourcesSuffix

if (!$testSuffix) {
    $testSuffix = Get-Random -Minimum 10000 -Maximum 99999
    # TODO: don't override the original tags
    az group update --name $resourceGroup --tags TestingResourcesSuffix=$testSuffix
}

## Check if KeyVault exists
$keyVault = "e2etestingkeyVault" + $testSuffix
$keyVaultList = az keyvault list --resource-group $ResourceGroupName | ConvertFrom-Json
if ($keyVaultList.Count -ne 1){
    Write-Error "keyVault could not be automatically selected in Resource Group '$($ResourceGroupName)'."
}

$keyVault = $keyVaultList.name

Write-Host "The following Key Vault has been selected: $keyVault"

## Ensure Azure Container Instances ##

$allAciNames = @()

for ($i = 0; $i -lt $NumberOfSimulations; $i++) {
    $name = "$($ResourcesPrefix)-simulation-aci-" + $i.ToString().PadLeft(3, "0") + "-" + $testSuffix
    $allAciNames += $name
}

$existingACIs = az container list --resource-group $ResourceGroupName  --query "[?starts_with(name,'$ResourcesPrefix') ].name"  | ConvertFrom-Json

$aciNamesToCreate = @()

$allAciNames | %{
    if (!@($existingACIs).Contains($_)) {
        $aciNamesToCreate += $_
    }
}

Write-Host

$jobs = @()

if ($aciNamesToCreate.Length -gt 0) {
    if ($UsePrivateIp -eq $false) {
        $script = {
            Param($Name)
<<<<<<< HEAD
            $aciCommand = "/bin/sh -c './opcplc --ses --ctb --pn=50000 --autoaccept --nospikes --nodips --nopostrend --nonegtrend --nodatavalues --sph --wp=80 --sn=$($using:NumberOfSlowNodes) --sr=$($using:SlowNodeRate) --st=$($using:SlowNodeType) --fn=$($using:NumberOfFastNodes) --fr=$($using:FastNodeRate) --ft=$($using:FastNodeType)'"
            $ports = @(50000, 80)

            if ($using:PLCUsername -or $using:PLCPassword) {
                az container create `
                --resource-group $using:ResourceGroupName `
                --name $Name `
                --image $using:PLCImage `
                --registry-username "$using:PLCUsername" `
                --registry-password "$using:PLCPassword" `
                --os-type Linux `
                --command $aciCommand `
                --ports @ports `
                --cpu $using:CpuCount `
                --memory $using:MemoryInGb `
                --ip-address Public `
                --dns-name-label $Name
            }
            else {
                az container create `
                --resource-group $using:ResourceGroupName `
                --name $Name `
                --image $using:PLCImage `
                --os-type Linux `
                --command $aciCommand `
                --ports @ports `
                --cpu $using:CpuCount `
                --memory $using:MemoryInGb `
                --ip-address Public `
                --dns-name-label $Name
            }

=======

            # create
            $ports = @(50000, 80)
            az container create --resource-group $using:ResourceGroupName --name $Name --image $using:PLCImage --os-type Linux --ports @ports --cpu $using:CpuCount --memory $using:MemoryInGb --ip-address Public --dns-name-label $Name
            $container = az container show --resource-group $using:ResourceGroupName --name $Name | ConvertFrom-Json
            if (!$container.ipAddress.ip) {
                throw "Create container failed with exit code: $LASTEXITCODE"
            }
            # update
            $aciCommand = "/bin/sh -c './opcplc --ph $($container.ipAddress.fqdn) --cdn $($container.ipAddress.ip) --ctb --pn=50000 --autoaccept --nospikes --nodips --nopostrend --nonegtrend --nodatavalues --sph --wp=80 --sn=$($using:NumberOfSlowNodes) --sr=$($using:SlowNodeRate) --st=$($using:SlowNodeType) --fn=$($using:NumberOfFastNodes) --fr=$($using:FastNodeRate) --ft=$($using:FastNodeType)'"
            az container create --resource-group $using:ResourceGroupName --name $Name --image $using:PLCImage --os-type Linux --ports @ports --cpu $using:CpuCount --memory $using:MemoryInGb --ip-address Public --dns-name-label $Name --command $aciCommand
>>>>>>> 941eb860
            if ($LASTEXITCODE -ne 0) {
                az container delete -y --resource-group $using:ResourceGroupName --name $Name
                throw "Update container failed with exit code: $LASTEXITCODE"
            }
        }
    }
    else {
        Write-Host "Creating containers with private IP addresses"
        ## Set vNet and subNet parameters for nested edge
        $networkResourceGroup = $ResourceGroupName + "-RG-network"
        $vNet =  az resource show --name "PurdueNetwork" --resource-group $networkResourceGroup --resource-type "Microsoft.Network/virtualNetworks" --query id
        $subNet = "3-L2-OT-AreaSupervisoryControl"
        Write-Host "vNet resource id is $vNet"

        $script = {
            Param($Name)
<<<<<<< HEAD
            $aciCommand = "/bin/sh -c './opcplc --ses --ctb --pn=50000 --autoaccept --nospikes --nodips --nopostrend --nonegtrend --nodatavalues --sph --wp=80 --sn=$($using:NumberOfSlowNodes) --sr=$($using:SlowNodeRate) --st=$($using:SlowNodeType) --fn=$($using:NumberOfFastNodes) --fr=$($using:FastNodeRate) --ft=$($using:FastNodeType)'"
            $ports = @(50000, 80)

            if ($using:PLCUsername -or $using:PLCPassword) {
                az container create `
                --resource-group $using:ResourceGroupName `
                --name $Name `
                --image $using:PLCImage `
                --registry-username "$using:PLCUsername" `
                --registry-password "$using:PLCPassword" `
                --os-type Linux `
                --command $aciCommand `
                --ports @ports `
                --cpu $using:CpuCount `
                --memory $using:MemoryInGb `
                --ip-address Private `
                --vnet $using:vNet `
                --subnet $using:subNet
            }
            else {
                az container create `
                --resource-group $using:ResourceGroupName `
                --name $Name `
                --image $using:PLCImage `
                --os-type Linux `
                --command $aciCommand `
                --ports @ports `
                --cpu $using:CpuCount `
                --memory $using:MemoryInGb `
                --ip-address Private `
                --vnet $using:vNet `
                --subnet $using:subNet
            }

=======

            #create
            $ports = @(50000, 80)
            az container create --resource-group $using:ResourceGroupName --name $Name --image $using:PLCImage --os-type Linux --ports @ports --cpu $using:CpuCount --memory $using:MemoryInGb --ip-address Private --vnet $using:vNet --subnet $using:subNet
            $container = az container show --resource-group $using:ResourceGroupName --name $Name | ConvertFrom-Json
            if (!$container.ipAddress.ip) {
                throw "Create container failed with exit code: $LASTEXITCODE"
            }

            # update
            $aciCommand = "/bin/sh -c './opcplc --ph $($container.ipAddress.fqdn) --cdn $($container.ipAddress.ip) --ctb --pn=50000 --autoaccept --nospikes --nodips --nopostrend --nonegtrend --nodatavalues --sph --wp=80 --sn=$($using:NumberOfSlowNodes) --sr=$($using:SlowNodeRate) --st=$($using:SlowNodeType) --fn=$($using:NumberOfFastNodes) --fr=$($using:FastNodeRate) --ft=$($using:FastNodeType)'"
            az container create --resource-group $using:ResourceGroupName --name $Name --image $using:PLCImage --os-type Linux --ports @ports --cpu $using:CpuCount --memory $using:MemoryInGb --ip-address Private --vnet $using:vNet --subnet $using:subNet --command $aciCommand
>>>>>>> 941eb860
            if ($LASTEXITCODE -ne 0) {
                az container delete -y --resource-group $using:ResourceGroupName --name $Name
                throw "Update container failed with exit code: $LASTEXITCODE"
            }
        }
    }

    foreach ($aciNameToCreate in $aciNamesToCreate) {
        Write-Host "Creating ACI $($aciNameToCreate)..."
        $job = Start-Job -Scriptblock $script -ArgumentList $aciNameToCreate
        $jobs += $job
    }

    Write-Host "Waiting for deployments to finish..."

    $working = $true

    while($working) {
        $working = $false
        foreach ($job in $jobs) {
            if ($job.JobStateInfo.State -eq 'Running') {
                $working = $true
                break
            }
        }
        Start-Sleep -Seconds 1
    }

    Write-Host "Deployment finished."

    Wait-Job -Job $jobs | Out-Null

    foreach ($job in $jobs) {
        if ($job.JobStateInfo.State -ne 'Completed') {
            Receive-Job -Job $job
            Write-Error "Error while deploying ACI."
        }
    }
}

## Write ACI FQDNs to KeyVault ##
Write-Host
Write-Host "Getting IPs of ACIs for simulated PLCs..."
$ipList = az container list --resource-group $ResourceGroupName  --query "[?starts_with(name,'$ResourcesPrefix') ].ipAddress.ip"  | ConvertFrom-Json

if ($ipList.Count -eq 0) {
    Write-Error "No Azure Container Instances have been deployed. Please check that quota is not exceeded for this region."
}

foreach ($ip in $ipList) {
    Write-Host $ip
    $plcSimNames += $ip + ";"
}

try {
    Write-Host "Adding/Updating KeyVault-Secret 'plc-simulation-urls' with value '$($plcSimNames)'..."
    az keyvault secret set --vault-name $keyVault --name "plc-simulation-urls" --value $plcSimNames > $null
}
catch {
    Write-Host "Plc simulation urls are empty"
}

Write-Host "Deployment finished."<|MERGE_RESOLUTION|>--- conflicted
+++ resolved
@@ -101,40 +101,6 @@
     if ($UsePrivateIp -eq $false) {
         $script = {
             Param($Name)
-<<<<<<< HEAD
-            $aciCommand = "/bin/sh -c './opcplc --ses --ctb --pn=50000 --autoaccept --nospikes --nodips --nopostrend --nonegtrend --nodatavalues --sph --wp=80 --sn=$($using:NumberOfSlowNodes) --sr=$($using:SlowNodeRate) --st=$($using:SlowNodeType) --fn=$($using:NumberOfFastNodes) --fr=$($using:FastNodeRate) --ft=$($using:FastNodeType)'"
-            $ports = @(50000, 80)
-
-            if ($using:PLCUsername -or $using:PLCPassword) {
-                az container create `
-                --resource-group $using:ResourceGroupName `
-                --name $Name `
-                --image $using:PLCImage `
-                --registry-username "$using:PLCUsername" `
-                --registry-password "$using:PLCPassword" `
-                --os-type Linux `
-                --command $aciCommand `
-                --ports @ports `
-                --cpu $using:CpuCount `
-                --memory $using:MemoryInGb `
-                --ip-address Public `
-                --dns-name-label $Name
-            }
-            else {
-                az container create `
-                --resource-group $using:ResourceGroupName `
-                --name $Name `
-                --image $using:PLCImage `
-                --os-type Linux `
-                --command $aciCommand `
-                --ports @ports `
-                --cpu $using:CpuCount `
-                --memory $using:MemoryInGb `
-                --ip-address Public `
-                --dns-name-label $Name
-            }
-
-=======
 
             # create
             $ports = @(50000, 80)
@@ -144,9 +110,8 @@
                 throw "Create container failed with exit code: $LASTEXITCODE"
             }
             # update
-            $aciCommand = "/bin/sh -c './opcplc --ph $($container.ipAddress.fqdn) --cdn $($container.ipAddress.ip) --ctb --pn=50000 --autoaccept --nospikes --nodips --nopostrend --nonegtrend --nodatavalues --sph --wp=80 --sn=$($using:NumberOfSlowNodes) --sr=$($using:SlowNodeRate) --st=$($using:SlowNodeType) --fn=$($using:NumberOfFastNodes) --fr=$($using:FastNodeRate) --ft=$($using:FastNodeType)'"
+            $aciCommand = "/bin/sh -c './opcplc --ph $($container.ipAddress.fqdn) --ses --cdn $($container.ipAddress.ip) --ctb --pn=50000 --autoaccept --nospikes --nodips --nopostrend --nonegtrend --nodatavalues --sph --wp=80 --sn=$($using:NumberOfSlowNodes) --sr=$($using:SlowNodeRate) --st=$($using:SlowNodeType) --fn=$($using:NumberOfFastNodes) --fr=$($using:FastNodeRate) --ft=$($using:FastNodeType)'"
             az container create --resource-group $using:ResourceGroupName --name $Name --image $using:PLCImage --os-type Linux --ports @ports --cpu $using:CpuCount --memory $using:MemoryInGb --ip-address Public --dns-name-label $Name --command $aciCommand
->>>>>>> 941eb860
             if ($LASTEXITCODE -ne 0) {
                 az container delete -y --resource-group $using:ResourceGroupName --name $Name
                 throw "Update container failed with exit code: $LASTEXITCODE"
@@ -163,42 +128,6 @@
 
         $script = {
             Param($Name)
-<<<<<<< HEAD
-            $aciCommand = "/bin/sh -c './opcplc --ses --ctb --pn=50000 --autoaccept --nospikes --nodips --nopostrend --nonegtrend --nodatavalues --sph --wp=80 --sn=$($using:NumberOfSlowNodes) --sr=$($using:SlowNodeRate) --st=$($using:SlowNodeType) --fn=$($using:NumberOfFastNodes) --fr=$($using:FastNodeRate) --ft=$($using:FastNodeType)'"
-            $ports = @(50000, 80)
-
-            if ($using:PLCUsername -or $using:PLCPassword) {
-                az container create `
-                --resource-group $using:ResourceGroupName `
-                --name $Name `
-                --image $using:PLCImage `
-                --registry-username "$using:PLCUsername" `
-                --registry-password "$using:PLCPassword" `
-                --os-type Linux `
-                --command $aciCommand `
-                --ports @ports `
-                --cpu $using:CpuCount `
-                --memory $using:MemoryInGb `
-                --ip-address Private `
-                --vnet $using:vNet `
-                --subnet $using:subNet
-            }
-            else {
-                az container create `
-                --resource-group $using:ResourceGroupName `
-                --name $Name `
-                --image $using:PLCImage `
-                --os-type Linux `
-                --command $aciCommand `
-                --ports @ports `
-                --cpu $using:CpuCount `
-                --memory $using:MemoryInGb `
-                --ip-address Private `
-                --vnet $using:vNet `
-                --subnet $using:subNet
-            }
-
-=======
 
             #create
             $ports = @(50000, 80)
@@ -209,9 +138,8 @@
             }
 
             # update
-            $aciCommand = "/bin/sh -c './opcplc --ph $($container.ipAddress.fqdn) --cdn $($container.ipAddress.ip) --ctb --pn=50000 --autoaccept --nospikes --nodips --nopostrend --nonegtrend --nodatavalues --sph --wp=80 --sn=$($using:NumberOfSlowNodes) --sr=$($using:SlowNodeRate) --st=$($using:SlowNodeType) --fn=$($using:NumberOfFastNodes) --fr=$($using:FastNodeRate) --ft=$($using:FastNodeType)'"
+            $aciCommand = "/bin/sh -c './opcplc --ph $($container.ipAddress.fqdn) --cdn $($container.ipAddress.ip) --ses --ctb --pn=50000 --autoaccept --nospikes --nodips --nopostrend --nonegtrend --nodatavalues --sph --wp=80 --sn=$($using:NumberOfSlowNodes) --sr=$($using:SlowNodeRate) --st=$($using:SlowNodeType) --fn=$($using:NumberOfFastNodes) --fr=$($using:FastNodeRate) --ft=$($using:FastNodeType)'"
             az container create --resource-group $using:ResourceGroupName --name $Name --image $using:PLCImage --os-type Linux --ports @ports --cpu $using:CpuCount --memory $using:MemoryInGb --ip-address Private --vnet $using:vNet --subnet $using:subNet --command $aciCommand
->>>>>>> 941eb860
             if ($LASTEXITCODE -ne 0) {
                 az container delete -y --resource-group $using:ResourceGroupName --name $Name
                 throw "Update container failed with exit code: $LASTEXITCODE"
