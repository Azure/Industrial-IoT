﻿
using System.Collections.Concurrent;
using System.Text;
using System.Threading;
using System.Threading.Tasks;

namespace OpcPublisher
{
    using Microsoft.Azure.Devices.Client;
    using Microsoft.Azure.Devices.Shared;
    using Newtonsoft.Json;
    using Opc.Ua;
    using System;
    using System.Collections.Generic;
    using System.IO;
    using System.Linq;
    using System.Net;
    using System.Reflection;
    using System.Runtime.InteropServices;
    using static Diagnostics;
    using static OpcApplicationConfiguration;
    using static OpcPublisher.OpcMonitoredItem;
    using static OpcPublisher.PublisherNodeConfiguration;
    using static OpcPublisher.PublisherTelemetryConfiguration;
    using static Program;

    /// <summary>
    /// Class to handle all IoTHub/EdgeHub communication.
    /// </summary>
    public class HubCommunication
    {
        private class IotCentralMessage
        {
            public string Key { get; set; }
            public string Value { get; set; }

            public IotCentralMessage()
            {
                Key = null;
                Value = null;
            }
        }

        public static long MonitoredItemsQueueCount => _monitoredItemsDataQueue.Count;

        public static long NumberOfEvents { get; private set; }

        public static long MissedSendIntervalCount { get; private set; }

        public static long TooLargeCount { get; private set; }

        public static long SentBytes { get; private set; }

        public static long SentMessages { get; private set; }

        public static DateTime SentLastTime { get; private set; }

        public static long FailedMessages { get; private set; }

        public const uint HubMessageSizeMax = (256 * 1024);

        public static uint HubMessageSize { get; set; } = 262144;

        public static TransportType HubProtocol { get; set; } = TransportType.Mqtt_WebSocket_Only;

        public static int DefaultSendIntervalSeconds { get; set; } = 10;

        public static int MonitoredItemsQueueCapacity { get; set; } = 8192;

        public static long EnqueueCount => _enqueueCount;

        public static long EnqueueFailureCount => _enqueueFailureCount;

        public static bool IsHttp1Transport() => (_transportType == TransportType.Http1);

        public static bool IotCentralMode { get; set; } = false;

        /// <summary>
        /// Ctor for the class.
        /// </summary>
        public HubCommunication(CancellationToken ct)
        {
            _shutdownToken = ct;
        }

        /// <summary>
        /// Initializes edge message broker communication.
        /// </summary>
        public async Task<bool> InitHubCommunicationAsync(ModuleClient edgeHubClient, TransportType transportType)
        {
            // init EdgeHub communication parameters
            _edgeHubClient = edgeHubClient;
            return await InitHubCommunicationAsync(transportType);
        }


        /// <summary>
        /// Initializes message broker communication.
        /// </summary>
        public async Task<bool> InitHubCommunicationAsync(DeviceClient iotHubClient, TransportType transportType)
        {
            // init IoTHub communication parameters
            _iotHubClient = iotHubClient;
            return await InitHubCommunicationAsync(transportType);
        }

        /// <summary>
        /// Initializes message broker communication.
        /// </summary>
        private async Task<bool> InitHubCommunicationAsync(TransportType transportType)
        {
            try
            {
                // set hub communication parameters
                _transportType = transportType;
                ExponentialBackoff exponentialRetryPolicy = new ExponentialBackoff(int.MaxValue, TimeSpan.FromMilliseconds(2), TimeSpan.FromMilliseconds(1024), TimeSpan.FromMilliseconds(3));

                // show IoTCentral mode
                Logger.Information($"IoTCentral mode: {IotCentralMode}");

                if (_iotHubClient == null)
                {
                    _edgeHubClient.ProductInfo = "OpcPublisher";
                    _edgeHubClient.SetRetryPolicy(exponentialRetryPolicy);
                    // register connection status change handler
                    _edgeHubClient.SetConnectionStatusChangesHandler(ConnectionStatusChange);

                    // open connection
                    Logger.Debug($"Open EdgeHub communication");
                    await _edgeHubClient.OpenAsync();

                    // init twin properties and method callbacks
                    Logger.Debug($"Register desired properties and method callbacks");

                    // register property update handler
                    await _edgeHubClient.SetDesiredPropertyUpdateCallbackAsync(DesiredPropertiesUpdate, null);

                    // register method handlers
                    await _edgeHubClient.SetMethodHandlerAsync("ping", HandlePingMethodAsync, _edgeHubClient);
                    await _edgeHubClient.SetMethodHandlerAsync("PublishNodes", HandlePublishNodesMethodAsync, _edgeHubClient);
                    await _edgeHubClient.SetMethodHandlerAsync("UnpublishNodes", HandleUnpublishNodesMethodAsync, _edgeHubClient);
                    await _edgeHubClient.SetMethodHandlerAsync("UnpublishAllNodes", HandleUnpublishAllNodesMethodAsync, _edgeHubClient);
                    await _edgeHubClient.SetMethodHandlerAsync("GetConfiguredEndpoints", HandleGetConfiguredEndpointsMethodAsync, _edgeHubClient);
                    await _edgeHubClient.SetMethodHandlerAsync("GetConfiguredNodesOnEndpoint", HandleGetConfiguredNodesOnEndpointMethodAsync, _edgeHubClient);
<<<<<<< HEAD
                    await _edgeHubClient.SetMethodHandlerAsync("GetDiagnosticInfo", HandleGetDiagnosticInfoMethodAsync, _edgeHubClient);
                    await _edgeHubClient.SetMethodHandlerAsync("GetDiagnosticLog", HandleGetDiagnosticLogMethodAsync, _edgeHubClient);
                    await _edgeHubClient.SetMethodHandlerAsync("ExitApplication", HandleExitApplicationMethodAsync, _edgeHubClient);
                    await _edgeHubClient.SetMethodHandlerAsync("GetInfo", HandleGetInfoMethodAsync, _edgeHubClient);
=======
                    await _edgeHubClient.SetMethodDefaultHandlerAsync(DefaultMethodHandlerAsync, _edgeHubClient);
>>>>>>> 89a99c3b
                }
                else
                {
                    _iotHubClient.ProductInfo = "OpcPublisher";
                    _iotHubClient.SetRetryPolicy(exponentialRetryPolicy);
                    // register connection status change handler
                    _iotHubClient.SetConnectionStatusChangesHandler(ConnectionStatusChange);

                    // open connection
                    Logger.Debug($"Open IoTHub communication");
                    await _iotHubClient.OpenAsync();

                    // init twin properties and method callbacks (not supported for HTTP)
                    if (!IsHttp1Transport())
                    {
                        Logger.Debug($"Register desired properties and method callbacks");

                        // register property update handler
                        await _iotHubClient.SetDesiredPropertyUpdateCallbackAsync(DesiredPropertiesUpdate, null);

                        // register method handlers
                        await _iotHubClient.SetMethodHandlerAsync("ping", HandlePingMethodAsync, _iotHubClient);
                        await _iotHubClient.SetMethodHandlerAsync("PublishNodes", HandlePublishNodesMethodAsync, _iotHubClient);
                        await _iotHubClient.SetMethodHandlerAsync("UnpublishNodes", HandleUnpublishNodesMethodAsync, _iotHubClient);
                        await _iotHubClient.SetMethodHandlerAsync("UnpublishAllNodes", HandleUnpublishAllNodesMethodAsync, _iotHubClient);
                        await _iotHubClient.SetMethodHandlerAsync("GetConfiguredEndpoints", HandleGetConfiguredEndpointsMethodAsync, _iotHubClient);
                        await _iotHubClient.SetMethodHandlerAsync("GetConfiguredNodesOnEndpoint", HandleGetConfiguredNodesOnEndpointMethodAsync, _iotHubClient);
<<<<<<< HEAD
                        await _iotHubClient.SetMethodHandlerAsync("GetDiagnosticInfo", HandleGetDiagnosticInfoMethodAsync, _iotHubClient);
                        await _iotHubClient.SetMethodHandlerAsync("GetDiagnosticLog", HandleGetDiagnosticLogMethodAsync, _iotHubClient);
                        await _iotHubClient.SetMethodHandlerAsync("ExitApplication", HandleExitApplicationMethodAsync, _iotHubClient);
                        await _iotHubClient.SetMethodHandlerAsync("GetInfo", HandleGetInfoMethodAsync, _iotHubClient);
=======
                        await _edgeHubClient.SetMethodDefaultHandlerAsync(DefaultMethodHandlerAsync, _iotHubClient);
>>>>>>> 89a99c3b
                    }
                }
                Logger.Debug($"Init D2C message processing");
                return await InitMessageProcessingAsync();
            }
            catch (Exception e)
            {
                Logger.Error(e, "Failure initializing hub communication processing.");
                return false;
            }
        }

        private Task DesiredPropertiesUpdate(TwinCollection desiredProperties, object userContext)
        {
            try
            {
                Logger.Debug("Desired property update:");
                Logger.Debug(JsonConvert.SerializeObject(desiredProperties));

                // todo - add handling if we use properties
            }
            catch (AggregateException e)
            {
                foreach (Exception ex in e.InnerExceptions)
                {
                    Logger.Error(ex, "Error in desired property update.");
                }
            }
            catch (Exception e)
            {
                Logger.Error(e, "Error in desired property update.");
            }
            return Task.CompletedTask;
        }

        /// <summary>
        /// Handle connection status change notifications.
        /// </summary>
        static void ConnectionStatusChange(ConnectionStatus status, ConnectionStatusChangeReason reason)
        {
                Logger.Information($"Connection status changed to '{status}', reason '{reason}'");
        }
        /// <summary>
        /// Handle method call to ping the module.
        /// </summary>
        static async Task<MethodResponse> HandlePingMethodAsync(MethodRequest methodRequest, object userContext)
        {
            string logPrefix = "HandlePingMethodAsync:";

            // build response
            string resultString = $"{{'pingResult': 'ping was successful'}}";
            byte[] result = Encoding.UTF8.GetBytes(resultString);
            MethodResponse methodResponse = new MethodResponse(result, (int)HttpStatusCode.OK);
            Logger.Information($"{logPrefix} Successfully pinged");
            return methodResponse;
        }

        /// <summary>
        /// Handle publish node method call.
        /// </summary>
        static async Task<MethodResponse> HandlePublishNodesMethodAsync(MethodRequest methodRequest, object userContext)
        {
            string logPrefix = "HandlePublishNodesMethodAsync:";
            Uri endpointUrl = null;
            PublishNodesMethodRequestModel publishNodesMethodData = null;
            HttpStatusCode statusCode = HttpStatusCode.InternalServerError;
            try
            {
                Logger.Debug($"{logPrefix} called");
                publishNodesMethodData = JsonConvert.DeserializeObject<PublishNodesMethodRequestModel>(methodRequest.DataAsJson);
                endpointUrl = new Uri(publishNodesMethodData.EndpointUrl);
            }
            catch (UriFormatException)
            {
                Logger.Error($"{logPrefix} The EndpointUrl has an invalid format '{publishNodesMethodData.EndpointUrl}'!");
                return (new MethodResponse((int)HttpStatusCode.InternalServerError));
            }
            catch (Exception e)
            {
                Logger.Error(e, $"{logPrefix} Exception");
                return (new MethodResponse((int)HttpStatusCode.InternalServerError));
            }

            // find/create a session to the endpoint URL and start monitoring the node.
            try
            {
                // lock the publishing configuration till we are done
                await OpcSessionsListSemaphore.WaitAsync();

                if (ShutdownTokenSource.IsCancellationRequested)
                {
                    Logger.Warning($"{logPrefix} Publisher shutdown detected. Aborting...");
                    return (new MethodResponse((int)HttpStatusCode.Gone));
                }

                // find the session we need to monitor the node
                OpcSession opcSession = null;
                opcSession = OpcSessions.FirstOrDefault(s => s.EndpointUrl.AbsoluteUri.Equals(endpointUrl.AbsoluteUri, StringComparison.OrdinalIgnoreCase));

                // add a new session.
                if (opcSession == null)
                {
                    // create new session info.
                    opcSession = new OpcSession(endpointUrl, true, OpcSessionCreationTimeout);
                    OpcSessions.Add(opcSession);
                    Logger.Information($"{logPrefix} No matching session found for endpoint '{endpointUrl.OriginalString}'. Requested to create a new one.");
                }

                // process all nodes
                foreach (var node in publishNodesMethodData.Nodes)
                {
                    NodeId nodeId = null;
                    ExpandedNodeId expandedNodeId = null;
                    bool isNodeIdFormat = true;
                    try
                    {
                        if (node.Id.Contains("nsu="))
                        {
                            expandedNodeId = ExpandedNodeId.Parse(node.Id);
                            isNodeIdFormat = false;
                        }
                        else
                        {
                            nodeId = NodeId.Parse(node.Id);
                            isNodeIdFormat = true;
                        }
                    }
                    catch (Exception e)
                    {
                        Logger.Error(e, $"{logPrefix} The NodeId has an invalid format '{node.Id}'!");
                        continue;
                    }

                    try
                    {
                        if (isNodeIdFormat)
                        {
                            // add the node info to the subscription with the default publishing interval, execute syncronously
                            Logger.Debug($"{logPrefix} Request to monitor item with NodeId '{nodeId.ToString()}' (PublishingInterval: {node.OpcPublishingInterval.ToString() ?? "--"}, SamplingInterval: {node.OpcSamplingInterval.ToString() ?? "--"})");
                            statusCode = await opcSession.AddNodeForMonitoringAsync(nodeId, null, node.OpcPublishingInterval, node.OpcSamplingInterval, node.DisplayName, ShutdownTokenSource.Token);
                        }
                        else
                        {
                            // add the node info to the subscription with the default publishing interval, execute syncronously
                            Logger.Debug($"{logPrefix} Request to monitor item with ExpandedNodeId '{expandedNodeId.ToString()}' (PublishingInterval: {node.OpcPublishingInterval.ToString() ?? "--"}, SamplingInterval: {node.OpcSamplingInterval.ToString() ?? "--"})");
                            statusCode = await opcSession.AddNodeForMonitoringAsync(null, expandedNodeId, node.OpcPublishingInterval, node.OpcSamplingInterval, node.DisplayName, ShutdownTokenSource.Token);
                        }
                    }
                    catch (Exception e)
                    {
                        Logger.Error(e, $"{logPrefix} Exception while trying to configure publishing node '{(isNodeIdFormat ? nodeId.ToString() : expandedNodeId.ToString())}'");
                        return (new MethodResponse((int)HttpStatusCode.InternalServerError));
                    }

                    // stop when we encounter a problem
                    if (statusCode != HttpStatusCode.OK && statusCode != HttpStatusCode.Accepted)
                    {
                        break;
                    }
                }
            }
            catch (AggregateException e)
            {
                foreach (Exception ex in e.InnerExceptions)
                {
                    Logger.Error(ex, $"{logPrefix} Exception");
                }
                // Indicate that the message treatment is not completed
                return (new MethodResponse((int)HttpStatusCode.InternalServerError));
            }
            finally
            {
                OpcSessionsListSemaphore.Release();
            }
            return (new MethodResponse((int)statusCode));
        }

        /// <summary>
        /// Handle unpublish node method call.
        /// </summary>
        static async Task<MethodResponse> HandleUnpublishNodesMethodAsync(MethodRequest methodRequest, object userContext)
        {
            string logPrefix = "HandleUnpublishNodesMethodAsync:";
            NodeId nodeId = null;
            ExpandedNodeId expandedNodeId = null;
            Uri endpointUrl = null;
            bool isNodeIdFormat = true;
            UnpublishNodesMethodRequestModel unpublishNodesMethodData = null;
            HttpStatusCode statusCode = HttpStatusCode.OK;
            try
            {
                Logger.Debug($"{logPrefix} called");
                unpublishNodesMethodData = JsonConvert.DeserializeObject<UnpublishNodesMethodRequestModel>(methodRequest.DataAsJson);
                endpointUrl = new Uri(unpublishNodesMethodData.EndpointUrl);
            }
            catch (UriFormatException)
            {
                Logger.Error($"{logPrefix} The EndpointUrl has an invalid format '{unpublishNodesMethodData.EndpointUrl}'!");
                return (new MethodResponse((int)HttpStatusCode.InternalServerError));
            }
            catch (Exception e)
            {
                Logger.Error(e, $"{logPrefix} Exception");
                return (new MethodResponse((int)HttpStatusCode.InternalServerError));
            }

            // find the session and stop monitoring the node.
            try
            {
                await OpcSessionsListSemaphore.WaitAsync();
                if (ShutdownTokenSource.IsCancellationRequested)
                {
                    return (new MethodResponse((int)HttpStatusCode.Gone));
                }

                // find the session we need to monitor the node
                OpcSession opcSession = null;
                try
                {
                    opcSession = OpcSessions.FirstOrDefault(s => s.EndpointUrl.AbsoluteUri.Equals(endpointUrl.AbsoluteUri, StringComparison.OrdinalIgnoreCase));
                }
                catch
                {
                    opcSession = null;
                }

                if (opcSession == null)
                {
                    // do nothing if there is no session for this endpoint.
                    Logger.Error($"{logPrefix} Session for endpoint '{endpointUrl.OriginalString}' not found.");
                    return (new MethodResponse((int)HttpStatusCode.Gone));
                }
                else
                {
                    foreach (var node in unpublishNodesMethodData.Nodes)
                    {
                        try
                        {
                            if (node.Id.Contains("nsu="))
                            {
                                expandedNodeId = ExpandedNodeId.Parse(node.Id);
                                isNodeIdFormat = false;
                            }
                            else
                            {
                                nodeId = NodeId.Parse(node.Id);
                                isNodeIdFormat = true;
                            }

                        }
                        catch (Exception e)
                        {
                            Logger.Error(e, $"{logPrefix} The NodeId has an invalid format '{node.Id}'!");
                            return (new MethodResponse((int)HttpStatusCode.InternalServerError));
                        }

                        if (isNodeIdFormat)
                        {
                            // stop monitoring the node, execute synchronously
                            Logger.Information($"{logPrefix} Request to stop monitoring item with NodeId '{nodeId.ToString()}')");
                            statusCode = await opcSession.RequestMonitorItemRemovalAsync(nodeId, null, ShutdownTokenSource.Token);
                        }
                        else
                        {
                            // stop monitoring the node, execute synchronously
                            Logger.Information($"{logPrefix} Request to stop monitoring item with ExpandedNodeId '{expandedNodeId.ToString()}')");
                            statusCode = await opcSession.RequestMonitorItemRemovalAsync(null, expandedNodeId, ShutdownTokenSource.Token);
                        }
                    }
                }
            }
            catch (Exception e)
            {
                Logger.Error(e, $"{logPrefix} Exception while trying to configure publishing node '{nodeId.ToString()}'");
                return (new MethodResponse((int)HttpStatusCode.InternalServerError));
            }
            finally
            {
                OpcSessionsListSemaphore.Release();
            }
            return (new MethodResponse((int)statusCode));
        }

        /// <summary>
        /// Handle unpublish all nodes method call.
        /// </summary>
        static async Task<MethodResponse> HandleUnpublishAllNodesMethodAsync(MethodRequest methodRequest, object userContext)
        {
            string logPrefix = "HandleUnpublishAllNodesMethodAsync:";
            Uri endpointUrl = null;
            UnpublishAllNodesMethodRequestModel unpublishAllNodesMethodData = null;

            try
            {
                Logger.Debug($"{logPrefix} called");
                unpublishAllNodesMethodData = JsonConvert.DeserializeObject<UnpublishAllNodesMethodRequestModel>(methodRequest.DataAsJson);
                if (unpublishAllNodesMethodData != null && unpublishAllNodesMethodData.EndpointUrl != null)
                {
                    endpointUrl = new Uri(unpublishAllNodesMethodData.EndpointUrl);
                }
            }
            catch (UriFormatException)
            {
                Logger.Error($"{logPrefix}  The EndpointUrl has an invalid format '{unpublishAllNodesMethodData.EndpointUrl}'!");
                return (new MethodResponse((int)HttpStatusCode.InternalServerError));
            }
            catch (Exception e)
            {
                Logger.Error(e, $"{logPrefix} Exception");
                return (new MethodResponse((int)HttpStatusCode.InternalServerError));
            }

            // schedule to remove all nodes on all sessions
            try
            {
                await OpcSessionsListSemaphore.WaitAsync();
                if (ShutdownTokenSource.IsCancellationRequested)
                {
                    return (new MethodResponse((int)HttpStatusCode.Gone));
                }

                // loop through all sessions
                var sessionsToCleanup = OpcSessions.Where(s => (endpointUrl == null ? true : s.EndpointUrl == endpointUrl));
                foreach (var session in sessionsToCleanup)
                {
                    // cleanup a disconnected session
                    if (session.State == OpcSession.SessionState.Disconnected)
                    {
                        foreach (var subscription in session.OpcSubscriptions)
                        {
                            subscription.OpcMonitoredItems.RemoveAll(i => true);
                        }
                        session.OpcSubscriptions.RemoveAll(s => true);
                        continue;
                    }

                    // loop through all subscriptions of a connected session
                    var subscriptionsToCleanup = session.OpcSubscriptions;
                    foreach (var subscription in subscriptionsToCleanup)
                    {
                        // loop through all monitored items
                        var monitoredItemsToCleanup = subscription.OpcMonitoredItems.ToArray();
                        for (var i = 0; i < monitoredItemsToCleanup.Length; i++)
                        {
                            var monitoredItem = monitoredItemsToCleanup[i];
                            if (monitoredItem.ConfigType == OpcMonitoredItemConfigurationType.NodeId)
                            {
                                await session.RequestMonitorItemRemovalAsync(monitoredItem.ConfigNodeId, null, ShutdownTokenSource.Token);
                            }
                            else
                            {
                                await session.RequestMonitorItemRemovalAsync(null, monitoredItem.ConfigExpandedNodeId, ShutdownTokenSource.Token);
                            }
                        }
                    }
                }
                // remove disconnected sessions data structures
                OpcSessions.RemoveAll(s => s.OpcSubscriptions.Count == 0);
            }
            catch (Exception e)
            {
                Logger.Error(e, $"{logPrefix} Exception");
                return (new MethodResponse((int)HttpStatusCode.InternalServerError));
            }
            finally
            {
                OpcSessionsListSemaphore.Release();
            }
            return (new MethodResponse((int)HttpStatusCode.OK));
        }

        /// <summary>
        /// Handle method call to get all endpoints which published nodes.
        /// </summary>
        static async Task<MethodResponse> HandleGetConfiguredEndpointsMethodAsync(MethodRequest methodRequest, object userContext)
        {
            string logPrefix = "HandleGetConfiguredEndpointsMethodAsync:";
            GetConfiguredEndpointsMethodRequestModel getConfiguredEndpointsMethodRequest = null;
            try
            {
                Logger.Debug($"{logPrefix} called");
                getConfiguredEndpointsMethodRequest = JsonConvert.DeserializeObject<GetConfiguredEndpointsMethodRequestModel>(methodRequest.DataAsJson);
            }
            catch (Exception e)
            {
                Logger.Error(e, $"{logPrefix} Exception");
                return (new MethodResponse((int)HttpStatusCode.InternalServerError));
            }

            // get the list of all endpoints
            uint nodeConfigVersion = 0;
            List<Uri> endpoints = GetPublisherConfigurationFileEntries(null, false, out nodeConfigVersion).Select( e => e.EndpointUrl).ToList();
            uint endpointsCount = (uint)endpoints.Count;

            // validate version
            uint startIndex = 0;
            if (getConfiguredEndpointsMethodRequest.ContinuationToken != null)
            {
                uint requestedNodeConfigVersion = (uint)(getConfiguredEndpointsMethodRequest.ContinuationToken >> 32);
                if (nodeConfigVersion != requestedNodeConfigVersion)
                {
                    Logger.Error($"{logPrefix} The node configuration has changed. Requested version: {requestedNodeConfigVersion:X8}, Current version '{nodeConfigVersion:X8}'!");
                    return (new MethodResponse((int)HttpStatusCode.Gone));
                }
                startIndex = (uint)(getConfiguredEndpointsMethodRequest.ContinuationToken & 0x0FFFFFFFFL);
            }

            // set count
            uint requestedEndpointsCount = endpointsCount - startIndex;
            uint availableEndpointCount = endpointsCount - startIndex;
            uint actualEndpointsCount = Math.Min(requestedEndpointsCount, availableEndpointCount);

            // generate response
            GetConfiguredEndpointsMethodResponseModel getConfiguredEndpointsMethodResponse = new GetConfiguredEndpointsMethodResponseModel();
            string endpointsString;
            byte[] endpointsByteArray;
            while (true)
            {
                endpointsString = JsonConvert.SerializeObject(endpoints.GetRange((int)startIndex, (int)actualEndpointsCount));
                endpointsByteArray = Encoding.UTF8.GetBytes(endpointsString);
                if (endpointsByteArray.Length > MAX_RESPONSE_PAYLOAD_LENGTH)
                {
                    actualEndpointsCount /= 2;
                    continue;
                }
                else
                {
                    break;
                }
            };

            // build response
            getConfiguredEndpointsMethodResponse.ContinuationToken = null;
            if (actualEndpointsCount < availableEndpointCount)
            {
                getConfiguredEndpointsMethodResponse.ContinuationToken = ((ulong)nodeConfigVersion << 32) | actualEndpointsCount + startIndex;
            }
            getConfiguredEndpointsMethodResponse.Endpoints = endpoints.GetRange((int)startIndex, (int)actualEndpointsCount).Select( e => e.AbsoluteUri).ToList();
            string resultString = JsonConvert.SerializeObject(getConfiguredEndpointsMethodResponse);
            byte[] result = Encoding.UTF8.GetBytes(resultString);
            MethodResponse methodResponse = new MethodResponse(result, (int)HttpStatusCode.OK);
            Logger.Information($"{logPrefix} Success returning {actualEndpointsCount} endpoint(s) (node config version: {nodeConfigVersion:X8})!");
            return methodResponse;
        }

        /// <summary>
        /// Handle method call to get list of configured nodes on a specific endpoint.
        /// </summary>
        static async Task<MethodResponse> HandleGetConfiguredNodesOnEndpointMethodAsync(MethodRequest methodRequest, object userContext)
        {
            string logPrefix = "HandleGetConfiguredNodesOnEndpointMethodAsync:";
            Uri endpointUrl = null;
            GetConfiguredNodesOnEndpointMethodRequestModel getConfiguredNodesOnEndpointMethodRequest = null;
            try
            {
                Logger.Debug($"{logPrefix} called");
                getConfiguredNodesOnEndpointMethodRequest = JsonConvert.DeserializeObject<GetConfiguredNodesOnEndpointMethodRequestModel>(methodRequest.DataAsJson);
                endpointUrl = new Uri(getConfiguredNodesOnEndpointMethodRequest.EndpointUrl);
            }
            catch (UriFormatException)
            {
                Logger.Error($"{logPrefix} The EndpointUrl has an invalid format '{getConfiguredNodesOnEndpointMethodRequest.EndpointUrl}'!");
                return (new MethodResponse((int)HttpStatusCode.InternalServerError));
            }
            catch (Exception e)
            {
                Logger.Error(e, $"{logPrefix} Exception");
                return (new MethodResponse((int)HttpStatusCode.InternalServerError));
            }

            // get the list of published nodes for the endpoint
            uint nodeConfigVersion = 0;
            List<PublisherConfigurationFileEntryModel> configFileEntries = GetPublisherConfigurationFileEntries(endpointUrl, false, out nodeConfigVersion);

            // return if there are no nodes configured for this endpoint
            if (configFileEntries.Count == 0)
            {
                Logger.Information($"{logPrefix} There are no nodes configured for endpoint '{endpointUrl}'");
                return (new MethodResponse((int)HttpStatusCode.OK));
            }

            // there should be only one config file entry per endpoint
            if (configFileEntries.Count != 1)
            {
                Logger.Error($"{logPrefix} here are more configuration entries for endpoint '{endpointUrl}'. Aborting...");
                return (new MethodResponse((int)HttpStatusCode.InternalServerError));
            }

            List<OpcNodeOnEndpointModel> opcNodes = configFileEntries.First().OpcNodes;
            uint configuredNodesOnEndpointCount = (uint)opcNodes.Count();

            // validate version
            uint startIndex = 0;
            if (getConfiguredNodesOnEndpointMethodRequest.ContinuationToken != null)
            {
                uint requestedNodeConfigVersion = (uint)(getConfiguredNodesOnEndpointMethodRequest.ContinuationToken >> 32);
                if (nodeConfigVersion != requestedNodeConfigVersion)
                {
                    Logger.Error($"{logPrefix} The node configuration has changed. Requested version: {requestedNodeConfigVersion:X8}, Current version '{nodeConfigVersion:X8}'!");
                    return (new MethodResponse((int)HttpStatusCode.Gone));
                }
                startIndex = (uint)(getConfiguredNodesOnEndpointMethodRequest.ContinuationToken & 0x0FFFFFFFFL);
            }

            // set count
            uint requestedNodeCount = configuredNodesOnEndpointCount - startIndex;
            uint availableNodeCount = configuredNodesOnEndpointCount - startIndex;
            uint actualNodeCount = Math.Min(requestedNodeCount, availableNodeCount);

            // generate response
            GetConfiguredNodesOnEndpointMethodResponseModel getConfiguredNodesOnEndpointMethodResponse = new GetConfiguredNodesOnEndpointMethodResponseModel();
            string publishedNodesString;
            byte[] publishedNodesByteArray;
            while (true)
            {
                publishedNodesString = JsonConvert.SerializeObject(opcNodes.GetRange((int)startIndex, (int)actualNodeCount));
                publishedNodesByteArray = Encoding.UTF8.GetBytes(publishedNodesString);
                if (publishedNodesByteArray.Length > MAX_RESPONSE_PAYLOAD_LENGTH)
                {
                    actualNodeCount /= 2;
                    continue;
                }
                else
                {
                    break;
                }
            };

            // build response
            getConfiguredNodesOnEndpointMethodResponse.ContinuationToken = null;
            if (actualNodeCount < availableNodeCount)
            {
                getConfiguredNodesOnEndpointMethodResponse.ContinuationToken = (ulong)nodeConfigVersion << 32 | actualNodeCount + startIndex;
            }
            getConfiguredNodesOnEndpointMethodResponse.Nodes = opcNodes.GetRange((int)startIndex, (int)actualNodeCount).Select(n => new OpcNodeOnEndpointModel(n.Id)
            {
                OpcPublishingInterval = n.OpcPublishingInterval,
                OpcSamplingInterval = n.OpcSamplingInterval,
                DisplayName = n.DisplayName
            }).ToList();
            string resultString = JsonConvert.SerializeObject(getConfiguredNodesOnEndpointMethodResponse);
            byte[] result = Encoding.UTF8.GetBytes(resultString);
            MethodResponse methodResponse = new MethodResponse(result, (int)HttpStatusCode.OK);
            Logger.Information($"{logPrefix} Success returning {actualNodeCount} node(s) of {availableNodeCount} (start: {startIndex}) (node config version: {nodeConfigVersion:X8})!");
            return methodResponse;
        }

        /// <summary>
<<<<<<< HEAD
        /// Handle method call to get diagnostic information.
        /// </summary>
        static async Task<MethodResponse> HandleGetDiagnosticInfoMethodAsync(MethodRequest methodRequest, object userContext)
        {
            string logPrefix = "HandleGetDiagnosticInfoMethodAsync:";

            // get the diagnostic info
            DiagnosticInfoMethodResponseModel diagnosticInfo = new DiagnosticInfoMethodResponseModel();
            try
            {
                diagnosticInfo = GetDiagnosticInfo();
            }
            catch (Exception e)
            {
                Logger.Error(e, $"{logPrefix} Exception");
                return (new MethodResponse((int)HttpStatusCode.InternalServerError));
            }

            // build response
            string resultString = JsonConvert.SerializeObject(diagnosticInfo);
            byte[] result = Encoding.UTF8.GetBytes(resultString);
            MethodResponse methodResponse = new MethodResponse(result, (int)HttpStatusCode.OK);
            Logger.Information($"{logPrefix} Success returning diagnostic info!");
            return methodResponse;
        }

        /// <summary>
        /// Handle method call to get log information.
        /// </summary>
        static async Task<MethodResponse> HandleGetDiagnosticLogMethodAsync(MethodRequest methodRequest, object userContext)
        {
            string logPrefix = "HandleGetDiagnosticLogMethodAsync:";

            // get the diagnostic info
            DiagnosticLogMethodResponseModel diagnosticLogMethodResponseModel = new DiagnosticLogMethodResponseModel();
            try
            {
                diagnosticLogMethodResponseModel = await GetDiagnosticLogAsync();
            }
            catch (Exception e)
            {
                Logger.Error(e, $"{logPrefix} Exception");
                return (new MethodResponse((int)HttpStatusCode.InternalServerError));
            }

            // build response
            string resultString = JsonConvert.SerializeObject(diagnosticLogMethodResponseModel);
            byte[] result = Encoding.UTF8.GetBytes(resultString);
            MethodResponse methodResponse = new MethodResponse(result, (int)HttpStatusCode.OK);
            Logger.Information($"{logPrefix} Success returning diagnostic log!");
            return methodResponse;
        }

        /// <summary>
        /// Handle method call to get log information.
        /// </summary>
        static async Task<MethodResponse> HandleExitApplicationMethodAsync(MethodRequest methodRequest, object userContext)
        {
            string logPrefix = "HandleExitApplicationMethodAsync:";

            ExitApplicationMethodRequestModel exitApplicationMethodRequest = null;
            try
            {
                Logger.Debug($"{logPrefix} called");
                exitApplicationMethodRequest = JsonConvert.DeserializeObject<ExitApplicationMethodRequestModel>(methodRequest.DataAsJson);
            }
            catch (Exception e)
            {
                Logger.Error(e, $"{logPrefix} Exception");
                return (new MethodResponse((int)HttpStatusCode.InternalServerError));
            }

            // get the parameter
            ExitApplicationMethodRequestModel exitApplication = new ExitApplicationMethodRequestModel();
            try
            {
                Task.Run(async () => await ExitApplicationAsync(exitApplicationMethodRequest.SecondsTillExit));
            }
            catch (Exception e)
            {
                Logger.Error(e, $"{logPrefix} Exception");
                return (new MethodResponse((int)HttpStatusCode.InternalServerError));
            }
            Logger.Information($"{logPrefix} Success returning exit application!");
            return (new MethodResponse((int)HttpStatusCode.OK));
        }

        /// <summary>
        /// Handle method call to get application information.
        /// </summary>
        static async Task<MethodResponse> HandleGetInfoMethodAsync(MethodRequest methodRequest, object userContext)
        {
            string logPrefix = "HandleGetInfoMethodAsync:";

            // get the info
            GetInfoMethodResponseModel getInfoMethodResponseModel = new GetInfoMethodResponseModel();
            getInfoMethodResponseModel.VersionMajor = Assembly.GetExecutingAssembly().GetName().Version.Major;
            getInfoMethodResponseModel.VersionMinor = Assembly.GetExecutingAssembly().GetName().Version.Minor;
            getInfoMethodResponseModel.VersionPatch = Assembly.GetExecutingAssembly().GetName().Version.Build;
            getInfoMethodResponseModel.SemanticVersion = (Attribute.GetCustomAttribute(Assembly.GetEntryAssembly(), typeof(AssemblyInformationalVersionAttribute)) as AssemblyInformationalVersionAttribute).InformationalVersion;
            getInfoMethodResponseModel.InformationalVersion = (Attribute.GetCustomAttribute(Assembly.GetEntryAssembly(), typeof(AssemblyInformationalVersionAttribute)) as AssemblyInformationalVersionAttribute).InformationalVersion;
            getInfoMethodResponseModel.OS = RuntimeInformation.OSDescription;
            getInfoMethodResponseModel.OSArchitecture = RuntimeInformation.OSArchitecture;
            getInfoMethodResponseModel.FrameworkDescription = RuntimeInformation.FrameworkDescription;

            // build response
            string resultString = JsonConvert.SerializeObject(getInfoMethodResponseModel);
            byte[] result = Encoding.UTF8.GetBytes(resultString);
            MethodResponse methodResponse = new MethodResponse(result, (int)HttpStatusCode.OK);
            Logger.Information($"{logPrefix} Success returning application info!");
=======
        /// Method that is called for any unimplemented call. Just returns that info to the caller
        /// </summary>
        /// <param name="methodRequest"></param>
        /// <param name="userContext"></param>
        /// <returns></returns>
        private async Task<MethodResponse> DefaultMethodHandlerAsync(MethodRequest methodRequest, object userContext)
        {
            Logger.Information($"Received direct method call for {methodRequest.Name} which is not implemented");
            string response = $"Method {methodRequest.Name} successfully received but this method is not implemented";

            string resultString = JsonConvert.SerializeObject(response);
            byte[] result = Encoding.UTF8.GetBytes(resultString);
            MethodResponse methodResponse = new MethodResponse(result, (int)HttpStatusCode.OK);
>>>>>>> 89a99c3b
            return methodResponse;
        }


        /// <summary>
        /// Initializes internal message processing.
        /// </summary>
        public async Task<bool> InitMessageProcessingAsync()
        {
            try
            {
                // show config
                Logger.Information($"Message processing and hub communication configured with a send interval of {DefaultSendIntervalSeconds} sec and a message buffer size of {HubMessageSize} bytes.");

                // create the queue for monitored items
                _monitoredItemsDataQueue = new BlockingCollection<MessageData>(MonitoredItemsQueueCapacity);

                // start up task to send telemetry to IoTHub
                _monitoredItemsProcessorTask = null;

                Logger.Information("Creating task process and batch monitored item data updates...");
                _monitoredItemsProcessorTask = Task.Run(async () => await MonitoredItemsProcessorAsync(_shutdownToken), _shutdownToken);
                return true;
            }
            catch (Exception e)
            {
                Logger.Error(e, "Failure initializing message processing.");
                return false;
            }
        }

        /// <summary>
        /// Shuts down the IoTHub communication.
        /// </summary>
        public async Task ShutdownAsync()
        {
            // send cancellation token and wait for last IoT Hub message to be sent.
            try
            {
                await _monitoredItemsProcessorTask;

                if (_iotHubClient != null)
                {
                    await _iotHubClient.CloseAsync();
                    _iotHubClient = null;
                }
                if (_edgeHubClient != null)
                {
                    await _edgeHubClient.CloseAsync();
                    _edgeHubClient = null;
                }
                _monitoredItemsDataQueue = null;
                _monitoredItemsProcessorTask = null;
            }
            catch (Exception e)
            {
                Logger.Error(e, "Failure while shutting down hub messaging.");
            }
        }

        /// <summary>
        /// Enqueue a message for sending to IoTHub.
        /// </summary>
        public static void Enqueue(MessageData json)
        {
            // Try to add the message.
            Interlocked.Increment(ref _enqueueCount);
            if (_monitoredItemsDataQueue.TryAdd(json) == false)
            {
                Interlocked.Increment(ref _enqueueFailureCount);
                if (_enqueueFailureCount % 10000 == 0)
                {
                    Logger.Information($"The internal monitored item message queue is above its capacity of {_monitoredItemsDataQueue.BoundedCapacity}. We have already lost {_enqueueFailureCount} monitored item notifications:(");
                }
            }
        }

        /// <summary>
        /// Creates a JSON message to be sent to IoTHub, based on the telemetry configuration for the endpoint.
        /// </summary>
        private async Task<string> CreateJsonMessageAsync(MessageData messageData)
        {
            try
            {
                // get telemetry configration
                EndpointTelemetryConfiguration telemetryConfiguration = GetEndpointTelemetryConfiguration(messageData.EndpointUrl);

                // currently the pattern processing is done in MonitoredItem_Notification of OpcSession.cs. in case of perf issues
                // it can be also done here, the risk is then to lose messages in the communication queue. if you enable it here, disable it in OpcSession.cs
                // messageData.ApplyPatterns(telemetryConfiguration);

                // build the JSON message
                StringBuilder _jsonStringBuilder = new StringBuilder();
                StringWriter _jsonStringWriter = new StringWriter(_jsonStringBuilder);
                using (JsonWriter _jsonWriter = new JsonTextWriter(_jsonStringWriter))
                {
                    await _jsonWriter.WriteStartObjectAsync();
                    string telemetryValue = string.Empty;

                    // process EndpointUrl
                    if ((bool)telemetryConfiguration.EndpointUrl.Publish)
                    {
                        await _jsonWriter.WritePropertyNameAsync(telemetryConfiguration.EndpointUrl.Name);
                        await _jsonWriter.WriteValueAsync(messageData.EndpointUrl);
                    }

                    // process NodeId
                    if (!string.IsNullOrEmpty(messageData.NodeId))
                    {
                        await _jsonWriter.WritePropertyNameAsync(telemetryConfiguration.NodeId.Name);
                        await _jsonWriter.WriteValueAsync(messageData.NodeId);
                    }

                    // process MonitoredItem object properties
                    if (!string.IsNullOrEmpty(messageData.ApplicationUri) || !string.IsNullOrEmpty(messageData.DisplayName))
                    {
                        if (!(bool)telemetryConfiguration.MonitoredItem.Flat)
                        {
                            await _jsonWriter.WritePropertyNameAsync("MonitoredItem");
                            await _jsonWriter.WriteStartObjectAsync();
                        }

                        // process ApplicationUri
                        if (!string.IsNullOrEmpty(messageData.ApplicationUri))
                        {
                            await _jsonWriter.WritePropertyNameAsync(telemetryConfiguration.MonitoredItem.ApplicationUri.Name);
                            await _jsonWriter.WriteValueAsync(messageData.ApplicationUri);
                        }

                        // process DisplayName
                        if (!string.IsNullOrEmpty(messageData.DisplayName))
                        {
                            await _jsonWriter.WritePropertyNameAsync(telemetryConfiguration.MonitoredItem.DisplayName.Name);
                            await _jsonWriter.WriteValueAsync(messageData.DisplayName);
                        }

                        if (!(bool)telemetryConfiguration.MonitoredItem.Flat)
                        {
                            await _jsonWriter.WriteEndObjectAsync();
                        }
                    }

                    // process Value object properties
                    if (!string.IsNullOrEmpty(messageData.Value) || !string.IsNullOrEmpty(messageData.SourceTimestamp) ||
                       messageData.StatusCode != null || !string.IsNullOrEmpty(messageData.Status))
                    {
                        if (!(bool)telemetryConfiguration.Value.Flat)
                        {
                            await _jsonWriter.WritePropertyNameAsync("Value");
                            await _jsonWriter.WriteStartObjectAsync();
                        }

                        // process Value
                        if (!string.IsNullOrEmpty(messageData.Value))
                        {
                            await _jsonWriter.WritePropertyNameAsync(telemetryConfiguration.Value.Value.Name);
                            if (messageData.PreserveValueQuotes)
                            {
                                await _jsonWriter.WriteValueAsync(messageData.Value);
                            }
                            else
                            {
                                await _jsonWriter.WriteRawValueAsync(messageData.Value);
                            }
                        }

                        // process SourceTimestamp
                        if (!string.IsNullOrEmpty(messageData.SourceTimestamp))
                        {
                            await _jsonWriter.WritePropertyNameAsync(telemetryConfiguration.Value.SourceTimestamp.Name);
                            await _jsonWriter.WriteValueAsync(messageData.SourceTimestamp);
                        }

                        // process StatusCode
                        if (messageData.StatusCode != null)
                        {
                            await _jsonWriter.WritePropertyNameAsync(telemetryConfiguration.Value.StatusCode.Name);
                            await _jsonWriter.WriteValueAsync(messageData.StatusCode);
                        }

                        // process Status
                        if (!string.IsNullOrEmpty(messageData.Status))
                        {
                            await _jsonWriter.WritePropertyNameAsync(telemetryConfiguration.Value.Status.Name);
                            await _jsonWriter.WriteValueAsync(messageData.Status);
                        }

                        if (!(bool)telemetryConfiguration.Value.Flat)
                        {
                            await _jsonWriter.WriteEndObjectAsync();
                        }
                    }
                    await _jsonWriter.WriteEndObjectAsync();
                    await _jsonWriter.FlushAsync();
                }
                return _jsonStringBuilder.ToString();
            }
            catch (Exception e)
            {
                Logger.Error(e, "Generation of JSON message failed.");
            }
            return string.Empty;
        }

        /// <summary>
        /// Creates a JSON message to be sent to IoTCentral.
        /// </summary>
        private async Task<string> CreateIotCentralJsonMessageAsync(MessageData messageData)
        {
            try
            {
                // build the JSON message for IoTCentral
                StringBuilder _jsonStringBuilder = new StringBuilder();
                StringWriter _jsonStringWriter = new StringWriter(_jsonStringBuilder);
                using (JsonWriter _jsonWriter = new JsonTextWriter(_jsonStringWriter))
                {
                    await _jsonWriter.WriteStartObjectAsync();
                    await _jsonWriter.WritePropertyNameAsync(messageData.DisplayName);
                    await _jsonWriter.WriteValueAsync(messageData.Value);
                    await _jsonWriter.WriteEndObjectAsync();
                    await _jsonWriter.FlushAsync();
                }
                return _jsonStringBuilder.ToString();
            }
            catch (Exception e)
            {
                Logger.Error(e, "Generation of IoTCentral JSON message failed.");
            }
            return string.Empty;
        }

        /// <summary>
        /// Dequeue monitored item notification messages, batch them for send (if needed) and send them to IoTHub.
        /// </summary>
        protected async Task MonitoredItemsProcessorAsync(CancellationToken ct)
        {
            uint jsonSquareBracketLength = 2;
            Message tempMsg = new Message();
            // the system properties are MessageId (max 128 byte), Sequence number (ulong), ExpiryTime (DateTime) and more. ideally we get that from the client.
            int systemPropertyLength = 128 + sizeof(ulong) + tempMsg.ExpiryTimeUtc.ToString().Length;
            int applicationPropertyLength = Encoding.UTF8.GetByteCount($"iothub-content-type={CONTENT_TYPE_OPCUAJSON}") + Encoding.UTF8.GetByteCount($"iothub-content-encoding={CONTENT_ENCODING_UTF8}");
            // if batching is requested the buffer will have the requested size, otherwise we reserve the max size
            uint hubMessageBufferSize = (HubMessageSize > 0 ? HubMessageSize : HubMessageSizeMax) - (uint)systemPropertyLength - jsonSquareBracketLength - (uint)applicationPropertyLength;
            byte[] hubMessageBuffer = new byte[hubMessageBufferSize];
            MemoryStream hubMessage = new MemoryStream(hubMessageBuffer);
            DateTime nextSendTime = DateTime.UtcNow + TimeSpan.FromSeconds(DefaultSendIntervalSeconds);
            double millisecondsTillNextSend = nextSendTime.Subtract(DateTime.UtcNow).TotalMilliseconds;
            bool singleMessageSend = DefaultSendIntervalSeconds == 0 && HubMessageSize == 0;

            using (hubMessage)
            {
                try
                {
                    string jsonMessage = string.Empty;
                    MessageData messageData = new MessageData();
                    bool needToBufferMessage = false;
                    int jsonMessageSize = 0;

                    hubMessage.Position = 0;
                    hubMessage.SetLength(0);
                    if (!singleMessageSend)
                    {
                        hubMessage.Write(Encoding.UTF8.GetBytes("["), 0, 1);
                    }
                    while (true)
                    {
                        // sanity check the send interval, compute the timeout and get the next monitored item message
                        if (DefaultSendIntervalSeconds > 0)
                        {
                            millisecondsTillNextSend = nextSendTime.Subtract(DateTime.UtcNow).TotalMilliseconds;
                            if (millisecondsTillNextSend < 0)
                            {
                                MissedSendIntervalCount++;
                                // do not wait if we missed the send interval
                                millisecondsTillNextSend = 0;
                            }
                        }
                        else
                        {
                            // if we are in shutdown do not wait, else wait infinite if send interval is not set
                            millisecondsTillNextSend = ct.IsCancellationRequested ? 0 : Timeout.Infinite;
                        }
                        bool gotItem = _monitoredItemsDataQueue.TryTake(out messageData, (int)millisecondsTillNextSend, ct);

                        // the two commandline parameter --ms (message size) and --si (send interval) control when data is sent to IoTHub/EdgeHub
                        // pls see detailed comments on performance and memory consumption at https://github.com/Azure/iot-edge-opc-publisher

                        // check if we got an item or if we hit the timeout or got canceled
                        if (gotItem)
                        {
                            if (IotCentralMode)
                            {
                                // for IoTCentral we send simple key/value pairs. key is the DisplayName, value the value.
                                jsonMessage = await CreateIotCentralJsonMessageAsync(messageData);
                            }
                            else
                            {
                                // create a JSON message from the messageData object
                                jsonMessage = await CreateJsonMessageAsync(messageData);
                            }

                            NumberOfEvents++;
                            jsonMessageSize = Encoding.UTF8.GetByteCount(jsonMessage.ToString());

                            // sanity check that the user has set a large enough messages size
                            if ((HubMessageSize > 0 && jsonMessageSize > HubMessageSize ) || (HubMessageSize == 0 && jsonMessageSize > hubMessageBufferSize))
                            {
                                Logger.Error($"There is a telemetry message (size: {jsonMessageSize}), which will not fit into an hub message (max size: {hubMessageBufferSize}].");
                                Logger.Error($"Please check your hub message size settings. The telemetry message will be discarded silently. Sorry:(");
                                TooLargeCount++;
                                continue;
                            }

                            // if batching is requested or we need to send at intervals, batch it otherwise send it right away
                            needToBufferMessage = false;
                            if (HubMessageSize > 0 || (HubMessageSize == 0 && DefaultSendIntervalSeconds > 0))
                            {
                                // if there is still space to batch, do it. otherwise send the buffer and flag the message for later buffering
                                if (hubMessage.Position + jsonMessageSize + 1 <= hubMessage.Capacity)
                                {
                                    // add the message and a comma to the buffer
                                    hubMessage.Write(Encoding.UTF8.GetBytes(jsonMessage.ToString()), 0, jsonMessageSize);
                                    hubMessage.Write(Encoding.UTF8.GetBytes(","), 0, 1);
                                    Logger.Debug($"Added new message with size {jsonMessageSize} to hub message (size is now {(hubMessage.Position - 1)}).");
                                    continue;
                                }
                                else
                                {
                                    needToBufferMessage = true;
                                }
                            }
                        }
                        else
                        {
                            // if we got no message, we either reached the interval or we are in shutdown and have processed all messages
                            if (ct.IsCancellationRequested)
                            {
                                Logger.Information($"Cancellation requested.");
                                _monitoredItemsDataQueue.CompleteAdding();
                                _monitoredItemsDataQueue.Dispose();
                                break;
                            }
                        }

                        // the batching is completed or we reached the send interval or got a cancelation request
                        try
                        {
                            Microsoft.Azure.Devices.Client.Message encodedhubMessage = null;

                            // if we reached the send interval, but have nothing to send (only the opening square bracket is there), we continue
                            if (!gotItem && hubMessage.Position == 1)
                            {
                                nextSendTime += TimeSpan.FromSeconds(DefaultSendIntervalSeconds);
                                hubMessage.Position = 0;
                                hubMessage.SetLength(0);
                                if (!singleMessageSend)
                                {
                                    hubMessage.Write(Encoding.UTF8.GetBytes("["), 0, 1);
                                }
                                continue;
                            }

                            // if there is no batching and no send interval configured, we send the JSON message we just got, otherwise we send the buffer
                            if (singleMessageSend)
                            {
                                // create the message without brackets
                                encodedhubMessage = new Message(Encoding.UTF8.GetBytes(jsonMessage.ToString()));
                            }
                            else
                            {
                                // remove the trailing comma and add a closing square bracket
                                hubMessage.SetLength(hubMessage.Length - 1);
                                hubMessage.Write(Encoding.UTF8.GetBytes("]"), 0, 1);
                                encodedhubMessage = new Message(hubMessage.ToArray());
                            }
                            if (_iotHubClient != null || _edgeHubClient != null)
                            {
                                encodedhubMessage.ContentType = CONTENT_TYPE_OPCUAJSON;
                                encodedhubMessage.ContentEncoding = CONTENT_ENCODING_UTF8;

                                nextSendTime += TimeSpan.FromSeconds(DefaultSendIntervalSeconds);
                                try
                                {
                                    SentBytes += encodedhubMessage.GetBytes().Length;
                                    if (_iotHubClient != null)
                                    {
                                        await _iotHubClient.SendEventAsync(encodedhubMessage);
                                    }
                                    else
                                    {
                                        await _edgeHubClient.SendEventAsync(encodedhubMessage);
                                    }
                                    SentMessages++;
                                    SentLastTime = DateTime.UtcNow;
                                    Logger.Debug($"Sending {encodedhubMessage.BodyStream.Length} bytes to hub.");
                                }
                                catch
                                {
                                    FailedMessages++;
                                }

                                // reset the messaage
                                hubMessage.Position = 0;
                                hubMessage.SetLength(0);
                                if (!singleMessageSend)
                                {
                                    hubMessage.Write(Encoding.UTF8.GetBytes("["), 0, 1);
                                }

                                // if we had not yet buffered the last message because there was not enough space, buffer it now
                                if (needToBufferMessage)
                                {
                                    // add the message and a comma to the buffer
                                    hubMessage.Write(Encoding.UTF8.GetBytes(jsonMessage.ToString()), 0, jsonMessageSize);
                                    hubMessage.Write(Encoding.UTF8.GetBytes(","), 0, 1);
                                }
                            }
                            else
                            {
                                Logger.Information("No hub client available. Dropping messages...");
                            }
                        }
                        catch (Exception e)
                        {
                            Logger.Error(e, "Exception while sending message to hub. Dropping message...");
                        }
                    }
                }
                catch (Exception e)
                {
                    if (!(e is OperationCanceledException))
                    {

                        Logger.Error(e, "Error while processing monitored item messages.");
                    }
                }
            }
        }

        /// <summary>
        /// Exit the application.
        /// </summary>
        static async Task ExitApplicationAsync(int secondsTillExit)
        {
            string logPrefix = "ExitApplicationAsync:";

            // sanity check parameter
            if (secondsTillExit <= 0)
            {
                Logger.Information($"{logPrefix} Time to exit adjusted to {secondsTillExit} seconds...");
                secondsTillExit = 5;
            }

            // wait and exit
            while (secondsTillExit > 0)
            {
                Logger.Information($"{logPrefix} Exiting in {secondsTillExit} seconds...");
                secondsTillExit--;
                await Task.Delay(1000);
            }

            // exit
            Environment.Exit(2);
        }

        private static int MAX_RESPONSE_PAYLOAD_LENGTH = (8 * 1024 - 256);
        private static string CONTENT_TYPE_OPCUAJSON = "application/opcua+uajson";
        private static string CONTENT_ENCODING_UTF8 = "UTF-8";

        private static string _hubConnectionString = string.Empty;
        private static long _enqueueCount;
        private static long _enqueueFailureCount;
        private static BlockingCollection<MessageData> _monitoredItemsDataQueue;
        private static Task _monitoredItemsProcessorTask;
        private static DeviceClient _iotHubClient;
        private static ModuleClient _edgeHubClient;
        private static TransportType _transportType;
        private static CancellationToken _shutdownToken;
    }
}<|MERGE_RESOLUTION|>--- conflicted
+++ resolved
@@ -136,20 +136,16 @@
                     await _edgeHubClient.SetDesiredPropertyUpdateCallbackAsync(DesiredPropertiesUpdate, null);
 
                     // register method handlers
-                    await _edgeHubClient.SetMethodHandlerAsync("ping", HandlePingMethodAsync, _edgeHubClient);
                     await _edgeHubClient.SetMethodHandlerAsync("PublishNodes", HandlePublishNodesMethodAsync, _edgeHubClient);
                     await _edgeHubClient.SetMethodHandlerAsync("UnpublishNodes", HandleUnpublishNodesMethodAsync, _edgeHubClient);
                     await _edgeHubClient.SetMethodHandlerAsync("UnpublishAllNodes", HandleUnpublishAllNodesMethodAsync, _edgeHubClient);
                     await _edgeHubClient.SetMethodHandlerAsync("GetConfiguredEndpoints", HandleGetConfiguredEndpointsMethodAsync, _edgeHubClient);
                     await _edgeHubClient.SetMethodHandlerAsync("GetConfiguredNodesOnEndpoint", HandleGetConfiguredNodesOnEndpointMethodAsync, _edgeHubClient);
-<<<<<<< HEAD
                     await _edgeHubClient.SetMethodHandlerAsync("GetDiagnosticInfo", HandleGetDiagnosticInfoMethodAsync, _edgeHubClient);
                     await _edgeHubClient.SetMethodHandlerAsync("GetDiagnosticLog", HandleGetDiagnosticLogMethodAsync, _edgeHubClient);
                     await _edgeHubClient.SetMethodHandlerAsync("ExitApplication", HandleExitApplicationMethodAsync, _edgeHubClient);
                     await _edgeHubClient.SetMethodHandlerAsync("GetInfo", HandleGetInfoMethodAsync, _edgeHubClient);
-=======
                     await _edgeHubClient.SetMethodDefaultHandlerAsync(DefaultMethodHandlerAsync, _edgeHubClient);
->>>>>>> 89a99c3b
                 }
                 else
                 {
@@ -171,20 +167,16 @@
                         await _iotHubClient.SetDesiredPropertyUpdateCallbackAsync(DesiredPropertiesUpdate, null);
 
                         // register method handlers
-                        await _iotHubClient.SetMethodHandlerAsync("ping", HandlePingMethodAsync, _iotHubClient);
                         await _iotHubClient.SetMethodHandlerAsync("PublishNodes", HandlePublishNodesMethodAsync, _iotHubClient);
                         await _iotHubClient.SetMethodHandlerAsync("UnpublishNodes", HandleUnpublishNodesMethodAsync, _iotHubClient);
                         await _iotHubClient.SetMethodHandlerAsync("UnpublishAllNodes", HandleUnpublishAllNodesMethodAsync, _iotHubClient);
                         await _iotHubClient.SetMethodHandlerAsync("GetConfiguredEndpoints", HandleGetConfiguredEndpointsMethodAsync, _iotHubClient);
                         await _iotHubClient.SetMethodHandlerAsync("GetConfiguredNodesOnEndpoint", HandleGetConfiguredNodesOnEndpointMethodAsync, _iotHubClient);
-<<<<<<< HEAD
                         await _iotHubClient.SetMethodHandlerAsync("GetDiagnosticInfo", HandleGetDiagnosticInfoMethodAsync, _iotHubClient);
                         await _iotHubClient.SetMethodHandlerAsync("GetDiagnosticLog", HandleGetDiagnosticLogMethodAsync, _iotHubClient);
                         await _iotHubClient.SetMethodHandlerAsync("ExitApplication", HandleExitApplicationMethodAsync, _iotHubClient);
                         await _iotHubClient.SetMethodHandlerAsync("GetInfo", HandleGetInfoMethodAsync, _iotHubClient);
-=======
-                        await _edgeHubClient.SetMethodDefaultHandlerAsync(DefaultMethodHandlerAsync, _iotHubClient);
->>>>>>> 89a99c3b
+                        await _iotHubClient.SetMethodDefaultHandlerAsync(DefaultMethodHandlerAsync, _iotHubClient);
                     }
                 }
                 Logger.Debug($"Init D2C message processing");
@@ -226,20 +218,6 @@
         static void ConnectionStatusChange(ConnectionStatus status, ConnectionStatusChangeReason reason)
         {
                 Logger.Information($"Connection status changed to '{status}', reason '{reason}'");
-        }
-        /// <summary>
-        /// Handle method call to ping the module.
-        /// </summary>
-        static async Task<MethodResponse> HandlePingMethodAsync(MethodRequest methodRequest, object userContext)
-        {
-            string logPrefix = "HandlePingMethodAsync:";
-
-            // build response
-            string resultString = $"{{'pingResult': 'ping was successful'}}";
-            byte[] result = Encoding.UTF8.GetBytes(resultString);
-            MethodResponse methodResponse = new MethodResponse(result, (int)HttpStatusCode.OK);
-            Logger.Information($"{logPrefix} Successfully pinged");
-            return methodResponse;
         }
 
         /// <summary>
@@ -733,7 +711,6 @@
         }
 
         /// <summary>
-<<<<<<< HEAD
         /// Handle method call to get diagnostic information.
         /// </summary>
         static async Task<MethodResponse> HandleGetDiagnosticInfoMethodAsync(MethodRequest methodRequest, object userContext)
@@ -844,24 +821,22 @@
             byte[] result = Encoding.UTF8.GetBytes(resultString);
             MethodResponse methodResponse = new MethodResponse(result, (int)HttpStatusCode.OK);
             Logger.Information($"{logPrefix} Success returning application info!");
-=======
+            return methodResponse;
+        }
+
+        /// </summary>
         /// Method that is called for any unimplemented call. Just returns that info to the caller
         /// </summary>
-        /// <param name="methodRequest"></param>
-        /// <param name="userContext"></param>
-        /// <returns></returns>
         private async Task<MethodResponse> DefaultMethodHandlerAsync(MethodRequest methodRequest, object userContext)
         {
-            Logger.Information($"Received direct method call for {methodRequest.Name} which is not implemented");
-            string response = $"Method {methodRequest.Name} successfully received but this method is not implemented";
+            Logger.Information($"Received direct method call for {methodRequest.Name}, which is not implemented");
+            string response = $"Method {methodRequest.Name} successfully received, but this method is not implemented";
 
             string resultString = JsonConvert.SerializeObject(response);
             byte[] result = Encoding.UTF8.GetBytes(resultString);
             MethodResponse methodResponse = new MethodResponse(result, (int)HttpStatusCode.OK);
->>>>>>> 89a99c3b
             return methodResponse;
         }
-
 
         /// <summary>
         /// Initializes internal message processing.
