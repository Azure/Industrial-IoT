# Install Azure IoT Edge Runtime

[Home](readme.md)

The machines and factory equipment is connected to Azure through modules running inside a [Azure IoT Edge](https://azure.microsoft.com/services/iot-edge/) gateway.  This article shows you how to set up an IoT Edge Gateway on the Edge network.

## IoT Edge Gateway

To connect your own equipment obtain a preconfigured IoT Edge gateway.  If you do not have a gateway with IoT Edge pre-installed, you can install the IoT Edge runtime following the Azure IoT Edge [documentation](https://docs.microsoft.com/en-us/azure/iot-edge/).  For example you can install the runtime on [Linux](https://docs.microsoft.com/en-us/azure/iot-edge/how-to-install-iot-edge-linux) or [Windows](https://docs.microsoft.com/en-us/azure/iot-edge/how-to-install-iot-edge-windows).

To support network scanning and equipment discovery, the discovery module should best run in docker host network mode. To enable host network mode on Windows follow the instructions [below](#Windows-Networking-Configuration)

## Deploy the Industrial IoT Workloads to the Gateway

If you have not done so yet, [deploy](readme.md) the Industrial IoT platform or at a minimum the required [dependencies](../services/dependencies.md).  
> If you **only** want to deploy the cloud dependencies, start the [Edge Management](../services/edgemanager.md) Microservice or the [all-in-one](../services/all-in-one.md) service locally to ensure IoT Hub is configured to auto deploy the Industrial IoT Edge modules.

When the platform starts up it will set up layered deployments for each required module.  These layered deployment configurations will be automatically applied to any gateway with the following Device Twin tags:

```JSON
"tags": {
    "__type__": "iiotedge",
<<<<<<< HEAD
    "os": "Windows"    
}
```
or 
```JSON
"tags": {
    "__type__": "iiotedge",
    "os": "Linux"
=======
    "os": "Windows"
    // or "os": "Linux"
>>>>>>> 260a2a2d
}
```

Assign these tags to the IoT Edge gateway device's twin [when you register the new IoT Edge gateway in IoT Hub](https://docs.microsoft.com/en-us/azure/iot-edge/how-to-register-device).  

> These tags can also be created as part of a Azure Device Provisioning (DPS) enrollment.  An example of the latter can be found in `/deploy/scripts/dps-enroll.ps1`.

### Workload versions

By default the same version tag from mcr.microsoft.com is deployed that corresponds to the service's version.

If you need to point to a different docker container registry or image version tag, you can configure the source using  environment variables `PCS_DOCKER_SERVER`, `PCS_DOCKER_USER`, `PCS_DOCKER_PASSWORD`, `PCS_IMAGES_NAMESPACE` and `PCS_IMAGES_TAG`, for example in your `.env` file (which can also be set during deployment), then restart the edge management or all-in-one service.

## Windows Networking Configuration

When running the industrial IoT Edge modules in host (transparent) network, the container must be on the transparent host network and might require IP addresses assignment.

- Ensure Hyper-V must be active  
- Create a new virtual switch named host having attached to an external network interface (e.g. "Ethernet 2").

    ```bash
    New-VMSwitch -name host -NetAdapterName "<Adapter Name>" -AllowManagementOS $true
    ```

- To make sure the container is assigned an IP address it can either obtain a:

    1. Dynamic IP address from a local DHCP server accessible from the host's network interface associated to the container's 'host' network, or a.  

    2. Static IP address assigned on the container create options statement
        In order to allow static IP address assignment on a Windows container, the docker network requires to be created having the the subnet specified identical to the host's interface

        ```bash
        docker -H npipe:////.//pipe//iotedge_moby_engine network create -d transparent -o com.docker.network.windowsshim.interface="Ethernet 2" -o com.docker.network.windowsshim.networkname=host --subnet=192.168.30.0/24 --gateway=192.168.30.1 host
        ```

## Troubleshooting

To troubleshoot your IoT Edge installation follow the official [IoT Edge troubleshooting guide](https://docs.microsoft.com/en-us/azure/iot-edge/troubleshoot)

When device discovery operations fail also make sure to validate:

### Host network

Linux containers:

```bash
docker network ls
    NETWORK ID          NAME                DRIVER              SCOPE
    beceb3bd61c4        azure-iot-edge      bridge              local
    97eccb2b9f82        bridge              bridge              local
    758d949c5343        host                host                local
    72fb3597ef74        none                null                local
```

Windows containers:

```bash
docker -H npipe:////.//pipe//iotedge_moby_engine network ls
    NETWORK ID          NAME                DRIVER              SCOPE
    8e0ea888dbd4        host                transparent         local
    f3390c998f90        nat                 nat                 local
    6750449db22d        none                null                local
```

## Next steps

- [Deploy Industrial IoT modules to your Gateway using the Azure Portal and Marketplace](howto-deploy-modules-portal.md)
- [Deploy Industrial IoT modules using AZ](howto-deploy-modules-az.md)
- [Learn about Azure IoT Edge for Visual Studio Code](https://github.com/microsoft/vscode-azure-iot-edge)<|MERGE_RESOLUTION|>--- conflicted
+++ resolved
@@ -20,19 +20,16 @@
 ```JSON
 "tags": {
     "__type__": "iiotedge",
-<<<<<<< HEAD
-    "os": "Windows"    
+    "os": "Linux"    
 }
 ```
-or 
+
+If your container runtime is Windows Containers set the `os` property to `Windows`:
+
 ```JSON
 "tags": {
     "__type__": "iiotedge",
-    "os": "Linux"
-=======
     "os": "Windows"
-    // or "os": "Linux"
->>>>>>> 260a2a2d
 }
 ```
 
