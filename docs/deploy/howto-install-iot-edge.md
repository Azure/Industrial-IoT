# Install Azure IoT Edge Runtime

[Home](readme.md)

The machines and factory equipment is connected to Azure through modules running inside a [Azure IoT Edge](https://azure.microsoft.com/services/iot-edge/) gateway.  This article shows you how to set up an IoT Edge Gateway on the Edge network.

## IoT Edge Gateway

To connect your own equipment obtain a preconfigured IoT Edge gateway.  If you do not have a gateway with IoT Edge pre-installed, you can install the IoT Edge runtime following the Azure IoT Edge [documentation](https://docs.microsoft.com/en-us/azure/iot-edge/).  For example you can install the runtime on [Linux](https://docs.microsoft.com/en-us/azure/iot-edge/how-to-install-iot-edge-linux) or [Windows](https://docs.microsoft.com/en-us/azure/iot-edge/how-to-install-iot-edge-windows).

To support network scanning and equipment discovery, the discovery module should best run in docker host network mode. To enable host network mode on Windows follow the instructions [below](#Windows-Networking-Configuration)

## Deploy the Industrial IoT Workloads to the Gateway

If you have not done so yet, [deploy](readme.md) the Industrial IoT platform or at a minimum the required [dependencies](../services/dependencies.md).  
> If you **only** want to deploy the cloud dependencies, start the [Edge Management](../services/edgemanager.md) Microservice or the [all-in-one](../services/all-in-one.md) service locally to ensure IoT Hub is configured to auto deploy the Industrial IoT Edge modules.

When the platform starts up it will set up layered deployments for each required module.  These layered deployment configurations will be automatically applied to any gateway with the following Device Twin tags:

```JSON
<<<<<<< HEAD
"tags" = {
    "__type__": "iiotedge",
    "os": "Windows"    
}
```
or 
```JSON
"tags" = {
    "__type__": "iiotedge",
    "os": "Linux"
=======
"tags": {
    "__type__": "iiotedge",
    "os": "Windows"
    // or "os": "Linux"
>>>>>>> cbc0eb61
}
```

Assign these tags to the IoT Edge gateway device's twin [when you register the new IoT Edge gateway in IoT Hub](https://docs.microsoft.com/en-us/azure/iot-edge/how-to-register-device).  

> These tags can also be created as part of a Azure Device Provisioning (DPS) enrollment.  An example of the latter can be found in `/deploy/scripts/dps-enroll.ps1`.

### Workload versions

By default the same version tag from mcr.microsoft.com is deployed that corresponds to the service's version.

If you need to point to a different docker container registry or image version tag, you can configure the source using  environment variables `PCS_DOCKER_SERVER`, `PCS_DOCKER_USER`, `PCS_DOCKER_PASSWORD`, `PCS_IMAGES_NAMESPACE` and `PCS_IMAGES_TAG`, for example in your `.env` file (which can also be set during deployment), then restart the edge management or all-in-one service.

## Windows Networking Configuration

When running the industrial IoT Edge modules in host (transparent) network, the container must be on the transparent host network and might require IP addresses assignment.

- Ensure Hyper-V must be active  
- Create a new virtual switch named host having attached to an external network interface (e.g. "Ethernet 2").

    ```bash
    New-VMSwitch -name host -NetAdapterName "<Adapter Name>" -AllowManagementOS $true
    ```

- To make sure the container is assigned an IP address it can either obtain a:

    1. Dynamic IP address from a local DHCP server accessible from the host's network interface associated to the container's 'host' network, or a.  

    2. Static IP address assigned on the container create options statement
        In order to allow static IP address assignment on a Windows container, the docker network requires to be created having the the subnet specified identical to the host's interface

        ```bash
        docker -H npipe:////.//pipe//iotedge_moby_engine network create -d transparent -o com.docker.network.windowsshim.interface="Ethernet 2" -o com.docker.network.windowsshim.networkname=host --subnet=192.168.30.0/24 --gateway=192.168.30.1 host
        ```

## Troubleshooting

To troubleshoot your IoT Edge installation follow the official [IoT Edge troubleshooting guide](https://docs.microsoft.com/en-us/azure/iot-edge/troubleshoot)

When device discovery operations fail also make sure to validate:

### Host network

Linux containers:

```bash
docker network ls
    NETWORK ID          NAME                DRIVER              SCOPE
    beceb3bd61c4        azure-iot-edge      bridge              local
    97eccb2b9f82        bridge              bridge              local
    758d949c5343        host                host                local
    72fb3597ef74        none                null                local
```

Windows containers:

```bash
docker -H npipe:////.//pipe//iotedge_moby_engine network ls
    NETWORK ID          NAME                DRIVER              SCOPE
    8e0ea888dbd4        host                transparent         local
    f3390c998f90        nat                 nat                 local
    6750449db22d        none                null                local
```

## Next steps

- [Deploy Industrial IoT modules to your Gateway using the Azure Portal and Marketplace](howto-deploy-modules-portal.md)
- [Deploy Industrial IoT modules using AZ](howto-deploy-modules-az.md)
- [Learn about Azure IoT Edge for Visual Studio Code](https://github.com/microsoft/vscode-azure-iot-edge)<|MERGE_RESOLUTION|>--- conflicted
+++ resolved
@@ -18,7 +18,6 @@
 When the platform starts up it will set up layered deployments for each required module.  These layered deployment configurations will be automatically applied to any gateway with the following Device Twin tags:
 
 ```JSON
-<<<<<<< HEAD
 "tags" = {
     "__type__": "iiotedge",
     "os": "Windows"    
@@ -29,12 +28,6 @@
 "tags" = {
     "__type__": "iiotedge",
     "os": "Linux"
-=======
-"tags": {
-    "__type__": "iiotedge",
-    "os": "Windows"
-    // or "os": "Linux"
->>>>>>> cbc0eb61
 }
 ```
 
