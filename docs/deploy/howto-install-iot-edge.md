--- conflicted
+++ resolved
@@ -17,30 +17,19 @@
 
 When the platform starts up it will set up layered deployments for each required module.  These layered deployment configurations will be automatically applied to any gateway with the following Device Twin tags:
 
-```JSON
+```json
 "tags": {
     "__type__": "iiotedge",
-<<<<<<< HEAD
-    "os": "Windows"    
-}
-```
-or 
-```JSON
-"tags": {
-    "__type__": "iiotedge",
-    "os": "Linux"
-=======
     "os": "Linux"    
 }
 ```
 
 If your container runtime is Windows Containers set the `os` property to `Windows`:
 
-```JSON
+```json
 "tags": {
     "__type__": "iiotedge",
     "os": "Windows"
->>>>>>> 47eda22e
 }
 ```
 
