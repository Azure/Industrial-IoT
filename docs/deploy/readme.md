--- conflicted
+++ resolved
@@ -15,12 +15,7 @@
 
 Alternative options to deploy the platform services include:
 
-<<<<<<< HEAD
-- Deploying the Industrial IoT platform to [Azure Kubernetes Service (AKS)](howto-deploy-aks.md) as production solution.
-- For development and testing purposes, you can also [deploy only the Microservices dependencies in Azure](howto-deploy-local.md) and [run Microservices locally](howto-run-microservices-locally.md)
-=======
 - Deploying Azure Industrial IoT Platform to [Azure Kubernetes Service (AKS)](howto-deploy-aks.md) as production solution.
 - Deploying Azure Industrial IoT Platform microservices into an existing Kubernetes cluster [using Helm](howto-deploy-helm.md).
 - For development and testing purposes, you can also [deploy only the Microservices dependencies in Azure](howto-deploy-local.md) and [run Microservices locally](howto-run-microservices-locally.md).
-- [Enable ASC for IoT](howto-enable-asc-for-iot-and-sentinel-steps.md) if you want to monitor security of OPC UA endpoints
->>>>>>> 2dae0c39
+- [Enable ASC for IoT](howto-enable-asc-for-iot-and-sentinel-steps.md) if you want to monitor security of OPC UA endpoints