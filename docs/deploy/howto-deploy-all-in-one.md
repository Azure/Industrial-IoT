# Deploying Azure Industrial IoT Platform and dependencies

[Home](readme.md)

This article explains how to deploy the Azure Industrial IoT Platform and Simulation in Azure using the deployment scripts.  
The ARM deployment templates included in the repository deploy the platform and an entire simulation environment consisting of

- Linux and Windows IoT Edge simulation running all required modules
- A PLC server simulation
- All required Azure infrastructure
- The Industrial IoT Platform
- The Industrial IoT Engineering tool.

## Running the script

The platform and simulation can also be deployed using the deploy script.

<<<<<<< HEAD
1. Make sure you have PowerShell and [Az PowerShell](https://docs.microsoft.com/en-us/powershell/azure/install-az-ps) extensions installed.  If not, first install PowerShell, then open PowerShell as Administrator and run

   ```pwsh
   Install-Module -Name Az -AllowClobber
   Install-Module -Name AzureAD -AllowClobber
   ```

2. If you have not done so yet, clone this GitHub repository.  Open a command prompt or terminal and run:
=======
1. If you have not done so yet, clone this GitHub repository.  Open a command prompt or terminal and run:
>>>>>>> 260a2a2d

   ```bash
   git clone https://github.com/Azure/Industrial-IoT
   cd Industrial-IoT
   ```

<<<<<<< HEAD
3. Open a command prompt or terminal in the repository root and depending on your operating system run:

   (On Windows) 
   
   ```cmd
   deploy
   ```
=======
2. Install all required dependencies:

   - On **Windows** install [Az PowerShell](https://docs.microsoft.com/en-us/powershell/azure/install-az-ps). Open Powershell as Administrator and run:

     ```pwsh
     Install-Module -Name Az -AllowClobber
     Install-Module -Name AzureAD -AllowClobber
     ```

   - On **Ubuntu** Linux continue to step 3 and choose (y) to install required dependencies.  You must have Adminstrator rights.  
     > For how to install required depdendencies on other Linux distributions see [here](#Deploy-from-Linux-other-than-Ubuntu).

3. Open a command prompt or terminal in the repository root and depending on your operating system run:

   - On Windows:

     ```cmd
     deploy
     ```

   - On Linux:

     ```bash
     ./deploy.sh
     ```
>>>>>>> 260a2a2d

   (On Linux)
   
   ```bash
   bash -c deploy.sh
   ```

   The supported parameters can be found [below](#deployment-script-options).

4. Follow the prompts to assign a name to the resource group of the deployment and a name to the website. The script deploys the Microservices and their Azure platform dependencies into the resource group in your Azure subscription.  The script also registers an Application in your Azure Active Directory (AAD) tenant to support OAUTH based authentication.  
   Deployment will take several minutes.  An example of what you'd see once the solution is successfully deployed:

   ![Deployment Result](../media/deployment-succeeded.png)

   The output includes the  URL of the public endpoint.  

   In case you run into issues please follow the steps [below](#troubleshooting-deployment-failures).

5. Once the script completes successfully, select whether you want to save the `.env` file.  You need the `.env` environment file if you want to connect to the cloud endpoint using tools such as the [Console](../tutorials/tut-use-cli.md) or for debugging.

## Troubleshooting deployment failures

### Execution Policy

If you receive a message that the execution policy not being set you can set the execution policy when starting the powershell session:

```bash
pwsh -ExecutionPolicy Unrestricted
```

To set the execution policy on your machine:

1. Search for Windows PowerShell in Start
2. Right click on result Windows PowerShell and choose Run as Administrator
3. In PowerShell (Administrator) run:

```pwsh
Set-ExecutionPolicy -ExecutionPolicy Unrestricted -Force
```

### Security Warning

If you see a message in PowerShell

`Security warning
Run only scripts that you trust. While scripts from the internet can be useful, this script can potentially harm your computer. If you trust this script, use the Unblock-File cmdlet to allow the script to run without this warning message. Do you want to run <...> deploy.ps1?
[D] Do not run  [R] Run once  [S] Suspend  [?] Help (default is "D"):
Do you want to run this script?`

Choose R to run once.

### Resource group name

Ensure you use a short and simple resource group name.  The name is used also to name resources as such it must comply with resource naming requirements.  

### Website name already in use

It is possible that the name of the website is already in use.  If you run into this error, you need to use a different application name.

### Azure Active Directory Registration

The deployment script tries to register 2 Azure Active Directory (AAD) applications representing the client and the platform (service).  Depending on your rights to the selected AAD tenant, this might fail.

An administrator with the relevant rights to the tenant can create the AAD applications for you.  The `deploy/scripts` folder contains the `aad-register.ps1` script to perform the AAD registration separately from deploying.  The output of the script is an object containing the relevant information to be used as part of deployment and must be passed to the `deploy.ps1` script in the same folder using the `-aadConfig` argument.

```pwsh
pwsh
cd deploy/scripts
./aad-register.ps1 -Name <application-name> -Output aad.json
./deploy.ps1 -aadConfig aad.json ...
```

### Deploy from Linux other than Ubuntu

To install all necessary requirements on other Linux distributions follow these steps:

1. First [install PowerShell](https://docs.microsoft.com/en-us/powershell/scripting/install/installing-powershell-core-on-linux?view=powershell-7).  Follow the instructions for your Linux distribution.

2. Open powershell using `sudo pwsh`.

3. Install the required Azure Az Powershell module:

   ```pwsh
   Set-psrepository -Name PSGallery -InstallationPolicy Trusted
   Install-Module -Repository PSGallery -Name Az -AllowClobber
   ```

4. To also have the installation script create AAD Application registrations (aad-register.ps1) install the preview Azure AD module:

   ```pwsh
   Register-PackageSource -ForceBootstrap -Force -Trusted -ProviderName 'PowerShellGet' -Name 'Posh Test Gallery' -Location https://www.poshtestgallery.com/api/v2/
   Install-Module -Repository 'Posh Test Gallery' -Name AzureAD.Standard.Preview -RequiredVersion 0.0.0.10 -AllowClobber
   ```

5. `exit`

## Deployment script options

Using the  `deploy/scripts/deploy.ps1`  script you can deploy several configurations including deploying images from your private Azure Container Registry (ACR).

To support these scenarios, the `deploy.ps1` takes the following parameters:

```bash

 .PARAMETER type
    The type of deployment (local, services, app, all)

 .PARAMETER resourceGroupName
    Can be the name of an existing or a new resource group

 .PARAMETER resourceGroupLocation
    Optional, a resource group location. If specified, will try to create a new resource group in this location.

 .PARAMETER subscriptionId
    Optional, the subscription id where resources will be deployed.

 .PARAMETER subscriptionName
    Or alternatively the subscription name.

 .PARAMETER accountName
    The account name to use if not to use default.

 .PARAMETER applicationName
    The name of the application if not local deployment. 

 .PARAMETER aadConfig
    The aad configuration file or object (use aad-register.ps1 to create).  If not provided, calls aad-register.ps1.

 .PARAMETER context
    A previously created az context to be used as authentication.

 .PARAMETER aadApplicationName
    The application name to use when registering aad application.  If not set, uses applicationName

 .PARAMETER acrRegistryName
    An optional name of a Azure container registry to deploy containers from.

 .PARAMETER acrSubscriptionName
    The subscription of the container registry if differemt from the specified subscription.
```

## Next steps

Now that you have successfully deployed the Microservices to an existing project, here are the suggested next steps:

- [Deploy Industrial IoT modules to IoT Edge](howto-install-iot-edge.md)
- [Learn more about OPC Twin](services/readme.md)
- [OPC Twin Dependencies](services/dependencies.md)<|MERGE_RESOLUTION|>--- conflicted
+++ resolved
@@ -15,33 +15,13 @@
 
 The platform and simulation can also be deployed using the deploy script.
 
-<<<<<<< HEAD
-1. Make sure you have PowerShell and [Az PowerShell](https://docs.microsoft.com/en-us/powershell/azure/install-az-ps) extensions installed.  If not, first install PowerShell, then open PowerShell as Administrator and run
-
-   ```pwsh
-   Install-Module -Name Az -AllowClobber
-   Install-Module -Name AzureAD -AllowClobber
-   ```
-
-2. If you have not done so yet, clone this GitHub repository.  Open a command prompt or terminal and run:
-=======
 1. If you have not done so yet, clone this GitHub repository.  Open a command prompt or terminal and run:
->>>>>>> 260a2a2d
 
    ```bash
    git clone https://github.com/Azure/Industrial-IoT
    cd Industrial-IoT
    ```
 
-<<<<<<< HEAD
-3. Open a command prompt or terminal in the repository root and depending on your operating system run:
-
-   (On Windows) 
-   
-   ```cmd
-   deploy
-   ```
-=======
 2. Install all required dependencies:
 
    - On **Windows** install [Az PowerShell](https://docs.microsoft.com/en-us/powershell/azure/install-az-ps). Open Powershell as Administrator and run:
@@ -67,13 +47,6 @@
      ```bash
      ./deploy.sh
      ```
->>>>>>> 260a2a2d
-
-   (On Linux)
-   
-   ```bash
-   bash -c deploy.sh
-   ```
 
    The supported parameters can be found [below](#deployment-script-options).
 
