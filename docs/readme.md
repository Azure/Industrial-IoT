# Azure Industrial IoT

[![License: MIT](https://img.shields.io/badge/License-MIT-yellow.svg)](https://opensource.org/licenses/MIT)

## Features

### Discover, register and manage your Industrial Assets with Azure

Azure [Industrial IoT](industrial-iot-components.md) allows plant operators to discover OPC UA enabled servers in a factory network and register them in Azure IoT Hub.  

### Analyze, react to events, and control equipment from anywhere

Operations personnel can subscribe to and react to events on the factory floor from anywhere in the world. The Microservices' REST APIs mirror the [OPC UA](opcua.md) services edge-side and are secured using OAUTH authentication and authorization backed by Azure Active Directory (AAD). This enables your cloud applications to browse server address spaces or read/write variables and execute methods using HTTPS and simple OPC UA JSON payloads.  

### Simple developer experience

The [REST API](api/readme.md) can be used with any programming language through its exposed Open API specification (Swagger). This means when integrating OPC UA into cloud management solutions, developers are free to choose technology that matches their skills, interests, and architecture choices. For example, a full stack web developer who develops an application for an alarm and event dashboard can write logic to respond to events in JavaScript or TypeScript without ramping up on a OPC UA SDK, C, C++, Java or C#.

### Manage certificates and trust groups

Azure Industrial IoT manages OPC UA Application Certificates and Trust Lists of factory floor machinery and control systems to keep OPC UA client to server communication secure. It restricts which client is allowed to talk to which server. Storage of private keys and signing of certificates is backed by Azure Key Vault, which supports hardware based security (HSM).

## Get started

Deploying Azure Industrial IoT includes deploying the Azure Industrial IoT Microservices to Azure and the required edge modules to Azure IoT Edge.

To get started

* [Deploy the platform components and Edge Gateway](deploy/readme.md) 
* [Run through the tutorials](tutorials/readme.md)

## Learn more

<<<<<<< HEAD
=======
* The OPC Publisher IoT Edge Module (along with its documentation) has moved to its dedicated GitHub repo [here](https://github.com/azure/iot-edge-opc-publisher). 
>>>>>>> 0d4e5ee9
* Read up on the Azure Industrial IoT Platform [architecture](architecture.md) and [flow](architecture-flow.md)
* Read about the [Industrial IoT cloud Microservices](services/readme.md)
  * [What is OPC Twin?](services/twin.md)
* [Explore and work with the REST API](api/readme.md)
* [Explore the code structure](code-structure.md)
* [Explore the C# API reference](../api/csharp-api/index.md)<|MERGE_RESOLUTION|>--- conflicted
+++ resolved
@@ -31,10 +31,7 @@
 
 ## Learn more
 
-<<<<<<< HEAD
-=======
 * The OPC Publisher IoT Edge Module (along with its documentation) has moved to its dedicated GitHub repo [here](https://github.com/azure/iot-edge-opc-publisher). 
->>>>>>> 0d4e5ee9
 * Read up on the Azure Industrial IoT Platform [architecture](architecture.md) and [flow](architecture-flow.md)
 * Read about the [Industrial IoT cloud Microservices](services/readme.md)
   * [What is OPC Twin?](services/twin.md)
