# Deploying Azure Industrial IoT

Deploying Azure Industrial IoT includes deploying the Azure Industrial IoT Microservices to Azure and the corresponding modules to Azure IoT Edge. The following articles provide more information about how to deploy both Microservices and edge modules in addition to their dependencies.

* [Deploy all Microservices and dependencies to Azure](howto-deploy-microservices.md)
  * [Deploy only the Microservices dependencies in Azure](howto-deploy-dependencies.md) if you want to ...
  * [Run Microservices locally](howto-run-microservices-locally.md) (e.g. for development and testing)
* [Deploy Azure Industrial IoT Edge modules](modules/howto-modules.md)

## Learn more

<<<<<<< HEAD
- [What is OPC Twin?](services/twin.md)
- [What is OPC Vault?](services/vault.md)
- [Explore the REST API](api/readme.md) 

  
=======
* [What is OPC Twin?](services/twin.md)
* What is OPC Vault? (COMING SOON)
* [Explore the REST API](api/readme.md)
>>>>>>> 4d62fba3
<|MERGE_RESOLUTION|>--- conflicted
+++ resolved
@@ -9,14 +9,6 @@
 
 ## Learn more
 
-<<<<<<< HEAD
-- [What is OPC Twin?](services/twin.md)
-- [What is OPC Vault?](services/vault.md)
-- [Explore the REST API](api/readme.md) 
-
-  
-=======
 * [What is OPC Twin?](services/twin.md)
-* What is OPC Vault? (COMING SOON)
-* [Explore the REST API](api/readme.md)
->>>>>>> 4d62fba3
+* [What is OPC Vault?](services/vault.md)
+* [Explore the REST API](api/readme.md) 