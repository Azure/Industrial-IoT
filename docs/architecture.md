# OPC Twin Architecture

The following diagrams illustrate the OPC Twin architecture and how its components interact.

## Discovery and Activation

<<<<<<< HEAD
1. The operator enables network scanning on the [OPC Twin module](twin.md) or sends a one-time discovery using a discovery URL. The discovered endpoints and server application information is sent via telemetry to the onboarding agent for processing.  The [OPC UA onboarding agent](onboarding.md) processes these discovery events sent. The discovery events result in application registration and updates in Azure IoT Hub.  
=======
1. The operator enables network scanning on the [OPC Twin module](modules/module.md) or sends a one-time discovery using a discovery URL. The discovered endpoints and server application information is sent via telemetry to the onboarding agent for processing.  The [OPC UA onboarding agent](services/onboarding.md) processes these discovery events sent. The discovery events result in application registration and updates in Azure IoT Hub.  
>>>>>>> 4d62fba3

   ![How OPC Twin works](media/twin1.png)

1. The operator inspects the certificate of the discovered endpoint and activates the registered endpoint twin for access using the Activation REST API of the [OPC Registry Microservice](services/registry.md).​

   ![How OPC Twin works](media/twin2.png)

## Interact with a Server Endpoint

1. Once activated, the operator can use the [OPC Twin Microservice](services/twin.md) REST API to browse or inspect the server information model, read/write object variables and call methods.  The API expects the Azure IoT Hub identity of one of the registered Server endpoints.  

   ![How OPC Twin works](media/twin3.png)

<<<<<<< HEAD
1. The [OPC Twin Microservice](twin.md) REST interface can also be used to create monitored items and subscriptions inside the [OPC Publisher](publisher.md) module. The OPC Publisher sends variable changes and events in the OPC UA server as telemetry to Azure IoT Hub.  
=======
1. The [OPC Twin Microservice](services/twin.md) REST interface can also be used to create monitored items and subscriptions inside the OPC Publisher module. The OPC Publisher sends variable changes and events in the OPC UA server as telemetry to Azure IoT Hub. For more information about OPC Publisher, see the [OPC Publisher](https://github.com/Azure/iot-edge-opc-publisher) repository on GitHub.
>>>>>>> 4d62fba3

   ![How OPC Twin works](media/twin4.png)

## Next steps

<<<<<<< HEAD
- [Deploy Industrial IoT Microservices to Azure](howto-deploy-microservices-md)
=======
* [Deploy Industrial IoT Microservices to Azure](howto-deploy-microservices.md)
>>>>>>> 4d62fba3
<|MERGE_RESOLUTION|>--- conflicted
+++ resolved
@@ -4,11 +4,7 @@
 
 ## Discovery and Activation
 
-<<<<<<< HEAD
-1. The operator enables network scanning on the [OPC Twin module](twin.md) or sends a one-time discovery using a discovery URL. The discovered endpoints and server application information is sent via telemetry to the onboarding agent for processing.  The [OPC UA onboarding agent](onboarding.md) processes these discovery events sent. The discovery events result in application registration and updates in Azure IoT Hub.  
-=======
 1. The operator enables network scanning on the [OPC Twin module](modules/module.md) or sends a one-time discovery using a discovery URL. The discovered endpoints and server application information is sent via telemetry to the onboarding agent for processing.  The [OPC UA onboarding agent](services/onboarding.md) processes these discovery events sent. The discovery events result in application registration and updates in Azure IoT Hub.  
->>>>>>> 4d62fba3
 
    ![How OPC Twin works](media/twin1.png)
 
@@ -22,18 +18,10 @@
 
    ![How OPC Twin works](media/twin3.png)
 
-<<<<<<< HEAD
-1. The [OPC Twin Microservice](twin.md) REST interface can also be used to create monitored items and subscriptions inside the [OPC Publisher](publisher.md) module. The OPC Publisher sends variable changes and events in the OPC UA server as telemetry to Azure IoT Hub.  
-=======
-1. The [OPC Twin Microservice](services/twin.md) REST interface can also be used to create monitored items and subscriptions inside the OPC Publisher module. The OPC Publisher sends variable changes and events in the OPC UA server as telemetry to Azure IoT Hub. For more information about OPC Publisher, see the [OPC Publisher](https://github.com/Azure/iot-edge-opc-publisher) repository on GitHub.
->>>>>>> 4d62fba3
+1. The [OPC Twin Microservice](services/twin.md) REST interface can also be used to create monitored items and subscriptions inside the [OPC Publisher](publisher.md) module. The OPC Publisher sends variable changes and events in the OPC UA server as telemetry to Azure IoT Hub.  
 
    ![How OPC Twin works](media/twin4.png)
 
 ## Next steps
 
-<<<<<<< HEAD
-- [Deploy Industrial IoT Microservices to Azure](howto-deploy-microservices-md)
-=======
-* [Deploy Industrial IoT Microservices to Azure](howto-deploy-microservices.md)
->>>>>>> 4d62fba3
+* [Deploy Industrial IoT Microservices to Azure](howto-deploy-microservices.md)