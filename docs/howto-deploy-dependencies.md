# Deploying Dependencies for local Development

This article explains how to deploy only the Azure Platform Microservices need to do local development and debugging.   At the end you will have a resource group deployed that contains everything you need for local development and debugging.

## Prerequisites

> [!NOTE]
> Note: Due the dependency on the AzureRM module, deployment currently is only supported on Windows.  We will add support for Linux soon.

1. Make sure you have PowerShell and [Azure PowerShell](https://docs.microsoft.com/powershell/azure/install-az-ps?view=azps-1.1.0) extensions installed.  If not, first install PowerShell, then open PowerShell as Administrator and run

   ```powershell
   Install-Module -Name AzureRM -AllowClobber
   Install-Module -Name AzureAD -AllowClobber
   ```

2. If you have not done so yet, clone this GitHub repository.  Open a command prompt or terminal and run:

   ```bash
<<<<<<< HEAD
   git clone --recursive https://github.com/Azure/Industrial-IoT 
   cd Industrial-IoT
=======
   git clone --recursive https://github.com/Azure/azure-iiot-components
   cd azure-iiot-components
>>>>>>> 4d62fba3
   ```

## Deploy Azure Platform Microservices

1. Open a command prompt or terminal in the repository root and run:

   ```bash
   deploy -type local
   ```

2. Follow the prompts to assign a name to the resource group for your deployment  The script deploys only the [dependencies](services/dependencies.md) to this resource group in your Azure subscription, but not the Microservices .  The script also registers an Application in Azure Active Directory.  This is needed to support OAUTH based authentication.  Deployment can take several minutes.  In case you run into issues please follow the steps [below](#Troubleshooting-deployment-failures).

3. Once the script completes, you can select to save the .env file.  The .env environment file is the configuration file of all Microservices and tools you want to run on your development machine.  

## Troubleshooting deployment failures

### Resource group name

Ensure you use a short and simple resource group name.  The name is used also to name resources as such it must comply with resource naming requirements.  

### Azure Active Directory (AAD) Registration

The deployment script tries to register AAD applications in Azure Active Directory. Depending on your rights to the selected AAD tenant, this might fail.   There are 3 options:

1. If you chose a AAD tenant from a list of tenants, restart the script and choose a different one from the list.
2. Alternatively, deploy a private AAD tenant, restart the script and select to use it.
3. Continue without Authentication.  Since you are running your Microservices locally, this is acceptable, but does not mimic production environments.  

## Next steps

Now that you have successfully deployed Azure Industrial IoT Microservices to an existing project, here are the suggested next steps:

<<<<<<< HEAD
- [Run the Industrial IoT modules locally](modules/howto-modules.md)
- [Learn about the OPC Twin dependencies](services/dependencies.md)
=======
* [Run the Industrial IoT modules locally](howto-deploy-modules.md)
* [Learn about the OPC Twin dependencies](services/dependencies.md)
>>>>>>> 4d62fba3
<|MERGE_RESOLUTION|>--- conflicted
+++ resolved
@@ -17,13 +17,8 @@
 2. If you have not done so yet, clone this GitHub repository.  Open a command prompt or terminal and run:
 
    ```bash
-<<<<<<< HEAD
-   git clone --recursive https://github.com/Azure/Industrial-IoT 
+   git clone --recursive https://github.com/Azure/Industrial-IoT
    cd Industrial-IoT
-=======
-   git clone --recursive https://github.com/Azure/azure-iiot-components
-   cd azure-iiot-components
->>>>>>> 4d62fba3
    ```
 
 ## Deploy Azure Platform Microservices
@@ -56,10 +51,5 @@
 
 Now that you have successfully deployed Azure Industrial IoT Microservices to an existing project, here are the suggested next steps:
 
-<<<<<<< HEAD
-- [Run the Industrial IoT modules locally](modules/howto-modules.md)
-- [Learn about the OPC Twin dependencies](services/dependencies.md)
-=======
-* [Run the Industrial IoT modules locally](howto-deploy-modules.md)
-* [Learn about the OPC Twin dependencies](services/dependencies.md)
->>>>>>> 4d62fba3
+* [Run the Industrial IoT modules locally](modules/howto-modules.md)
+* [Learn about the OPC Twin dependencies](services/dependencies.md)