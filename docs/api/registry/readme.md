# Opc-Registry-Service


<a name="overview"></a>
## Overview
Azure Industrial IoT OPC UA Registry Service


### Version information
*Version* : v2


### License information
*License* : MIT LICENSE  
*License URL* : https://opensource.org/licenses/MIT  
*Terms of service* : null


### URI scheme
*Host* : localhost:9080  
*Schemes* : HTTP, HTTPS


### Tags

* Applications : CRUD and Query application resources
* Discoverers : Configure discovery
* Endpoints : Activate, Deactivate and Query endpoint resources
* Gateways : Read, Update and Query Gateway resources
* Publishers : Read, Update and Query publisher resources
<<<<<<< HEAD
* Status : Status checks
=======
>>>>>>> 70f3dda0
* Supervisors : Read, Update and Query supervisor resources




<a name="paths"></a>
## Resources

<a name="applications_resource"></a>
### Applications
CRUD and Query application resources


<a name="registerserver"></a>
#### Register new server
```
POST /v2/applications
```


##### Description
Registers a server solely using a discovery url. Requires that the onboarding agent service is running and the server can be located by a supervisor in its network using the discovery url.


##### Parameters

|Type|Name|Description|Schema|
|---|---|---|---|
|**Body**|**body**  <br>*required*|Server registration request|[ServerRegistrationRequestApiModel](definitions.md#serverregistrationrequestapimodel)|


##### Responses

|HTTP Code|Description|Schema|
|---|---|---|
|**200**|Success|No Content|


##### Consumes

* `application/json-patch+json`
* `application/json`
* `text/json`
* `application/*+json`


##### Security

|Type|Name|Scopes|
|---|---|---|
|**oauth2**|**[oauth2](security.md#oauth2)**|http://schemas.xmlsoap.org/ws/2005/05/identity/claims/authentication|


<a name="getlistofapplications"></a>
#### Get list of applications
```
GET /v2/applications
```


##### Description
Get all registered applications in paged form. The returned model can contain a continuation token if more results are available. Call this operation again using the token to retrieve more results.


##### Parameters

|Type|Name|Description|Schema|
|---|---|---|---|
|**Query**|**continuationToken**  <br>*optional*|Optional Continuation token|string|
|**Query**|**pageSize**  <br>*optional*|Optional number of results to return|integer (int32)|


##### Responses

|HTTP Code|Description|Schema|
|---|---|---|
|**200**|Success|[ApplicationInfoListApiModel](definitions.md#applicationinfolistapimodel)|


##### Produces

* `application/json`


##### Security

|Type|Name|Scopes|
|---|---|---|
|**oauth2**|**[oauth2](security.md#oauth2)**|http://schemas.xmlsoap.org/ws/2005/05/identity/claims/authentication|


<a name="createapplication"></a>
#### Create new application
```
PUT /v2/applications
```


##### Description
The application is registered using the provided information, but it is not associated with a supervisor. This is useful for when you need to register clients or you want to register a server that is located in a network not reachable through a Twin module.


##### Parameters

|Type|Name|Description|Schema|
|---|---|---|---|
|**Body**|**body**  <br>*required*|Application registration request|[ApplicationRegistrationRequestApiModel](definitions.md#applicationregistrationrequestapimodel)|


##### Responses

|HTTP Code|Description|Schema|
|---|---|---|
|**200**|Success|[ApplicationRegistrationResponseApiModel](definitions.md#applicationregistrationresponseapimodel)|


##### Consumes

* `application/json-patch+json`
* `application/json`
* `text/json`
* `application/*+json`


##### Produces

* `application/json`


##### Security

|Type|Name|Scopes|
|---|---|---|
|**oauth2**|**[oauth2](security.md#oauth2)**|http://schemas.xmlsoap.org/ws/2005/05/identity/claims/authentication|


<a name="deletealldisabledapplications"></a>
#### Purge applications
```
DELETE /v2/applications
```


##### Description
Purges all applications that have not been seen for a specified amount of time.


##### Parameters

|Type|Name|Description|Schema|
|---|---|---|---|
|**Query**|**notSeenFor**  <br>*optional*|A duration in milliseconds|string (date-span)|


##### Responses

|HTTP Code|Description|Schema|
|---|---|---|
|**200**|Success|No Content|


##### Security

|Type|Name|Scopes|
|---|---|---|
|**oauth2**|**[oauth2](security.md#oauth2)**|http://schemas.xmlsoap.org/ws/2005/05/identity/claims/authentication|


<a name="discoverserver"></a>
#### Discover servers
```
POST /v2/applications/discover
```


##### Description
Registers servers by running a discovery scan in a supervisor's network. Requires that the onboarding agent service is running.


##### Parameters

|Type|Name|Description|Schema|
|---|---|---|---|
|**Body**|**body**  <br>*required*|Discovery request|[DiscoveryRequestApiModel](definitions.md#discoveryrequestapimodel)|


##### Responses

|HTTP Code|Description|Schema|
|---|---|---|
|**200**|Success|No Content|


##### Consumes

* `application/json-patch+json`
* `application/json`
* `text/json`
* `application/*+json`


##### Security
<<<<<<< HEAD

|Type|Name|Scopes|
|---|---|---|
|**oauth2**|**[oauth2](security.md#oauth2)**|http://schemas.xmlsoap.org/ws/2005/05/identity/claims/authentication|


<a name="cancel"></a>
#### Cancel discovery
```
DELETE /v2/applications/discover/{requestId}
```


##### Description
Cancels a discovery request using the request identifier.


##### Parameters

|Type|Name|Description|Schema|
|---|---|---|---|
|**Path**|**requestId**  <br>*required*|Discovery request|string|


##### Responses

|HTTP Code|Description|Schema|
|---|---|---|
|**200**|Success|No Content|


##### Security

|Type|Name|Scopes|
|---|---|---|
|**oauth2**|**[oauth2](security.md#oauth2)**|http://schemas.xmlsoap.org/ws/2005/05/identity/claims/authentication|


<a name="subscribe"></a>
#### Subscribe for application events
```
PUT /v2/applications/events
```


##### Description
Register a client to receive application events through SignalR.


##### Parameters

|Type|Name|Description|Schema|
|---|---|---|---|
|**Body**|**body**  <br>*optional*|The user that will receive application events.|string|


##### Responses

|HTTP Code|Description|Schema|
|---|---|---|
|**200**|Success|No Content|


##### Consumes

* `application/json-patch+json`
* `application/json`
* `text/json`
* `application/*+json`


##### Security

=======

>>>>>>> 70f3dda0
|Type|Name|Scopes|
|---|---|---|
|**oauth2**|**[oauth2](security.md#oauth2)**|http://schemas.xmlsoap.org/ws/2005/05/identity/claims/authentication|


<<<<<<< HEAD
<a name="unsubscribe"></a>
#### Unsubscribe from application events
```
DELETE /v2/applications/events/{userId}
=======
<a name="cancel"></a>
#### Cancel discovery
```
DELETE /v2/applications/discover/{requestId}
>>>>>>> 70f3dda0
```


##### Description
<<<<<<< HEAD
Unregister a user and stop it from receiving events.
=======
Cancels a discovery request using the request identifier.
>>>>>>> 70f3dda0


##### Parameters

|Type|Name|Description|Schema|
|---|---|---|---|
<<<<<<< HEAD
|**Path**|**userId**  <br>*required*|The user id that will not receive any more events|string|
=======
|**Path**|**requestId**  <br>*required*|Discovery request|string|
>>>>>>> 70f3dda0


##### Responses

|HTTP Code|Description|Schema|
|---|---|---|
|**200**|Success|No Content|


##### Security

|Type|Name|Scopes|
|---|---|---|
|**oauth2**|**[oauth2](security.md#oauth2)**|http://schemas.xmlsoap.org/ws/2005/05/identity/claims/authentication|


<a name="subscribe"></a>
#### Subscribe for application events
```
PUT /v2/applications/events
```


##### Description
<<<<<<< HEAD
List applications that match a query model. The returned model can contain a continuation token if more results are available. Call the GetListOfApplications operation using the token to retrieve more results.
=======
Register a client to receive application events through SignalR.
>>>>>>> 70f3dda0


##### Parameters

|Type|Name|Description|Schema|
|---|---|---|---|
<<<<<<< HEAD
|**Query**|**pageSize**  <br>*optional*|Optional number of results to return|integer (int32)|
|**Body**|**body**  <br>*required*|Application query|[ApplicationRegistrationQueryApiModel](definitions.md#applicationregistrationqueryapimodel)|
=======
|**Body**|**body**  <br>*optional*|The user that will receive application events.|string|
>>>>>>> 70f3dda0


##### Responses

|HTTP Code|Description|Schema|
|---|---|---|
|**200**|Success|No Content|


##### Consumes

* `application/json-patch+json`
* `application/json`
* `text/json`
* `application/*+json`


##### Security

|Type|Name|Scopes|
|---|---|---|
|**oauth2**|**[oauth2](security.md#oauth2)**|http://schemas.xmlsoap.org/ws/2005/05/identity/claims/authentication|


<a name="unsubscribe"></a>
#### Unsubscribe from application events
```
DELETE /v2/applications/events/{userId}
```


##### Description
Unregister a user and stop it from receiving events.


##### Parameters

|Type|Name|Description|Schema|
|---|---|---|---|
|**Path**|**userId**  <br>*required*|The user id that will not receive any more events|string|


##### Responses

|HTTP Code|Description|Schema|
|---|---|---|
|**200**|Success|No Content|


##### Security

|Type|Name|Scopes|
|---|---|---|
|**oauth2**|**[oauth2](security.md#oauth2)**|http://schemas.xmlsoap.org/ws/2005/05/identity/claims/authentication|


<a name="queryapplications"></a>
#### Query applications
```
POST /v2/applications/query
```


##### Description
<<<<<<< HEAD
Get a list of applications filtered using the specified query parameters. The returned model can contain a continuation token if more results are available. Call the GetListOfApplications operation using the token to retrieve more results.
=======
List applications that match a query model. The returned model can contain a continuation token if more results are available. Call the GetListOfApplications operation using the token to retrieve more results.
>>>>>>> 70f3dda0


##### Parameters

|Type|Name|Description|Schema|
|---|---|---|---|
<<<<<<< HEAD
|**Query**|**pageSize**  <br>*optional*|Number of results to return|integer (int32)|
|**Body**|**body**  <br>*required*|Applications Query model|[ApplicationRegistrationQueryApiModel](definitions.md#applicationregistrationqueryapimodel)|
=======
|**Query**|**pageSize**  <br>*optional*|Optional number of results to return|integer (int32)|
|**Body**|**body**  <br>*required*|Application query|[ApplicationRegistrationQueryApiModel](definitions.md#applicationregistrationqueryapimodel)|
>>>>>>> 70f3dda0


##### Responses

|HTTP Code|Description|Schema|
|---|---|---|
|**200**|Success|[ApplicationInfoListApiModel](definitions.md#applicationinfolistapimodel)|


##### Consumes

* `application/json-patch+json`
* `application/json`
* `text/json`
* `application/*+json`


##### Produces

* `application/json`


##### Security

|Type|Name|Scopes|
|---|---|---|
|**oauth2**|**[oauth2](security.md#oauth2)**|http://schemas.xmlsoap.org/ws/2005/05/identity/claims/authentication|


<a name="getfilteredlistofapplications"></a>
#### Get filtered list of applications
```
GET /v2/applications/query
```


##### Description
Get a list of applications filtered using the specified query parameters. The returned model can contain a continuation token if more results are available. Call the GetListOfApplications operation using the token to retrieve more results.


##### Parameters

<<<<<<< HEAD
|Type|Name|Schema|
|---|---|---|
|**Body**|**body**  <br>*optional*|[ApplicationRecordQueryApiModel](definitions.md#applicationrecordqueryapimodel)|
=======
|Type|Name|Description|Schema|
|---|---|---|---|
|**Query**|**pageSize**  <br>*optional*|Number of results to return|integer (int32)|
|**Body**|**body**  <br>*required*|Applications Query model|[ApplicationRegistrationQueryApiModel](definitions.md#applicationregistrationqueryapimodel)|
>>>>>>> 70f3dda0


##### Responses

|HTTP Code|Description|Schema|
|---|---|---|
|**200**|Success|[ApplicationInfoListApiModel](definitions.md#applicationinfolistapimodel)|


##### Consumes

* `application/json-patch+json`
* `application/json`
* `text/json`
* `application/*+json`


##### Produces

* `application/json`


##### Security

|Type|Name|Scopes|
|---|---|---|
|**oauth2**|**[oauth2](security.md#oauth2)**|http://schemas.xmlsoap.org/ws/2005/05/identity/claims/authentication|


<a name="getlistofsites"></a>
#### Get list of sites
```
GET /v2/applications/sites
```


##### Description
List all sites applications are registered in.


##### Parameters

|Type|Name|Description|Schema|
|---|---|---|---|
|**Query**|**continuationToken**  <br>*optional*|Optional Continuation token|string|
|**Query**|**pageSize**  <br>*optional*|Optional number of results to return|integer (int32)|


##### Responses

|HTTP Code|Description|Schema|
|---|---|---|
|**200**|Success|[ApplicationSiteListApiModel](definitions.md#applicationsitelistapimodel)|


##### Produces

* `application/json`


##### Security

|Type|Name|Scopes|
|---|---|---|
|**oauth2**|**[oauth2](security.md#oauth2)**|http://schemas.xmlsoap.org/ws/2005/05/identity/claims/authentication|


<a name="getapplicationregistration"></a>
#### Get application registration
```
GET /v2/applications/{applicationId}
```


##### Parameters

|Type|Name|Description|Schema|
|---|---|---|---|
|**Path**|**applicationId**  <br>*required*|Application id for the server|string|


##### Responses

|HTTP Code|Description|Schema|
|---|---|---|
|**200**|Success|[ApplicationRegistrationApiModel](definitions.md#applicationregistrationapimodel)|


##### Produces

* `application/json`


##### Security

|Type|Name|Scopes|
|---|---|---|
|**oauth2**|**[oauth2](security.md#oauth2)**|http://schemas.xmlsoap.org/ws/2005/05/identity/claims/authentication|


<a name="deleteapplication"></a>
#### Unregister application
```
DELETE /v2/applications/{applicationId}
```


##### Description
Unregisters and deletes application and all its associated endpoints.


##### Parameters

|Type|Name|Description|Schema|
|---|---|---|---|
|**Path**|**applicationId**  <br>*required*|The identifier of the application|string|


##### Responses

|HTTP Code|Description|Schema|
|---|---|---|
|**200**|Success|No Content|


##### Security

|Type|Name|Scopes|
|---|---|---|
|**oauth2**|**[oauth2](security.md#oauth2)**|http://schemas.xmlsoap.org/ws/2005/05/identity/claims/authentication|


<a name="updateapplicationregistration"></a>
#### Update application registration
```
PATCH /v2/applications/{applicationId}
```


##### Description
The application information is updated with new properties. Note that this information might be overridden if the application is re-discovered during a discovery run (recurring or one-time).


##### Parameters

|Type|Name|Description|Schema|
|---|---|---|---|
|**Path**|**applicationId**  <br>*required*|The identifier of the application|string|
|**Body**|**body**  <br>*required*|Application update request|[ApplicationRegistrationUpdateApiModel](definitions.md#applicationregistrationupdateapimodel)|


##### Responses

|HTTP Code|Description|Schema|
|---|---|---|
|**200**|Success|No Content|


##### Consumes

* `application/json-patch+json`
* `application/json`
* `text/json`
* `application/*+json`


##### Security

|Type|Name|Scopes|
|---|---|---|
|**oauth2**|**[oauth2](security.md#oauth2)**|http://schemas.xmlsoap.org/ws/2005/05/identity/claims/authentication|


<a name="disableapplication"></a>
#### Disable an enabled application.
```
POST /v2/applications/{applicationId}/disable
```


##### Description
A manager can disable an application.


##### Parameters

|Type|Name|Description|Schema|
|---|---|---|---|
|**Path**|**applicationId**  <br>*required*|The application id|string|


##### Responses

|HTTP Code|Description|Schema|
|---|---|---|
|**200**|Success|No Content|


##### Security

|Type|Name|Scopes|
|---|---|---|
|**oauth2**|**[oauth2](security.md#oauth2)**|http://schemas.xmlsoap.org/ws/2005/05/identity/claims/authentication|


<a name="enableapplication"></a>
#### Re-enable a disabled application.
```
POST /v2/applications/{applicationId}/enable
```


##### Description
A manager can enable an application.


##### Parameters

|Type|Name|Description|Schema|
|---|---|---|---|
|**Path**|**applicationId**  <br>*required*|The application id|string|


##### Responses

|HTTP Code|Description|Schema|
|---|---|---|
|**200**|Success|No Content|


##### Security

|Type|Name|Scopes|
|---|---|---|
|**oauth2**|**[oauth2](security.md#oauth2)**|http://schemas.xmlsoap.org/ws/2005/05/identity/claims/authentication|


<a name="discoverers_resource"></a>
### Discoverers
Configure discovery


<a name="getlistofdiscoverers"></a>
#### Get list of discoverers
```
GET /v2/discovery
```


##### Description
Get all registered discoverers and therefore twin modules in paged form. The returned model can contain a continuation token if more results are available. Call this operation again using the token to retrieve more results.


##### Parameters

|Type|Name|Description|Schema|
|---|---|---|---|
|**Query**|**continuationToken**  <br>*optional*|Optional Continuation token|string|
|**Query**|**onlyServerState**  <br>*optional*|Whether to include only server state, or display current client state of the endpoint if available|boolean|
|**Query**|**pageSize**  <br>*optional*|Optional number of results to return|integer (int32)|


##### Responses

|HTTP Code|Description|Schema|
|---|---|---|
|**200**|Success|[DiscovererListApiModel](definitions.md#discovererlistapimodel)|


##### Produces

* `application/json`


##### Security

|Type|Name|Scopes|
|---|---|---|
|**oauth2**|**[oauth2](security.md#oauth2)**|http://schemas.xmlsoap.org/ws/2005/05/identity/claims/authentication|


<a name="subscribe"></a>
#### Subscribe to discoverer registry events
```
PUT /v2/discovery/events
```


##### Description
Register a user to receive discoverer events through SignalR.


##### Parameters

|Type|Name|Description|Schema|
|---|---|---|---|
|**Body**|**body**  <br>*optional*|The user id that will receive discoverer events.|string|


##### Responses

|HTTP Code|Description|Schema|
|---|---|---|
|**200**|Success|No Content|


##### Consumes

* `application/json-patch+json`
* `application/json`
* `text/json`
* `application/*+json`


##### Security

|Type|Name|Scopes|
|---|---|---|
|**oauth2**|**[oauth2](security.md#oauth2)**|http://schemas.xmlsoap.org/ws/2005/05/identity/claims/authentication|


<a name="unsubscribe"></a>
#### Unsubscribe registry events
```
DELETE /v2/discovery/events/{userId}
```


##### Description
Unregister a user and stop it from receiving discoverer events.


##### Parameters

|Type|Name|Description|Schema|
|---|---|---|---|
|**Path**|**userId**  <br>*required*|The user id that will not receive any more discoverer events|string|


##### Responses

|HTTP Code|Description|Schema|
|---|---|---|
|**200**|Success|No Content|


##### Security

|Type|Name|Scopes|
|---|---|---|
|**oauth2**|**[oauth2](security.md#oauth2)**|http://schemas.xmlsoap.org/ws/2005/05/identity/claims/authentication|


<a name="querydiscoverers"></a>
#### Query discoverers
```
POST /v2/discovery/query
```


##### Description
Get all discoverers that match a specified query. The returned model can contain a continuation token if more results are available. Call the GetListOfDiscoverers operation using the token to retrieve more results.


##### Parameters

|Type|Name|Description|Schema|
|---|---|---|---|
|**Query**|**onlyServerState**  <br>*optional*|Whether to include only server state, or display current client state of the endpoint if available|boolean|
|**Query**|**pageSize**  <br>*optional*|Number of results to return|integer (int32)|
|**Body**|**body**  <br>*required*|Discoverers query model|[DiscovererQueryApiModel](definitions.md#discovererqueryapimodel)|


##### Responses

|HTTP Code|Description|Schema|
|---|---|---|
|**200**|Success|[DiscovererListApiModel](definitions.md#discovererlistapimodel)|


##### Consumes

* `application/json-patch+json`
* `application/json`
* `text/json`
* `application/*+json`


##### Produces

* `application/json`


##### Security

|Type|Name|Scopes|
|---|---|---|
|**oauth2**|**[oauth2](security.md#oauth2)**|http://schemas.xmlsoap.org/ws/2005/05/identity/claims/authentication|


<a name="getfilteredlistofdiscoverers"></a>
#### Get filtered list of discoverers
```
GET /v2/discovery/query
```


##### Description
Get a list of discoverers filtered using the specified query parameters. The returned model can contain a continuation token if more results are available. Call the GetListOfDiscoverers operation using the token to retrieve more results.


##### Parameters

|Type|Name|Description|Schema|
|---|---|---|---|
|**Query**|**connected**  <br>*optional*|Included connected or disconnected|boolean|
|**Query**|**discovery**  <br>*optional*|Discovery mode of discoverer|enum (Off, Local, Network, Fast, Scan)|
|**Query**|**onlyServerState**  <br>*optional*|Whether to include only server state, or display current client state of the endpoint if available|boolean|
|**Query**|**pageSize**  <br>*optional*|Number of results to return|integer (int32)|
|**Query**|**siteId**  <br>*optional*|Site of the discoverer|string|


##### Responses

|HTTP Code|Description|Schema|
|---|---|---|
|**200**|Success|[DiscovererListApiModel](definitions.md#discovererlistapimodel)|


##### Produces

* `application/json`


##### Security

|Type|Name|Scopes|
|---|---|---|
|**oauth2**|**[oauth2](security.md#oauth2)**|http://schemas.xmlsoap.org/ws/2005/05/identity/claims/authentication|


<a name="subscribebyrequestid"></a>
#### Subscribe to discovery progress for a request
```
PUT /v2/discovery/requests/{requestId}/events
```


##### Description
Register a client to receive discovery progress events through SignalR for a particular request.


##### Parameters

|Type|Name|Description|Schema|
|---|---|---|---|
|**Path**|**requestId**  <br>*required*|The request to monitor|string|
|**Body**|**body**  <br>*optional*|The user id that will receive discovery events.|string|


##### Responses

|HTTP Code|Description|Schema|
|---|---|---|
|**200**|Success|No Content|


##### Consumes

* `application/json-patch+json`
* `application/json`
* `text/json`
* `application/*+json`


##### Security

|Type|Name|Scopes|
|---|---|---|
|**oauth2**|**[oauth2](security.md#oauth2)**|http://schemas.xmlsoap.org/ws/2005/05/identity/claims/authentication|


<a name="unsubscribebyrequestid"></a>
#### Unsubscribe from discovery progress for a request.
```
DELETE /v2/discovery/requests/{requestId}/events/{userId}
```


##### Description
Unregister a client and stop it from receiving discovery events for a particular request.


##### Parameters

|Type|Name|Description|Schema|
|---|---|---|---|
|**Path**|**requestId**  <br>*required*|The request to unsubscribe from|string|
|**Path**|**userId**  <br>*required*|The user id that will not receive any more discovery progress|string|


##### Responses

|HTTP Code|Description|Schema|
|---|---|---|
|**200**|Success|No Content|


##### Security

|Type|Name|Scopes|
|---|---|---|
|**oauth2**|**[oauth2](security.md#oauth2)**|http://schemas.xmlsoap.org/ws/2005/05/identity/claims/authentication|


<a name="setdiscoverymode"></a>
#### Enable server discovery
```
POST /v2/discovery/{discovererId}
```


##### Description
Allows a caller to configure recurring discovery runs on the discovery module identified by the module id.


##### Parameters

|Type|Name|Description|Schema|
|---|---|---|---|
|**Path**|**discovererId**  <br>*required*|discoverer identifier|string|
|**Query**|**mode**  <br>*required*|Discovery mode|enum (Off, Local, Network, Fast, Scan)|
|**Body**|**body**  <br>*optional*|Discovery configuration|[DiscoveryConfigApiModel](definitions.md#discoveryconfigapimodel)|


##### Responses

|HTTP Code|Description|Schema|
|---|---|---|
|**200**|Success|No Content|


##### Consumes

* `application/json-patch+json`
* `application/json`
* `text/json`
* `application/*+json`


##### Security
<<<<<<< HEAD
=======

|Type|Name|Scopes|
|---|---|---|
|**oauth2**|**[oauth2](security.md#oauth2)**|http://schemas.xmlsoap.org/ws/2005/05/identity/claims/authentication|
>>>>>>> 70f3dda0

|Type|Name|Scopes|
|---|---|---|
|**oauth2**|**[oauth2](security.md#oauth2)**|http://schemas.xmlsoap.org/ws/2005/05/identity/claims/authentication|

<<<<<<< HEAD

=======
>>>>>>> 70f3dda0
<a name="getdiscoverer"></a>
#### Get discoverer registration information
```
GET /v2/discovery/{discovererId}
```


##### Description
Returns a discoverer's registration and connectivity information. A discoverer id corresponds to the twin modules module identity.


##### Parameters

|Type|Name|Description|Schema|
|---|---|---|---|
|**Path**|**discovererId**  <br>*required*|Discoverer identifier|string|
|**Query**|**onlyServerState**  <br>*optional*|Whether to include only server state, or display current client state of the endpoint if available|boolean|


##### Responses

|HTTP Code|Description|Schema|
|---|---|---|
|**200**|Success|[DiscovererApiModel](definitions.md#discovererapimodel)|


##### Produces

* `application/json`


##### Security

|Type|Name|Scopes|
|---|---|---|
|**oauth2**|**[oauth2](security.md#oauth2)**|http://schemas.xmlsoap.org/ws/2005/05/identity/claims/authentication|


<a name="updatediscoverer"></a>
#### Update discoverer information
```
PATCH /v2/discovery/{discovererId}
```


##### Description
Allows a caller to configure recurring discovery runs on the twin module identified by the discoverer id or update site information.


##### Parameters

|Type|Name|Description|Schema|
|---|---|---|---|
|**Path**|**discovererId**  <br>*required*|discoverer identifier|string|
|**Body**|**body**  <br>*required*|Patch request|[DiscovererUpdateApiModel](definitions.md#discovererupdateapimodel)|


##### Responses

|HTTP Code|Description|Schema|
|---|---|---|
|**200**|Success|No Content|


##### Consumes

* `application/json-patch+json`
* `application/json`
* `text/json`
* `application/*+json`


##### Security

|Type|Name|Scopes|
|---|---|---|
|**oauth2**|**[oauth2](security.md#oauth2)**|http://schemas.xmlsoap.org/ws/2005/05/identity/claims/authentication|


<a name="subscribebydiscovererid"></a>
#### Subscribe to discovery progress from discoverer
```
PUT /v2/discovery/{discovererId}/events
```


##### Description
Register a client to receive discovery progress events through SignalR from a particular discoverer.


##### Parameters

|Type|Name|Description|Schema|
|---|---|---|---|
|**Path**|**discovererId**  <br>*required*|The discoverer to subscribe to|string|
|**Body**|**body**  <br>*optional*|The user id that will receive discovery events.|string|


##### Responses

|HTTP Code|Description|Schema|
|---|---|---|
|**200**|Success|No Content|


##### Consumes
<<<<<<< HEAD

* `application/json-patch+json`
* `application/json`
* `text/json`
* `application/*+json`


##### Security

|Type|Name|Scopes|
|---|---|---|
|**oauth2**|**[oauth2](security.md#oauth2)**|http://schemas.xmlsoap.org/ws/2005/05/identity/claims/authentication|


<a name="unsubscribebydiscovererid"></a>
#### Unsubscribe from discovery progress from discoverer.
```
DELETE /v2/discovery/{discovererId}/events/{userId}
```


##### Description
Unregister a client and stop it from receiving discovery events.


##### Parameters

|Type|Name|Description|Schema|
|---|---|---|---|
|**Path**|**discovererId**  <br>*required*|The discoverer to unsubscribe from|string|
|**Path**|**userId**  <br>*required*|The user id that will not receive any more discovery progress|string|


##### Responses

|HTTP Code|Description|Schema|
|---|---|---|
|**200**|Success|No Content|


##### Security

|Type|Name|Scopes|
|---|---|---|
|**oauth2**|**[oauth2](security.md#oauth2)**|http://schemas.xmlsoap.org/ws/2005/05/identity/claims/authentication|


<a name="endpoints_resource"></a>
### Endpoints
Activate, Deactivate and Query endpoint resources


<a name="getlistofendpoints"></a>
#### Get list of endpoints
```
GET /v2/endpoints
```


##### Description
Get all registered endpoints in paged form. The returned model can contain a continuation token if more results are available. Call this operation again using the token to retrieve more results.


##### Parameters

|Type|Name|Description|Schema|
|---|---|---|---|
|**Query**|**continuationToken**  <br>*optional*|Optional Continuation token|string|
|**Query**|**onlyServerState**  <br>*optional*|Whether to include only server state, or display current client state of the endpoint if available|boolean|
|**Query**|**pageSize**  <br>*optional*|Optional number of results to return|integer (int32)|


##### Responses

|HTTP Code|Description|Schema|
|---|---|---|
|**200**|Success|[EndpointInfoListApiModel](definitions.md#endpointinfolistapimodel)|


##### Produces

* `application/json`


##### Security

|Type|Name|Scopes|
|---|---|---|
|**oauth2**|**[oauth2](security.md#oauth2)**|http://schemas.xmlsoap.org/ws/2005/05/identity/claims/authentication|


<a name="subscribe"></a>
#### Subscribe for endpoint events
```
PUT /v2/endpoints/events
```


##### Description
Register a user to receive endpoint events through SignalR.


##### Parameters

|Type|Name|Description|Schema|
|---|---|---|---|
|**Body**|**body**  <br>*optional*|The user id that will receive endpoint events.|string|


##### Responses

|HTTP Code|Description|Schema|
|---|---|---|
|**200**|Success|No Content|


##### Consumes

* `application/json-patch+json`
* `application/json`
* `text/json`
* `application/*+json`


##### Security

|Type|Name|Scopes|
|---|---|---|
|**oauth2**|**[oauth2](security.md#oauth2)**|http://schemas.xmlsoap.org/ws/2005/05/identity/claims/authentication|


<a name="unsubscribe"></a>
#### Unsubscribe from endpoint events
```
DELETE /v2/endpoints/events/{userId}
```


##### Description
Unregister a user and stop it from receiving endpoint events.


##### Parameters

|Type|Name|Description|Schema|
|---|---|---|---|
|**Path**|**userId**  <br>*required*|The user id that will not receive any more endpoint events|string|


##### Responses

|HTTP Code|Description|Schema|
|---|---|---|
|**200**|Success|No Content|


##### Security

|Type|Name|Scopes|
|---|---|---|
|**oauth2**|**[oauth2](security.md#oauth2)**|http://schemas.xmlsoap.org/ws/2005/05/identity/claims/authentication|


<a name="queryendpoints"></a>
#### Query endpoints
```
POST /v2/endpoints/query
```


##### Description
Return endpoints that match the specified query. The returned model can contain a continuation token if more results are available. Call the GetListOfEndpoints operation using the token to retrieve more results.


##### Parameters

|Type|Name|Description|Schema|
|---|---|---|---|
|**Query**|**onlyServerState**  <br>*optional*|Whether to include only server state, or display current client state of the endpoint if available|boolean|
|**Query**|**pageSize**  <br>*optional*|Optional number of results to return|integer (int32)|
|**Body**|**body**  <br>*required*|Query to match|[EndpointRegistrationQueryApiModel](definitions.md#endpointregistrationqueryapimodel)|


##### Responses

|HTTP Code|Description|Schema|
|---|---|---|
|**200**|Success|[EndpointInfoListApiModel](definitions.md#endpointinfolistapimodel)|


##### Consumes

* `application/json-patch+json`
* `application/json`
* `text/json`
* `application/*+json`


##### Produces

* `application/json`


##### Security

|Type|Name|Scopes|
|---|---|---|
|**oauth2**|**[oauth2](security.md#oauth2)**|http://schemas.xmlsoap.org/ws/2005/05/identity/claims/authentication|


<a name="getfilteredlistofendpoints"></a>
#### Get filtered list of endpoints
```
GET /v2/endpoints/query
```


##### Description
Get a list of endpoints filtered using the specified query parameters. The returned model can contain a continuation token if more results are available. Call the GetListOfEndpoints operation using the token to retrieve more results.


##### Parameters

|Type|Name|Description|Schema|
|---|---|---|---|
|**Query**|**activated**  <br>*optional*|Whether the endpoint was activated|boolean|
|**Query**|**applicationId**  <br>*optional*|Application id to filter|string|
|**Query**|**certificate**  <br>*optional*|Certificate of the endpoint|string (byte)|
|**Query**|**connected**  <br>*optional*|Whether the endpoint is connected on supervisor.|boolean|
|**Query**|**discovererId**  <br>*optional*|Discoverer id to filter with|string|
|**Query**|**endpointState**  <br>*optional*|The last state of the the activated endpoint|enum (Connecting, NotReachable, Busy, NoTrust, CertificateInvalid, Ready, Error)|
|**Query**|**includeNotSeenSince**  <br>*optional*|Whether to include endpoints that were soft deleted|boolean|
|**Query**|**onlyServerState**  <br>*optional*|Whether to include only server state, or display current client state of the endpoint if available|boolean|
|**Query**|**pageSize**  <br>*optional*|Optional number of results to return|integer (int32)|
|**Query**|**securityMode**  <br>*optional*|Security Mode|enum (Best, Sign, SignAndEncrypt, None)|
|**Query**|**securityPolicy**  <br>*optional*|Security policy uri|string|
|**Query**|**siteOrGatewayId**  <br>*optional*|Site or gateway id to filter with|string|
|**Query**|**supervisorId**  <br>*optional*|Supervisor id to filter with|string|
|**Query**|**url**  <br>*optional*|Endoint url for direct server access|string|


##### Responses

|HTTP Code|Description|Schema|
|---|---|---|
|**200**|Success|[EndpointInfoListApiModel](definitions.md#endpointinfolistapimodel)|


##### Produces

* `application/json`


##### Security

|Type|Name|Scopes|
|---|---|---|
|**oauth2**|**[oauth2](security.md#oauth2)**|http://schemas.xmlsoap.org/ws/2005/05/identity/claims/authentication|


<a name="getendpoint"></a>
#### Get endpoint information
```
GET /v2/endpoints/{endpointId}
```


##### Description
Gets information about an endpoint.


##### Parameters

|Type|Name|Description|Schema|
|---|---|---|---|
|**Path**|**endpointId**  <br>*required*|endpoint identifier|string|
|**Query**|**onlyServerState**  <br>*optional*|Whether to include only server state, or display current client state of the endpoint if available|boolean|


##### Responses

|HTTP Code|Description|Schema|
|---|---|---|
|**200**|Success|[EndpointInfoApiModel](definitions.md#endpointinfoapimodel)|


##### Produces

* `application/json`


##### Security

|Type|Name|Scopes|
|---|---|---|
|**oauth2**|**[oauth2](security.md#oauth2)**|http://schemas.xmlsoap.org/ws/2005/05/identity/claims/authentication|


<a name="activateendpoint"></a>
#### Activate endpoint
```
POST /v2/endpoints/{endpointId}/activate
```


##### Description
Activates an endpoint for subsequent use in twin service. All endpoints must be activated using this API or through a activation filter during application registration or discovery.


##### Parameters

|Type|Name|Description|Schema|
|---|---|---|---|
|**Path**|**endpointId**  <br>*required*|endpoint identifier|string|


##### Responses

|HTTP Code|Description|Schema|
|---|---|---|
|**200**|Success|No Content|


##### Security

|Type|Name|Scopes|
|---|---|---|
|**oauth2**|**[oauth2](security.md#oauth2)**|http://schemas.xmlsoap.org/ws/2005/05/identity/claims/authentication|


<a name="deactivateendpoint"></a>
#### Deactivate endpoint
```
POST /v2/endpoints/{endpointId}/deactivate
```


##### Description
Deactivates the endpoint and disable access through twin service.


##### Parameters

|Type|Name|Description|Schema|
|---|---|---|---|
|**Path**|**endpointId**  <br>*required*|endpoint identifier|string|


##### Responses

|HTTP Code|Description|Schema|
|---|---|---|
|**200**|Success|No Content|


##### Security

|Type|Name|Scopes|
|---|---|---|
|**oauth2**|**[oauth2](security.md#oauth2)**|http://schemas.xmlsoap.org/ws/2005/05/identity/claims/authentication|


<a name="gateways_resource"></a>
### Gateways
Read, Update and Query Gateway resources


<a name="getlistofgateway"></a>
#### Get list of Gateways
```
GET /v2/gateways
```


##### Description
Get all registered Gateways and therefore twin modules in paged form. The returned model can contain a continuation token if more results are available. Call this operation again using the token to retrieve more results.


##### Parameters

|Type|Name|Description|Schema|
|---|---|---|---|
|**Query**|**continuationToken**  <br>*optional*|Optional Continuation token|string|
|**Query**|**pageSize**  <br>*optional*|Optional number of results to return|integer (int32)|


##### Responses

|HTTP Code|Description|Schema|
|---|---|---|
|**200**|Success|[GatewayListApiModel](definitions.md#gatewaylistapimodel)|


##### Produces

* `application/json`


##### Security

|Type|Name|Scopes|
|---|---|---|
|**oauth2**|**[oauth2](security.md#oauth2)**|http://schemas.xmlsoap.org/ws/2005/05/identity/claims/authentication|


<a name="subscribe"></a>
#### Subscribe to Gateway registry events
```
PUT /v2/gateways/events
```


##### Description
Register a user to receive Gateway events through SignalR.


##### Parameters

|Type|Name|Description|Schema|
|---|---|---|---|
|**Body**|**body**  <br>*optional*|The user id that will receive Gateway events.|string|


##### Responses

|HTTP Code|Description|Schema|
|---|---|---|
|**200**|Success|No Content|


##### Consumes

* `application/json-patch+json`
* `application/json`
* `text/json`
* `application/*+json`


##### Security

|Type|Name|Scopes|
|---|---|---|
|**oauth2**|**[oauth2](security.md#oauth2)**|http://schemas.xmlsoap.org/ws/2005/05/identity/claims/authentication|


<a name="unsubscribe"></a>
#### Unsubscribe registry events
```
DELETE /v2/gateways/events/{userId}
```


##### Description
Unregister a user and stop it from receiving Gateway events.


##### Parameters

|Type|Name|Description|Schema|
|---|---|---|---|
|**Path**|**userId**  <br>*required*|The user id that will not receive any more Gateway events|string|


##### Responses

|HTTP Code|Description|Schema|
|---|---|---|
|**200**|Success|No Content|


##### Security

|Type|Name|Scopes|
|---|---|---|
|**oauth2**|**[oauth2](security.md#oauth2)**|http://schemas.xmlsoap.org/ws/2005/05/identity/claims/authentication|


<a name="querygateway"></a>
#### Query Gateways
```
POST /v2/gateways/query
```


##### Description
Get all Gateways that match a specified query. The returned model can contain a continuation token if more results are available. Call the GetListOfGateway operation using the token to retrieve more results.


##### Parameters

|Type|Name|Description|Schema|
|---|---|---|---|
|**Query**|**pageSize**  <br>*optional*|Number of results to return|integer (int32)|
|**Body**|**body**  <br>*required*|Gateway query model|[GatewayQueryApiModel](definitions.md#gatewayqueryapimodel)|


##### Responses

|HTTP Code|Description|Schema|
|---|---|---|
|**200**|Success|[GatewayListApiModel](definitions.md#gatewaylistapimodel)|


##### Consumes

* `application/json-patch+json`
* `application/json`
* `text/json`
* `application/*+json`


##### Produces

* `application/json`


##### Security

|Type|Name|Scopes|
|---|---|---|
|**oauth2**|**[oauth2](security.md#oauth2)**|http://schemas.xmlsoap.org/ws/2005/05/identity/claims/authentication|


<a name="getfilteredlistofgateway"></a>
#### Get filtered list of Gateways
```
GET /v2/gateways/query
```


##### Description
Get a list of Gateways filtered using the specified query parameters. The returned model can contain a continuation token if more results are available. Call the GetListOfGateway operation using the token to retrieve more results.


##### Parameters

|Type|Name|Description|Schema|
|---|---|---|---|
|**Query**|**connected**  <br>*optional*|Included connected or disconnected|boolean|
|**Query**|**pageSize**  <br>*optional*|Number of results to return|integer (int32)|
|**Query**|**siteId**  <br>*optional*|Site of the Gateway|string|


##### Responses

|HTTP Code|Description|Schema|
|---|---|---|
|**200**|Success|[GatewayListApiModel](definitions.md#gatewaylistapimodel)|


##### Produces

* `application/json`


##### Security

|Type|Name|Scopes|
|---|---|---|
|**oauth2**|**[oauth2](security.md#oauth2)**|http://schemas.xmlsoap.org/ws/2005/05/identity/claims/authentication|


<a name="getgateway"></a>
#### Get Gateway registration information
```
GET /v2/gateways/{GatewayId}
```


##### Description
Returns a Gateway's registration and connectivity information. A Gateway id corresponds to the twin modules module identity.


##### Parameters

|Type|Name|Description|Schema|
|---|---|---|---|
|**Path**|**GatewayId**  <br>*required*|Gateway identifier|string|


##### Responses

|HTTP Code|Description|Schema|
|---|---|---|
|**200**|Success|[GatewayInfoApiModel](definitions.md#gatewayinfoapimodel)|


##### Produces

* `application/json`


##### Security

|Type|Name|Scopes|
|---|---|---|
|**oauth2**|**[oauth2](security.md#oauth2)**|http://schemas.xmlsoap.org/ws/2005/05/identity/claims/authentication|


<a name="updategateway"></a>
#### Update Gateway configuration
```
PATCH /v2/gateways/{GatewayId}
```


##### Description
Allows a caller to configure operations on the Gateway module identified by the Gateway id.


##### Parameters

|Type|Name|Description|Schema|
|---|---|---|---|
|**Path**|**GatewayId**  <br>*required*|Gateway identifier|string|
|**Body**|**body**  <br>*required*|Patch request|[GatewayUpdateApiModel](definitions.md#gatewayupdateapimodel)|


##### Responses

|HTTP Code|Description|Schema|
|---|---|---|
|**200**|Success|No Content|


##### Consumes

* `application/json-patch+json`
* `application/json`
* `text/json`
* `application/*+json`


##### Security

|Type|Name|Scopes|
|---|---|---|
|**oauth2**|**[oauth2](security.md#oauth2)**|http://schemas.xmlsoap.org/ws/2005/05/identity/claims/authentication|


<a name="publishers_resource"></a>
### Publishers
Read, Update and Query publisher resources


<a name="getlistofpublisher"></a>
#### Get list of publishers
```
GET /v2/publishers
```


##### Description
Get all registered publishers and therefore twin modules in paged form. The returned model can contain a continuation token if more results are available. Call this operation again using the token to retrieve more results.


##### Parameters

|Type|Name|Description|Schema|
|---|---|---|---|
|**Query**|**continuationToken**  <br>*optional*|Optional Continuation token|string|
|**Query**|**onlyServerState**  <br>*optional*|Whether to include only server state, or display current client state of the endpoint if available|boolean|
|**Query**|**pageSize**  <br>*optional*|Optional number of results to return|integer (int32)|


##### Responses

|HTTP Code|Description|Schema|
|---|---|---|
|**200**|Success|[PublisherListApiModel](definitions.md#publisherlistapimodel)|


##### Produces

* `application/json`


##### Security

|Type|Name|Scopes|
|---|---|---|
|**oauth2**|**[oauth2](security.md#oauth2)**|http://schemas.xmlsoap.org/ws/2005/05/identity/claims/authentication|


<a name="subscribe"></a>
#### Subscribe to publisher registry events
```
PUT /v2/publishers/events
```


##### Description
Register a user to receive publisher events through SignalR.


##### Parameters

|Type|Name|Description|Schema|
|---|---|---|---|
|**Body**|**body**  <br>*optional*|The user id that will receive publisher events.|string|


##### Responses

|HTTP Code|Description|Schema|
|---|---|---|
|**200**|Success|No Content|


##### Consumes

* `application/json-patch+json`
* `application/json`
* `text/json`
* `application/*+json`


##### Security

|Type|Name|Scopes|
|---|---|---|
|**oauth2**|**[oauth2](security.md#oauth2)**|http://schemas.xmlsoap.org/ws/2005/05/identity/claims/authentication|


<a name="unsubscribe"></a>
#### Unsubscribe registry events
```
DELETE /v2/publishers/events/{userId}
```


##### Description
Unregister a user and stop it from receiving publisher events.


##### Parameters

|Type|Name|Description|Schema|
|---|---|---|---|
|**Path**|**userId**  <br>*required*|The user id that will not receive any more publisher events|string|


##### Responses

|HTTP Code|Description|Schema|
|---|---|---|
|**200**|Success|No Content|


##### Security

|Type|Name|Scopes|
|---|---|---|
|**oauth2**|**[oauth2](security.md#oauth2)**|http://schemas.xmlsoap.org/ws/2005/05/identity/claims/authentication|


<a name="querypublisher"></a>
#### Query publishers
```
POST /v2/publishers/query
```


##### Description
Get all publishers that match a specified query. The returned model can contain a continuation token if more results are available. Call the GetListOfPublisher operation using the token to retrieve more results.


##### Parameters

|Type|Name|Description|Schema|
|---|---|---|---|
|**Query**|**onlyServerState**  <br>*optional*|Whether to include only server state, or display current client state of the endpoint if available|boolean|
|**Query**|**pageSize**  <br>*optional*|Number of results to return|integer (int32)|
|**Body**|**body**  <br>*required*|Publisher query model|[PublisherQueryApiModel](definitions.md#publisherqueryapimodel)|


##### Responses

|HTTP Code|Description|Schema|
|---|---|---|
|**200**|Success|[PublisherListApiModel](definitions.md#publisherlistapimodel)|


##### Consumes

* `application/json-patch+json`
* `application/json`
* `text/json`
* `application/*+json`


##### Produces

* `application/json`


##### Security

|Type|Name|Scopes|
|---|---|---|
|**oauth2**|**[oauth2](security.md#oauth2)**|http://schemas.xmlsoap.org/ws/2005/05/identity/claims/authentication|


<a name="getfilteredlistofpublisher"></a>
#### Get filtered list of publishers
```
GET /v2/publishers/query
```


##### Description
Get a list of publishers filtered using the specified query parameters. The returned model can contain a continuation token if more results are available. Call the GetListOfPublisher operation using the token to retrieve more results.


##### Parameters

|Type|Name|Description|Schema|
|---|---|---|---|
|**Query**|**connected**  <br>*optional*|Included connected or disconnected|boolean|
|**Query**|**onlyServerState**  <br>*optional*|Whether to include only server state, or display current client state of the endpoint if available|boolean|
|**Query**|**pageSize**  <br>*optional*|Number of results to return|integer (int32)|
|**Query**|**siteId**  <br>*optional*|Site of the publisher|string|


##### Responses

|HTTP Code|Description|Schema|
|---|---|---|
|**200**|Success|[PublisherListApiModel](definitions.md#publisherlistapimodel)|


##### Produces

* `application/json`


##### Security

|Type|Name|Scopes|
|---|---|---|
|**oauth2**|**[oauth2](security.md#oauth2)**|http://schemas.xmlsoap.org/ws/2005/05/identity/claims/authentication|


<a name="getpublisher"></a>
#### Get publisher registration information
```
GET /v2/publishers/{publisherId}
```


##### Description
Returns a publisher's registration and connectivity information. A publisher id corresponds to the twin modules module identity.


##### Parameters

|Type|Name|Description|Schema|
|---|---|---|---|
|**Path**|**publisherId**  <br>*required*|Publisher identifier|string|
|**Query**|**onlyServerState**  <br>*optional*|Whether to include only server state, or display current client state of the endpoint if available|boolean|


##### Responses

|HTTP Code|Description|Schema|
|---|---|---|
|**200**|Success|[PublisherApiModel](definitions.md#publisherapimodel)|


##### Produces

* `application/json`


##### Security

|Type|Name|Scopes|
|---|---|---|
|**oauth2**|**[oauth2](security.md#oauth2)**|http://schemas.xmlsoap.org/ws/2005/05/identity/claims/authentication|


<a name="updatepublisher"></a>
#### Update publisher configuration
```
PATCH /v2/publishers/{publisherId}
```


##### Description
Allows a caller to configure operations on the publisher module identified by the publisher id.


##### Parameters

|Type|Name|Description|Schema|
|---|---|---|---|
|**Path**|**publisherId**  <br>*required*|Publisher identifier|string|
|**Body**|**body**  <br>*required*|Patch request|[PublisherUpdateApiModel](definitions.md#publisherupdateapimodel)|


##### Responses

|HTTP Code|Description|Schema|
|---|---|---|
|**200**|Success|No Content|


##### Consumes

* `application/json-patch+json`
* `application/json`
* `text/json`
* `application/*+json`


##### Security

|Type|Name|Scopes|
|---|---|---|
|**oauth2**|**[oauth2](security.md#oauth2)**|http://schemas.xmlsoap.org/ws/2005/05/identity/claims/authentication|


<a name="status_resource"></a>
### Status
Status checks


<a name="getstatus"></a>
#### Return the service status in the form of the service status api model.
```
GET /v2/status
```


##### Responses

|HTTP Code|Description|Schema|
|---|---|---|
|**200**|Success|[StatusResponseApiModel](definitions.md#statusresponseapimodel)|


##### Produces

* `application/json`


<a name="supervisors_resource"></a>
### Supervisors
Read, Update and Query supervisor resources


<a name="getlistofsupervisors"></a>
#### Get list of supervisors
```
GET /v2/supervisors
```


##### Description
Get all registered supervisors and therefore twin modules in paged form. The returned model can contain a continuation token if more results are available. Call this operation again using the token to retrieve more results.


##### Parameters

|Type|Name|Description|Schema|
|---|---|---|---|
|**Query**|**continuationToken**  <br>*optional*|Optional Continuation token|string|
|**Query**|**onlyServerState**  <br>*optional*|Whether to include only server state, or display current client state of the endpoint if available|boolean|
|**Query**|**pageSize**  <br>*optional*|Optional number of results to return|integer (int32)|


##### Responses

|HTTP Code|Description|Schema|
|---|---|---|
|**200**|Success|[SupervisorListApiModel](definitions.md#supervisorlistapimodel)|


##### Produces

* `application/json`


##### Security

|Type|Name|Scopes|
|---|---|---|
|**oauth2**|**[oauth2](security.md#oauth2)**|http://schemas.xmlsoap.org/ws/2005/05/identity/claims/authentication|


<a name="subscribe"></a>
#### Subscribe to supervisor registry events
```
PUT /v2/supervisors/events
```


##### Description
Register a user to receive supervisor events through SignalR.


##### Parameters

|Type|Name|Description|Schema|
|---|---|---|---|
|**Body**|**body**  <br>*optional*|The user id that will receive supervisor events.|string|


##### Responses

|HTTP Code|Description|Schema|
|---|---|---|
|**200**|Success|No Content|


##### Consumes

* `application/json-patch+json`
* `application/json`
* `text/json`
* `application/*+json`


##### Security

|Type|Name|Scopes|
|---|---|---|
|**oauth2**|**[oauth2](security.md#oauth2)**|http://schemas.xmlsoap.org/ws/2005/05/identity/claims/authentication|


<a name="unsubscribe"></a>
#### Unsubscribe registry events
```
DELETE /v2/supervisors/events/{userId}
```


##### Description
Unregister a user and stop it from receiving supervisor events.


##### Parameters

|Type|Name|Description|Schema|
|---|---|---|---|
|**Path**|**userId**  <br>*required*|The user id that will not receive any more supervisor events|string|


##### Responses

|HTTP Code|Description|Schema|
|---|---|---|
|**200**|Success|No Content|


##### Security

|Type|Name|Scopes|
|---|---|---|
|**oauth2**|**[oauth2](security.md#oauth2)**|http://schemas.xmlsoap.org/ws/2005/05/identity/claims/authentication|


<a name="querysupervisors"></a>
#### Query supervisors
```
POST /v2/supervisors/query
```


##### Description
Get all supervisors that match a specified query. The returned model can contain a continuation token if more results are available. Call the GetListOfSupervisors operation using the token to retrieve more results.


##### Parameters

|Type|Name|Description|Schema|
|---|---|---|---|
|**Query**|**onlyServerState**  <br>*optional*|Whether to include only server state, or display current client state of the endpoint if available|boolean|
|**Query**|**pageSize**  <br>*optional*|Number of results to return|integer (int32)|
|**Body**|**body**  <br>*required*|Supervisors query model|[SupervisorQueryApiModel](definitions.md#supervisorqueryapimodel)|


##### Responses

|HTTP Code|Description|Schema|
|---|---|---|
|**200**|Success|[SupervisorListApiModel](definitions.md#supervisorlistapimodel)|


##### Consumes

* `application/json-patch+json`
* `application/json`
* `text/json`
* `application/*+json`


##### Produces

* `application/json`


##### Security

|Type|Name|Scopes|
|---|---|---|
|**oauth2**|**[oauth2](security.md#oauth2)**|http://schemas.xmlsoap.org/ws/2005/05/identity/claims/authentication|


<a name="getfilteredlistofsupervisors"></a>
#### Get filtered list of supervisors
```
GET /v2/supervisors/query
```


##### Description
Get a list of supervisors filtered using the specified query parameters. The returned model can contain a continuation token if more results are available. Call the GetListOfSupervisors operation using the token to retrieve more results.


##### Parameters

|Type|Name|Description|Schema|
|---|---|---|---|
|**Query**|**connected**  <br>*optional*|Included connected or disconnected|boolean|
|**Query**|**onlyServerState**  <br>*optional*|Whether to include only server state, or display current client state of the endpoint if available|boolean|
|**Query**|**pageSize**  <br>*optional*|Number of results to return|integer (int32)|
|**Query**|**siteId**  <br>*optional*|Site of the supervisor|string|


##### Responses

|HTTP Code|Description|Schema|
|---|---|---|
|**200**|Success|[SupervisorListApiModel](definitions.md#supervisorlistapimodel)|


##### Produces
=======
>>>>>>> 70f3dda0

* `application/json-patch+json`
* `application/json`
* `text/json`
* `application/*+json`


##### Security

|Type|Name|Scopes|
|---|---|---|
|**oauth2**|**[oauth2](security.md#oauth2)**|http://schemas.xmlsoap.org/ws/2005/05/identity/claims/authentication|


<a name="unsubscribebydiscovererid"></a>
#### Unsubscribe from discovery progress from discoverer.
```
DELETE /v2/discovery/{discovererId}/events/{userId}
```


##### Description
<<<<<<< HEAD
Returns a supervisor's registration and connectivity information. A supervisor id corresponds to the twin modules module identity.
=======
Unregister a client and stop it from receiving discovery events.
>>>>>>> 70f3dda0


##### Parameters

|Type|Name|Description|Schema|
|---|---|---|---|
<<<<<<< HEAD
|**Path**|**supervisorId**  <br>*required*|Supervisor identifier|string|
|**Query**|**onlyServerState**  <br>*optional*|Whether to include only server state, or display current client state of the endpoint if available|boolean|
=======
|**Path**|**discovererId**  <br>*required*|The discoverer to unsubscribe from|string|
|**Path**|**userId**  <br>*required*|The user id that will not receive any more discovery progress|string|
>>>>>>> 70f3dda0


##### Responses

|HTTP Code|Description|Schema|
|---|---|---|
|**200**|Success|No Content|


##### Security

|Type|Name|Scopes|
|---|---|---|
|**oauth2**|**[oauth2](security.md#oauth2)**|http://schemas.xmlsoap.org/ws/2005/05/identity/claims/authentication|


<a name="endpoints_resource"></a>
### Endpoints
Activate, Deactivate and Query endpoint resources


<a name="getlistofendpoints"></a>
#### Get list of endpoints
```
GET /v2/endpoints
```


##### Description
Get all registered endpoints in paged form. The returned model can contain a continuation token if more results are available. Call this operation again using the token to retrieve more results.


##### Parameters

|Type|Name|Description|Schema|
|---|---|---|---|
|**Query**|**continuationToken**  <br>*optional*|Optional Continuation token|string|
|**Query**|**onlyServerState**  <br>*optional*|Whether to include only server state, or display current client state of the endpoint if available|boolean|
|**Query**|**pageSize**  <br>*optional*|Optional number of results to return|integer (int32)|


##### Responses

|HTTP Code|Description|Schema|
|---|---|---|
|**200**|Success|[EndpointInfoListApiModel](definitions.md#endpointinfolistapimodel)|


##### Produces

* `application/json`


##### Security

|Type|Name|Scopes|
|---|---|---|
|**oauth2**|**[oauth2](security.md#oauth2)**|http://schemas.xmlsoap.org/ws/2005/05/identity/claims/authentication|


<a name="subscribe"></a>
#### Subscribe for endpoint events
```
PUT /v2/endpoints/events
```


##### Description
Register a user to receive endpoint events through SignalR.


##### Parameters

|Type|Name|Description|Schema|
|---|---|---|---|
|**Body**|**body**  <br>*optional*|The user id that will receive endpoint events.|string|


##### Responses

|HTTP Code|Description|Schema|
|---|---|---|
|**200**|Success|No Content|


##### Consumes

* `application/json-patch+json`
* `application/json`
* `text/json`
* `application/*+json`


##### Security

|Type|Name|Scopes|
|---|---|---|
|**oauth2**|**[oauth2](security.md#oauth2)**|http://schemas.xmlsoap.org/ws/2005/05/identity/claims/authentication|


<a name="unsubscribe"></a>
#### Unsubscribe from endpoint events
```
DELETE /v2/endpoints/events/{userId}
```


##### Description
Unregister a user and stop it from receiving endpoint events.


##### Parameters

|Type|Name|Description|Schema|
|---|---|---|---|
|**Path**|**userId**  <br>*required*|The user id that will not receive any more endpoint events|string|


##### Responses

|HTTP Code|Description|Schema|
|---|---|---|
|**200**|Success|No Content|


##### Security

|Type|Name|Scopes|
|---|---|---|
|**oauth2**|**[oauth2](security.md#oauth2)**|http://schemas.xmlsoap.org/ws/2005/05/identity/claims/authentication|


<a name="queryendpoints"></a>
#### Query endpoints
```
POST /v2/endpoints/query
```


##### Description
Return endpoints that match the specified query. The returned model can contain a continuation token if more results are available. Call the GetListOfEndpoints operation using the token to retrieve more results.


##### Parameters

|Type|Name|Description|Schema|
|---|---|---|---|
|**Query**|**onlyServerState**  <br>*optional*|Whether to include only server state, or display current client state of the endpoint if available|boolean|
|**Query**|**pageSize**  <br>*optional*|Optional number of results to return|integer (int32)|
|**Body**|**body**  <br>*required*|Query to match|[EndpointRegistrationQueryApiModel](definitions.md#endpointregistrationqueryapimodel)|


##### Responses

|HTTP Code|Description|Schema|
|---|---|---|
|**200**|Success|[EndpointInfoListApiModel](definitions.md#endpointinfolistapimodel)|


##### Consumes

* `application/json-patch+json`
* `application/json`
* `text/json`
* `application/*+json`


##### Produces

* `application/json`


##### Security

|Type|Name|Scopes|
|---|---|---|
|**oauth2**|**[oauth2](security.md#oauth2)**|http://schemas.xmlsoap.org/ws/2005/05/identity/claims/authentication|


<a name="getfilteredlistofendpoints"></a>
#### Get filtered list of endpoints
```
GET /v2/endpoints/query
```


##### Description
Get a list of endpoints filtered using the specified query parameters. The returned model can contain a continuation token if more results are available. Call the GetListOfEndpoints operation using the token to retrieve more results.


##### Parameters

|Type|Name|Description|Schema|
|---|---|---|---|
|**Query**|**activated**  <br>*optional*|Whether the endpoint was activated|boolean|
|**Query**|**applicationId**  <br>*optional*|Application id to filter|string|
|**Query**|**certificate**  <br>*optional*|Certificate of the endpoint|string (byte)|
|**Query**|**connected**  <br>*optional*|Whether the endpoint is connected on supervisor.|boolean|
|**Query**|**discovererId**  <br>*optional*|Discoverer id to filter with|string|
|**Query**|**endpointState**  <br>*optional*|The last state of the the activated endpoint|enum (Connecting, NotReachable, Busy, NoTrust, CertificateInvalid, Ready, Error)|
|**Query**|**includeNotSeenSince**  <br>*optional*|Whether to include endpoints that were soft deleted|boolean|
|**Query**|**onlyServerState**  <br>*optional*|Whether to include only server state, or display current client state of the endpoint if available|boolean|
|**Query**|**pageSize**  <br>*optional*|Optional number of results to return|integer (int32)|
|**Query**|**securityMode**  <br>*optional*|Security Mode|enum (Best, Sign, SignAndEncrypt, None)|
|**Query**|**securityPolicy**  <br>*optional*|Security policy uri|string|
|**Query**|**siteOrGatewayId**  <br>*optional*|Site or gateway id to filter with|string|
|**Query**|**supervisorId**  <br>*optional*|Supervisor id to filter with|string|
|**Query**|**url**  <br>*optional*|Endoint url for direct server access|string|


##### Responses

|HTTP Code|Description|Schema|
|---|---|---|
|**200**|Success|[EndpointInfoListApiModel](definitions.md#endpointinfolistapimodel)|


##### Produces

* `application/json`


##### Security

|Type|Name|Scopes|
|---|---|---|
|**oauth2**|**[oauth2](security.md#oauth2)**|http://schemas.xmlsoap.org/ws/2005/05/identity/claims/authentication|


<a name="getendpoint"></a>
#### Get endpoint information
```
GET /v2/endpoints/{endpointId}
```


##### Description
Gets information about an endpoint.


##### Parameters

|Type|Name|Description|Schema|
|---|---|---|---|
|**Path**|**endpointId**  <br>*required*|endpoint identifier|string|
|**Query**|**onlyServerState**  <br>*optional*|Whether to include only server state, or display current client state of the endpoint if available|boolean|


##### Responses

|HTTP Code|Description|Schema|
|---|---|---|
|**200**|Success|[EndpointInfoApiModel](definitions.md#endpointinfoapimodel)|


##### Produces

* `application/json`


##### Security

|Type|Name|Scopes|
|---|---|---|
|**oauth2**|**[oauth2](security.md#oauth2)**|http://schemas.xmlsoap.org/ws/2005/05/identity/claims/authentication|


<a name="activateendpoint"></a>
#### Activate endpoint
```
POST /v2/endpoints/{endpointId}/activate
```


##### Description
Activates an endpoint for subsequent use in twin service. All endpoints must be activated using this API or through a activation filter during application registration or discovery.


##### Parameters

|Type|Name|Description|Schema|
|---|---|---|---|
|**Path**|**endpointId**  <br>*required*|endpoint identifier|string|


##### Responses

|HTTP Code|Description|Schema|
|---|---|---|
|**200**|Success|No Content|


##### Security

|Type|Name|Scopes|
|---|---|---|
|**oauth2**|**[oauth2](security.md#oauth2)**|http://schemas.xmlsoap.org/ws/2005/05/identity/claims/authentication|


<a name="deactivateendpoint"></a>
#### Deactivate endpoint
```
POST /v2/endpoints/{endpointId}/deactivate
```


##### Description
Deactivates the endpoint and disable access through twin service.


##### Parameters

|Type|Name|Description|Schema|
|---|---|---|---|
|**Path**|**endpointId**  <br>*required*|endpoint identifier|string|


##### Responses

|HTTP Code|Description|Schema|
|---|---|---|
|**200**|Success|No Content|


##### Security

|Type|Name|Scopes|
|---|---|---|
|**oauth2**|**[oauth2](security.md#oauth2)**|http://schemas.xmlsoap.org/ws/2005/05/identity/claims/authentication|


<a name="gateways_resource"></a>
### Gateways
Read, Update and Query Gateway resources


<a name="getlistofgateway"></a>
#### Get list of Gateways
```
GET /v2/gateways
```


##### Description
Get all registered Gateways and therefore twin modules in paged form. The returned model can contain a continuation token if more results are available. Call this operation again using the token to retrieve more results.


##### Parameters

|Type|Name|Description|Schema|
|---|---|---|---|
|**Query**|**continuationToken**  <br>*optional*|Optional Continuation token|string|
|**Query**|**pageSize**  <br>*optional*|Optional number of results to return|integer (int32)|


##### Responses

|HTTP Code|Description|Schema|
|---|---|---|
|**200**|Success|[GatewayListApiModel](definitions.md#gatewaylistapimodel)|


##### Produces

* `application/json`


##### Security

|Type|Name|Scopes|
|---|---|---|
|**oauth2**|**[oauth2](security.md#oauth2)**|http://schemas.xmlsoap.org/ws/2005/05/identity/claims/authentication|


<a name="subscribe"></a>
#### Subscribe to Gateway registry events
```
PUT /v2/gateways/events
```


##### Description
Register a user to receive Gateway events through SignalR.


##### Parameters

|Type|Name|Description|Schema|
|---|---|---|---|
|**Body**|**body**  <br>*optional*|The user id that will receive Gateway events.|string|


##### Responses

|HTTP Code|Description|Schema|
|---|---|---|
|**200**|Success|No Content|


##### Consumes

* `application/json-patch+json`
* `application/json`
* `text/json`
* `application/*+json`


##### Security

|Type|Name|Scopes|
|---|---|---|
|**oauth2**|**[oauth2](security.md#oauth2)**|http://schemas.xmlsoap.org/ws/2005/05/identity/claims/authentication|


<a name="unsubscribe"></a>
#### Unsubscribe registry events
```
DELETE /v2/gateways/events/{userId}
```


##### Description
Unregister a user and stop it from receiving Gateway events.


##### Parameters

|Type|Name|Description|Schema|
|---|---|---|---|
|**Path**|**userId**  <br>*required*|The user id that will not receive any more Gateway events|string|


##### Responses

|HTTP Code|Description|Schema|
|---|---|---|
|**200**|Success|No Content|


##### Security

|Type|Name|Scopes|
|---|---|---|
|**oauth2**|**[oauth2](security.md#oauth2)**|http://schemas.xmlsoap.org/ws/2005/05/identity/claims/authentication|


<a name="querygateway"></a>
#### Query Gateways
```
POST /v2/gateways/query
```


##### Description
Get all Gateways that match a specified query. The returned model can contain a continuation token if more results are available. Call the GetListOfGateway operation using the token to retrieve more results.


##### Parameters

|Type|Name|Description|Schema|
|---|---|---|---|
|**Query**|**pageSize**  <br>*optional*|Number of results to return|integer (int32)|
|**Body**|**body**  <br>*required*|Gateway query model|[GatewayQueryApiModel](definitions.md#gatewayqueryapimodel)|


##### Responses

|HTTP Code|Description|Schema|
|---|---|---|
|**200**|Success|[GatewayListApiModel](definitions.md#gatewaylistapimodel)|


##### Consumes

* `application/json-patch+json`
* `application/json`
* `text/json`
* `application/*+json`


##### Produces

* `application/json`


##### Security

|Type|Name|Scopes|
|---|---|---|
|**oauth2**|**[oauth2](security.md#oauth2)**|http://schemas.xmlsoap.org/ws/2005/05/identity/claims/authentication|


<a name="getfilteredlistofgateway"></a>
#### Get filtered list of Gateways
```
GET /v2/gateways/query
```


##### Description
Get a list of Gateways filtered using the specified query parameters. The returned model can contain a continuation token if more results are available. Call the GetListOfGateway operation using the token to retrieve more results.


##### Parameters

|Type|Name|Description|Schema|
|---|---|---|---|
|**Query**|**connected**  <br>*optional*|Included connected or disconnected|boolean|
|**Query**|**pageSize**  <br>*optional*|Number of results to return|integer (int32)|
|**Query**|**siteId**  <br>*optional*|Site of the Gateway|string|


##### Responses

|HTTP Code|Description|Schema|
|---|---|---|
|**200**|Success|[GatewayListApiModel](definitions.md#gatewaylistapimodel)|


##### Produces

* `application/json`


##### Security

|Type|Name|Scopes|
|---|---|---|
|**oauth2**|**[oauth2](security.md#oauth2)**|http://schemas.xmlsoap.org/ws/2005/05/identity/claims/authentication|


<a name="getgateway"></a>
#### Get Gateway registration information
```
GET /v2/gateways/{GatewayId}
```


##### Description
Returns a Gateway's registration and connectivity information. A Gateway id corresponds to the twin modules module identity.


##### Parameters

|Type|Name|Description|Schema|
|---|---|---|---|
|**Path**|**GatewayId**  <br>*required*|Gateway identifier|string|


##### Responses

|HTTP Code|Description|Schema|
|---|---|---|
|**200**|Success|[GatewayInfoApiModel](definitions.md#gatewayinfoapimodel)|


##### Produces

* `application/json`


##### Security

|Type|Name|Scopes|
|---|---|---|
|**oauth2**|**[oauth2](security.md#oauth2)**|http://schemas.xmlsoap.org/ws/2005/05/identity/claims/authentication|


<a name="updategateway"></a>
#### Update Gateway configuration
```
PATCH /v2/gateways/{GatewayId}
```


##### Description
Allows a caller to configure operations on the Gateway module identified by the Gateway id.


##### Parameters

|Type|Name|Description|Schema|
|---|---|---|---|
|**Path**|**GatewayId**  <br>*required*|Gateway identifier|string|
|**Body**|**body**  <br>*required*|Patch request|[GatewayUpdateApiModel](definitions.md#gatewayupdateapimodel)|


##### Responses

|HTTP Code|Description|Schema|
|---|---|---|
|**200**|Success|No Content|


##### Consumes

* `application/json-patch+json`
* `application/json`
* `text/json`
* `application/*+json`


##### Security

|Type|Name|Scopes|
|---|---|---|
|**oauth2**|**[oauth2](security.md#oauth2)**|http://schemas.xmlsoap.org/ws/2005/05/identity/claims/authentication|


<a name="publishers_resource"></a>
### Publishers
Read, Update and Query publisher resources


<a name="getlistofpublisher"></a>
#### Get list of publishers
```
GET /v2/publishers
```


##### Description
Get all registered publishers and therefore twin modules in paged form. The returned model can contain a continuation token if more results are available. Call this operation again using the token to retrieve more results.


##### Parameters

|Type|Name|Description|Schema|
|---|---|---|---|
|**Query**|**continuationToken**  <br>*optional*|Optional Continuation token|string|
|**Query**|**onlyServerState**  <br>*optional*|Whether to include only server state, or display current client state of the endpoint if available|boolean|
|**Query**|**pageSize**  <br>*optional*|Optional number of results to return|integer (int32)|


##### Responses

|HTTP Code|Description|Schema|
|---|---|---|
|**200**|Success|[PublisherListApiModel](definitions.md#publisherlistapimodel)|


##### Produces

* `application/json`


##### Security

|Type|Name|Scopes|
|---|---|---|
|**oauth2**|**[oauth2](security.md#oauth2)**|http://schemas.xmlsoap.org/ws/2005/05/identity/claims/authentication|


<a name="subscribe"></a>
#### Subscribe to publisher registry events
```
PUT /v2/publishers/events
```


##### Description
Register a user to receive publisher events through SignalR.


##### Parameters

|Type|Name|Description|Schema|
|---|---|---|---|
|**Body**|**body**  <br>*optional*|The user id that will receive publisher events.|string|


##### Responses

|HTTP Code|Description|Schema|
|---|---|---|
|**200**|Success|No Content|


##### Consumes

* `application/json-patch+json`
* `application/json`
* `text/json`
* `application/*+json`


##### Security

|Type|Name|Scopes|
|---|---|---|
|**oauth2**|**[oauth2](security.md#oauth2)**|http://schemas.xmlsoap.org/ws/2005/05/identity/claims/authentication|


<a name="unsubscribe"></a>
#### Unsubscribe registry events
```
DELETE /v2/publishers/events/{userId}
```


##### Description
Unregister a user and stop it from receiving publisher events.


##### Parameters

|Type|Name|Description|Schema|
|---|---|---|---|
|**Path**|**userId**  <br>*required*|The user id that will not receive any more publisher events|string|


##### Responses

|HTTP Code|Description|Schema|
|---|---|---|
|**200**|Success|No Content|


##### Security

|Type|Name|Scopes|
|---|---|---|
|**oauth2**|**[oauth2](security.md#oauth2)**|http://schemas.xmlsoap.org/ws/2005/05/identity/claims/authentication|


<a name="querypublisher"></a>
#### Query publishers
```
POST /v2/publishers/query
```


##### Description
Get all publishers that match a specified query. The returned model can contain a continuation token if more results are available. Call the GetListOfPublisher operation using the token to retrieve more results.


##### Parameters

|Type|Name|Description|Schema|
|---|---|---|---|
|**Query**|**onlyServerState**  <br>*optional*|Whether to include only server state, or display current client state of the endpoint if available|boolean|
|**Query**|**pageSize**  <br>*optional*|Number of results to return|integer (int32)|
|**Body**|**body**  <br>*required*|Publisher query model|[PublisherQueryApiModel](definitions.md#publisherqueryapimodel)|


##### Responses

|HTTP Code|Description|Schema|
|---|---|---|
|**200**|Success|[PublisherListApiModel](definitions.md#publisherlistapimodel)|


##### Consumes

* `application/json-patch+json`
* `application/json`
* `text/json`
* `application/*+json`


##### Produces

* `application/json`


##### Security

|Type|Name|Scopes|
|---|---|---|
|**oauth2**|**[oauth2](security.md#oauth2)**|http://schemas.xmlsoap.org/ws/2005/05/identity/claims/authentication|


<a name="getfilteredlistofpublisher"></a>
#### Get filtered list of publishers
```
GET /v2/publishers/query
```


##### Description
Get a list of publishers filtered using the specified query parameters. The returned model can contain a continuation token if more results are available. Call the GetListOfPublisher operation using the token to retrieve more results.


##### Parameters

|Type|Name|Description|Schema|
|---|---|---|---|
|**Query**|**connected**  <br>*optional*|Included connected or disconnected|boolean|
|**Query**|**onlyServerState**  <br>*optional*|Whether to include only server state, or display current client state of the endpoint if available|boolean|
|**Query**|**pageSize**  <br>*optional*|Number of results to return|integer (int32)|
|**Query**|**siteId**  <br>*optional*|Site for the publishers|string|


##### Responses

|HTTP Code|Description|Schema|
|---|---|---|
|**200**|Success|[PublisherListApiModel](definitions.md#publisherlistapimodel)|


##### Produces

* `application/json`


##### Security

|Type|Name|Scopes|
|---|---|---|
|**oauth2**|**[oauth2](security.md#oauth2)**|http://schemas.xmlsoap.org/ws/2005/05/identity/claims/authentication|


<a name="getpublisher"></a>
#### Get publisher registration information
```
GET /v2/publishers/{publisherId}
```


##### Description
Returns a publisher's registration and connectivity information. A publisher id corresponds to the twin modules module identity.


##### Parameters

|Type|Name|Description|Schema|
|---|---|---|---|
|**Path**|**publisherId**  <br>*required*|Publisher identifier|string|
|**Query**|**onlyServerState**  <br>*optional*|Whether to include only server state, or display current client state of the endpoint if available|boolean|


##### Responses

|HTTP Code|Description|Schema|
|---|---|---|
|**200**|Success|[PublisherApiModel](definitions.md#publisherapimodel)|


##### Produces

* `application/json`


##### Security

|Type|Name|Scopes|
|---|---|---|
|**oauth2**|**[oauth2](security.md#oauth2)**|http://schemas.xmlsoap.org/ws/2005/05/identity/claims/authentication|


<a name="updatepublisher"></a>
#### Update publisher configuration
```
PATCH /v2/publishers/{publisherId}
```


##### Description
Allows a caller to configure operations on the publisher module identified by the publisher id.


##### Parameters

|Type|Name|Description|Schema|
|---|---|---|---|
|**Path**|**publisherId**  <br>*required*|Publisher identifier|string|
|**Body**|**body**  <br>*required*|Patch request|[PublisherUpdateApiModel](definitions.md#publisherupdateapimodel)|


##### Responses

|HTTP Code|Description|Schema|
|---|---|---|
|**200**|Success|No Content|


##### Consumes

* `application/json-patch+json`
* `application/json`
* `text/json`
* `application/*+json`


##### Security

|Type|Name|Scopes|
|---|---|---|
|**oauth2**|**[oauth2](security.md#oauth2)**|http://schemas.xmlsoap.org/ws/2005/05/identity/claims/authentication|


<a name="supervisors_resource"></a>
### Supervisors
Read, Update and Query supervisor resources


<a name="getlistofsupervisors"></a>
#### Get list of supervisors
```
GET /v2/supervisors
```


##### Description
<<<<<<< HEAD
Allows a caller to configure recurring discovery runs on the twin module identified by the supervisor id or update site information.
=======
Get all registered supervisors and therefore twin modules in paged form. The returned model can contain a continuation token if more results are available. Call this operation again using the token to retrieve more results.
>>>>>>> 70f3dda0


##### Parameters

|Type|Name|Description|Schema|
|---|---|---|---|
<<<<<<< HEAD
|**Path**|**supervisorId**  <br>*required*|supervisor identifier|string|
|**Body**|**body**  <br>*required*|Patch request|[SupervisorUpdateApiModel](definitions.md#supervisorupdateapimodel)|
=======
|**Query**|**continuationToken**  <br>*optional*|Optional Continuation token|string|
|**Query**|**onlyServerState**  <br>*optional*|Whether to include only server state, or display current client state of the endpoint if available|boolean|
|**Query**|**pageSize**  <br>*optional*|Optional number of results to return|integer (int32)|


##### Responses

|HTTP Code|Description|Schema|
|---|---|---|
|**200**|Success|[SupervisorListApiModel](definitions.md#supervisorlistapimodel)|


##### Produces

* `application/json`


##### Security

|Type|Name|Scopes|
|---|---|---|
|**oauth2**|**[oauth2](security.md#oauth2)**|http://schemas.xmlsoap.org/ws/2005/05/identity/claims/authentication|


<a name="subscribe"></a>
#### Subscribe to supervisor registry events
```
PUT /v2/supervisors/events
```


##### Description
Register a user to receive supervisor events through SignalR.


##### Parameters

|Type|Name|Description|Schema|
|---|---|---|---|
|**Body**|**body**  <br>*optional*|The user id that will receive supervisor events.|string|


##### Responses

|HTTP Code|Description|Schema|
|---|---|---|
|**200**|Success|No Content|


##### Consumes

* `application/json-patch+json`
* `application/json`
* `text/json`
* `application/*+json`


##### Security

|Type|Name|Scopes|
|---|---|---|
|**oauth2**|**[oauth2](security.md#oauth2)**|http://schemas.xmlsoap.org/ws/2005/05/identity/claims/authentication|


<a name="unsubscribe"></a>
#### Unsubscribe registry events
```
DELETE /v2/supervisors/events/{userId}
```


##### Description
Unregister a user and stop it from receiving supervisor events.


##### Parameters

|Type|Name|Description|Schema|
|---|---|---|---|
|**Path**|**userId**  <br>*required*|The user id that will not receive any more supervisor events|string|
>>>>>>> 70f3dda0


##### Responses

|HTTP Code|Description|Schema|
|---|---|---|
|**200**|Success|No Content|


##### Security

|Type|Name|Scopes|
|---|---|---|
|**oauth2**|**[oauth2](security.md#oauth2)**|http://schemas.xmlsoap.org/ws/2005/05/identity/claims/authentication|


<a name="querysupervisors"></a>
#### Query supervisors
```
POST /v2/supervisors/query
```


##### Description
Get all supervisors that match a specified query. The returned model can contain a continuation token if more results are available. Call the GetListOfSupervisors operation using the token to retrieve more results.


##### Parameters

|Type|Name|Description|Schema|
|---|---|---|---|
|**Query**|**onlyServerState**  <br>*optional*|Whether to include only server state, or display current client state of the endpoint if available|boolean|
|**Query**|**pageSize**  <br>*optional*|Number of results to return|integer (int32)|
|**Body**|**body**  <br>*required*|Supervisors query model|[SupervisorQueryApiModel](definitions.md#supervisorqueryapimodel)|


##### Responses

|HTTP Code|Description|Schema|
|---|---|---|
|**200**|Success|[SupervisorListApiModel](definitions.md#supervisorlistapimodel)|


##### Consumes

* `application/json-patch+json`
* `application/json`
* `text/json`
* `application/*+json`


##### Security

|Type|Name|Scopes|
|---|---|---|
|**oauth2**|**[oauth2](security.md#oauth2)**|http://schemas.xmlsoap.org/ws/2005/05/identity/claims/authentication|


<a name="getfilteredlistofsupervisors"></a>
#### Get filtered list of supervisors
```
GET /v2/supervisors/query
```


##### Description
Get a list of supervisors filtered using the specified query parameters. The returned model can contain a continuation token if more results are available. Call the GetListOfSupervisors operation using the token to retrieve more results.


##### Parameters

|Type|Name|Description|Schema|
|---|---|---|---|
|**Query**|**connected**  <br>*optional*|Included connected or disconnected|boolean|
|**Query**|**onlyServerState**  <br>*optional*|Whether to include only server state, or display current client state of the endpoint if available|boolean|
|**Query**|**pageSize**  <br>*optional*|Number of results to return|integer (int32)|
|**Query**|**siteId**  <br>*optional*|Site for the supervisors|string|


##### Responses

|HTTP Code|Description|Schema|
|---|---|---|
|**200**|Success|[SupervisorListApiModel](definitions.md#supervisorlistapimodel)|


##### Produces

* `application/json`


##### Security

|Type|Name|Scopes|
|---|---|---|
|**oauth2**|**[oauth2](security.md#oauth2)**|http://schemas.xmlsoap.org/ws/2005/05/identity/claims/authentication|


<a name="getsupervisor"></a>
#### Get supervisor registration information
```
GET /v2/supervisors/{supervisorId}
```


##### Description
Returns a supervisor's registration and connectivity information. A supervisor id corresponds to the twin modules module identity.


##### Parameters

|Type|Name|Description|Schema|
|---|---|---|---|
|**Path**|**supervisorId**  <br>*required*|Supervisor identifier|string|
|**Query**|**onlyServerState**  <br>*optional*|Whether to include only server state, or display current client state of the endpoint if available|boolean|


##### Responses

|HTTP Code|Description|Schema|
|---|---|---|
|**200**|Success|[SupervisorApiModel](definitions.md#supervisorapimodel)|


##### Produces

* `application/json`


##### Security

|Type|Name|Scopes|
|---|---|---|
|**oauth2**|**[oauth2](security.md#oauth2)**|http://schemas.xmlsoap.org/ws/2005/05/identity/claims/authentication|


<a name="updatesupervisor"></a>
#### Update supervisor information
```
PATCH /v2/supervisors/{supervisorId}
```


##### Description
<<<<<<< HEAD
Allows a caller to reset the twin module using its supervisor identity identifier.
=======
Allows a caller to configure recurring discovery runs on the twin module identified by the supervisor id or update site information.
>>>>>>> 70f3dda0


##### Parameters

|Type|Name|Description|Schema|
|---|---|---|---|
|**Path**|**supervisorId**  <br>*required*|supervisor identifier|string|
|**Body**|**body**  <br>*required*|Patch request|[SupervisorUpdateApiModel](definitions.md#supervisorupdateapimodel)|


##### Responses

|HTTP Code|Description|Schema|
|---|---|---|
|**200**|Success|No Content|


<<<<<<< HEAD
=======
##### Consumes

* `application/json-patch+json`
* `application/json`
* `text/json`
* `application/*+json`


##### Security

|Type|Name|Scopes|
|---|---|---|
|**oauth2**|**[oauth2](security.md#oauth2)**|http://schemas.xmlsoap.org/ws/2005/05/identity/claims/authentication|


<a name="resetsupervisor"></a>
#### Reset supervisor
```
POST /v2/supervisors/{supervisorId}/reset
```


##### Description
Allows a caller to reset the twin module using its supervisor identity identifier.


##### Parameters

|Type|Name|Description|Schema|
|---|---|---|---|
|**Path**|**supervisorId**  <br>*required*|supervisor identifier|string|


##### Responses

|HTTP Code|Description|Schema|
|---|---|---|
|**200**|Success|No Content|


>>>>>>> 70f3dda0
##### Security

|Type|Name|Scopes|
|---|---|---|
|**oauth2**|**[oauth2](security.md#oauth2)**|http://schemas.xmlsoap.org/ws/2005/05/identity/claims/authentication|


<a name="getsupervisorstatus"></a>
#### Get runtime status of supervisor
```
GET /v2/supervisors/{supervisorId}/status
```


##### Description
Allows a caller to get runtime status for a supervisor.


##### Parameters

|Type|Name|Description|Schema|
|---|---|---|---|
|**Path**|**supervisorId**  <br>*required*|supervisor identifier|string|


##### Responses

|HTTP Code|Description|Schema|
|---|---|---|
|**200**|Success|[SupervisorStatusApiModel](definitions.md#supervisorstatusapimodel)|


##### Produces

* `application/json`


##### Security

|Type|Name|Scopes|
|---|---|---|
|**oauth2**|**[oauth2](security.md#oauth2)**|http://schemas.xmlsoap.org/ws/2005/05/identity/claims/authentication|


<|MERGE_RESOLUTION|>--- conflicted
+++ resolved
@@ -28,10 +28,6 @@
 * Endpoints : Activate, Deactivate and Query endpoint resources
 * Gateways : Read, Update and Query Gateway resources
 * Publishers : Read, Update and Query publisher resources
-<<<<<<< HEAD
-* Status : Status checks
-=======
->>>>>>> 70f3dda0
 * Supervisors : Read, Update and Query supervisor resources
 
 
@@ -234,7 +230,6 @@
 
 
 ##### Security
-<<<<<<< HEAD
 
 |Type|Name|Scopes|
 |---|---|---|
@@ -308,93 +303,67 @@
 
 ##### Security
 
-=======
-
->>>>>>> 70f3dda0
-|Type|Name|Scopes|
-|---|---|---|
-|**oauth2**|**[oauth2](security.md#oauth2)**|http://schemas.xmlsoap.org/ws/2005/05/identity/claims/authentication|
-
-
-<<<<<<< HEAD
+|Type|Name|Scopes|
+|---|---|---|
+|**oauth2**|**[oauth2](security.md#oauth2)**|http://schemas.xmlsoap.org/ws/2005/05/identity/claims/authentication|
+
+
 <a name="unsubscribe"></a>
 #### Unsubscribe from application events
 ```
 DELETE /v2/applications/events/{userId}
-=======
-<a name="cancel"></a>
-#### Cancel discovery
-```
-DELETE /v2/applications/discover/{requestId}
->>>>>>> 70f3dda0
-```
-
-
-##### Description
-<<<<<<< HEAD
+```
+
+
+##### Description
 Unregister a user and stop it from receiving events.
-=======
-Cancels a discovery request using the request identifier.
->>>>>>> 70f3dda0
-
-
-##### Parameters
-
-|Type|Name|Description|Schema|
-|---|---|---|---|
-<<<<<<< HEAD
+
+
+##### Parameters
+
+|Type|Name|Description|Schema|
+|---|---|---|---|
 |**Path**|**userId**  <br>*required*|The user id that will not receive any more events|string|
-=======
-|**Path**|**requestId**  <br>*required*|Discovery request|string|
->>>>>>> 70f3dda0
-
-
-##### Responses
-
-|HTTP Code|Description|Schema|
-|---|---|---|
-|**200**|Success|No Content|
-
-
-##### Security
-
-|Type|Name|Scopes|
-|---|---|---|
-|**oauth2**|**[oauth2](security.md#oauth2)**|http://schemas.xmlsoap.org/ws/2005/05/identity/claims/authentication|
-
-
-<a name="subscribe"></a>
-#### Subscribe for application events
-```
-PUT /v2/applications/events
-```
-
-
-##### Description
-<<<<<<< HEAD
+
+
+##### Responses
+
+|HTTP Code|Description|Schema|
+|---|---|---|
+|**200**|Success|No Content|
+
+
+##### Security
+
+|Type|Name|Scopes|
+|---|---|---|
+|**oauth2**|**[oauth2](security.md#oauth2)**|http://schemas.xmlsoap.org/ws/2005/05/identity/claims/authentication|
+
+
+<a name="queryapplications"></a>
+#### Query applications
+```
+POST /v2/applications/query
+```
+
+
+##### Description
 List applications that match a query model. The returned model can contain a continuation token if more results are available. Call the GetListOfApplications operation using the token to retrieve more results.
-=======
-Register a client to receive application events through SignalR.
->>>>>>> 70f3dda0
-
-
-##### Parameters
-
-|Type|Name|Description|Schema|
-|---|---|---|---|
-<<<<<<< HEAD
+
+
+##### Parameters
+
+|Type|Name|Description|Schema|
+|---|---|---|---|
 |**Query**|**pageSize**  <br>*optional*|Optional number of results to return|integer (int32)|
 |**Body**|**body**  <br>*required*|Application query|[ApplicationRegistrationQueryApiModel](definitions.md#applicationregistrationqueryapimodel)|
-=======
-|**Body**|**body**  <br>*optional*|The user that will receive application events.|string|
->>>>>>> 70f3dda0
-
-
-##### Responses
-
-|HTTP Code|Description|Schema|
-|---|---|---|
-|**200**|Success|No Content|
+
+
+##### Responses
+
+|HTTP Code|Description|Schema|
+|---|---|---|
+|**200**|Success|[ApplicationInfoListApiModel](definitions.md#applicationinfolistapimodel)|
 
 
 ##### Consumes
@@ -405,123 +374,35 @@
 * `application/*+json`
 
 
-##### Security
-
-|Type|Name|Scopes|
-|---|---|---|
-|**oauth2**|**[oauth2](security.md#oauth2)**|http://schemas.xmlsoap.org/ws/2005/05/identity/claims/authentication|
-
-
-<a name="unsubscribe"></a>
-#### Unsubscribe from application events
-```
-DELETE /v2/applications/events/{userId}
-```
-
-
-##### Description
-Unregister a user and stop it from receiving events.
-
-
-##### Parameters
-
-|Type|Name|Description|Schema|
-|---|---|---|---|
-|**Path**|**userId**  <br>*required*|The user id that will not receive any more events|string|
-
-
-##### Responses
-
-|HTTP Code|Description|Schema|
-|---|---|---|
-|**200**|Success|No Content|
-
-
-##### Security
-
-|Type|Name|Scopes|
-|---|---|---|
-|**oauth2**|**[oauth2](security.md#oauth2)**|http://schemas.xmlsoap.org/ws/2005/05/identity/claims/authentication|
-
-
-<a name="queryapplications"></a>
-#### Query applications
-```
-POST /v2/applications/query
-```
-
-
-##### Description
-<<<<<<< HEAD
+##### Produces
+
+* `application/json`
+
+
+##### Security
+
+|Type|Name|Scopes|
+|---|---|---|
+|**oauth2**|**[oauth2](security.md#oauth2)**|http://schemas.xmlsoap.org/ws/2005/05/identity/claims/authentication|
+
+
+<a name="getfilteredlistofapplications"></a>
+#### Get filtered list of applications
+```
+GET /v2/applications/query
+```
+
+
+##### Description
 Get a list of applications filtered using the specified query parameters. The returned model can contain a continuation token if more results are available. Call the GetListOfApplications operation using the token to retrieve more results.
-=======
-List applications that match a query model. The returned model can contain a continuation token if more results are available. Call the GetListOfApplications operation using the token to retrieve more results.
->>>>>>> 70f3dda0
-
-
-##### Parameters
-
-|Type|Name|Description|Schema|
-|---|---|---|---|
-<<<<<<< HEAD
+
+
+##### Parameters
+
+|Type|Name|Description|Schema|
+|---|---|---|---|
 |**Query**|**pageSize**  <br>*optional*|Number of results to return|integer (int32)|
 |**Body**|**body**  <br>*required*|Applications Query model|[ApplicationRegistrationQueryApiModel](definitions.md#applicationregistrationqueryapimodel)|
-=======
-|**Query**|**pageSize**  <br>*optional*|Optional number of results to return|integer (int32)|
-|**Body**|**body**  <br>*required*|Application query|[ApplicationRegistrationQueryApiModel](definitions.md#applicationregistrationqueryapimodel)|
->>>>>>> 70f3dda0
-
-
-##### Responses
-
-|HTTP Code|Description|Schema|
-|---|---|---|
-|**200**|Success|[ApplicationInfoListApiModel](definitions.md#applicationinfolistapimodel)|
-
-
-##### Consumes
-
-* `application/json-patch+json`
-* `application/json`
-* `text/json`
-* `application/*+json`
-
-
-##### Produces
-
-* `application/json`
-
-
-##### Security
-
-|Type|Name|Scopes|
-|---|---|---|
-|**oauth2**|**[oauth2](security.md#oauth2)**|http://schemas.xmlsoap.org/ws/2005/05/identity/claims/authentication|
-
-
-<a name="getfilteredlistofapplications"></a>
-#### Get filtered list of applications
-```
-GET /v2/applications/query
-```
-
-
-##### Description
-Get a list of applications filtered using the specified query parameters. The returned model can contain a continuation token if more results are available. Call the GetListOfApplications operation using the token to retrieve more results.
-
-
-##### Parameters
-
-<<<<<<< HEAD
-|Type|Name|Schema|
-|---|---|---|
-|**Body**|**body**  <br>*optional*|[ApplicationRecordQueryApiModel](definitions.md#applicationrecordqueryapimodel)|
-=======
-|Type|Name|Description|Schema|
-|---|---|---|---|
-|**Query**|**pageSize**  <br>*optional*|Number of results to return|integer (int32)|
-|**Body**|**body**  <br>*required*|Applications Query model|[ApplicationRegistrationQueryApiModel](definitions.md#applicationregistrationqueryapimodel)|
->>>>>>> 70f3dda0
 
 
 ##### Responses
@@ -1073,22 +954,12 @@
 
 
 ##### Security
-<<<<<<< HEAD
-=======
-
-|Type|Name|Scopes|
-|---|---|---|
-|**oauth2**|**[oauth2](security.md#oauth2)**|http://schemas.xmlsoap.org/ws/2005/05/identity/claims/authentication|
->>>>>>> 70f3dda0
-
-|Type|Name|Scopes|
-|---|---|---|
-|**oauth2**|**[oauth2](security.md#oauth2)**|http://schemas.xmlsoap.org/ws/2005/05/identity/claims/authentication|
-
-<<<<<<< HEAD
-
-=======
->>>>>>> 70f3dda0
+
+|Type|Name|Scopes|
+|---|---|---|
+|**oauth2**|**[oauth2](security.md#oauth2)**|http://schemas.xmlsoap.org/ws/2005/05/identity/claims/authentication|
+
+
 <a name="getdiscoverer"></a>
 #### Get discoverer registration information
 ```
@@ -1195,7 +1066,6 @@
 
 
 ##### Consumes
-<<<<<<< HEAD
 
 * `application/json-patch+json`
 * `application/json`
@@ -2017,7 +1887,7 @@
 |**Query**|**connected**  <br>*optional*|Included connected or disconnected|boolean|
 |**Query**|**onlyServerState**  <br>*optional*|Whether to include only server state, or display current client state of the endpoint if available|boolean|
 |**Query**|**pageSize**  <br>*optional*|Number of results to return|integer (int32)|
-|**Query**|**siteId**  <br>*optional*|Site of the publisher|string|
+|**Query**|**siteId**  <br>*optional*|Site for the publishers|string|
 
 
 ##### Responses
@@ -2116,30 +1986,6 @@
 |Type|Name|Scopes|
 |---|---|---|
 |**oauth2**|**[oauth2](security.md#oauth2)**|http://schemas.xmlsoap.org/ws/2005/05/identity/claims/authentication|
-
-
-<a name="status_resource"></a>
-### Status
-Status checks
-
-
-<a name="getstatus"></a>
-#### Return the service status in the form of the service status api model.
-```
-GET /v2/status
-```
-
-
-##### Responses
-
-|HTTP Code|Description|Schema|
-|---|---|---|
-|**200**|Success|[StatusResponseApiModel](definitions.md#statusresponseapimodel)|
-
-
-##### Produces
-
-* `application/json`
 
 
 <a name="supervisors_resource"></a>
@@ -2296,1135 +2142,6 @@
 ##### Produces
 
 * `application/json`
-
-
-##### Security
-
-|Type|Name|Scopes|
-|---|---|---|
-|**oauth2**|**[oauth2](security.md#oauth2)**|http://schemas.xmlsoap.org/ws/2005/05/identity/claims/authentication|
-
-
-<a name="getfilteredlistofsupervisors"></a>
-#### Get filtered list of supervisors
-```
-GET /v2/supervisors/query
-```
-
-
-##### Description
-Get a list of supervisors filtered using the specified query parameters. The returned model can contain a continuation token if more results are available. Call the GetListOfSupervisors operation using the token to retrieve more results.
-
-
-##### Parameters
-
-|Type|Name|Description|Schema|
-|---|---|---|---|
-|**Query**|**connected**  <br>*optional*|Included connected or disconnected|boolean|
-|**Query**|**onlyServerState**  <br>*optional*|Whether to include only server state, or display current client state of the endpoint if available|boolean|
-|**Query**|**pageSize**  <br>*optional*|Number of results to return|integer (int32)|
-|**Query**|**siteId**  <br>*optional*|Site of the supervisor|string|
-
-
-##### Responses
-
-|HTTP Code|Description|Schema|
-|---|---|---|
-|**200**|Success|[SupervisorListApiModel](definitions.md#supervisorlistapimodel)|
-
-
-##### Produces
-=======
->>>>>>> 70f3dda0
-
-* `application/json-patch+json`
-* `application/json`
-* `text/json`
-* `application/*+json`
-
-
-##### Security
-
-|Type|Name|Scopes|
-|---|---|---|
-|**oauth2**|**[oauth2](security.md#oauth2)**|http://schemas.xmlsoap.org/ws/2005/05/identity/claims/authentication|
-
-
-<a name="unsubscribebydiscovererid"></a>
-#### Unsubscribe from discovery progress from discoverer.
-```
-DELETE /v2/discovery/{discovererId}/events/{userId}
-```
-
-
-##### Description
-<<<<<<< HEAD
-Returns a supervisor's registration and connectivity information. A supervisor id corresponds to the twin modules module identity.
-=======
-Unregister a client and stop it from receiving discovery events.
->>>>>>> 70f3dda0
-
-
-##### Parameters
-
-|Type|Name|Description|Schema|
-|---|---|---|---|
-<<<<<<< HEAD
-|**Path**|**supervisorId**  <br>*required*|Supervisor identifier|string|
-|**Query**|**onlyServerState**  <br>*optional*|Whether to include only server state, or display current client state of the endpoint if available|boolean|
-=======
-|**Path**|**discovererId**  <br>*required*|The discoverer to unsubscribe from|string|
-|**Path**|**userId**  <br>*required*|The user id that will not receive any more discovery progress|string|
->>>>>>> 70f3dda0
-
-
-##### Responses
-
-|HTTP Code|Description|Schema|
-|---|---|---|
-|**200**|Success|No Content|
-
-
-##### Security
-
-|Type|Name|Scopes|
-|---|---|---|
-|**oauth2**|**[oauth2](security.md#oauth2)**|http://schemas.xmlsoap.org/ws/2005/05/identity/claims/authentication|
-
-
-<a name="endpoints_resource"></a>
-### Endpoints
-Activate, Deactivate and Query endpoint resources
-
-
-<a name="getlistofendpoints"></a>
-#### Get list of endpoints
-```
-GET /v2/endpoints
-```
-
-
-##### Description
-Get all registered endpoints in paged form. The returned model can contain a continuation token if more results are available. Call this operation again using the token to retrieve more results.
-
-
-##### Parameters
-
-|Type|Name|Description|Schema|
-|---|---|---|---|
-|**Query**|**continuationToken**  <br>*optional*|Optional Continuation token|string|
-|**Query**|**onlyServerState**  <br>*optional*|Whether to include only server state, or display current client state of the endpoint if available|boolean|
-|**Query**|**pageSize**  <br>*optional*|Optional number of results to return|integer (int32)|
-
-
-##### Responses
-
-|HTTP Code|Description|Schema|
-|---|---|---|
-|**200**|Success|[EndpointInfoListApiModel](definitions.md#endpointinfolistapimodel)|
-
-
-##### Produces
-
-* `application/json`
-
-
-##### Security
-
-|Type|Name|Scopes|
-|---|---|---|
-|**oauth2**|**[oauth2](security.md#oauth2)**|http://schemas.xmlsoap.org/ws/2005/05/identity/claims/authentication|
-
-
-<a name="subscribe"></a>
-#### Subscribe for endpoint events
-```
-PUT /v2/endpoints/events
-```
-
-
-##### Description
-Register a user to receive endpoint events through SignalR.
-
-
-##### Parameters
-
-|Type|Name|Description|Schema|
-|---|---|---|---|
-|**Body**|**body**  <br>*optional*|The user id that will receive endpoint events.|string|
-
-
-##### Responses
-
-|HTTP Code|Description|Schema|
-|---|---|---|
-|**200**|Success|No Content|
-
-
-##### Consumes
-
-* `application/json-patch+json`
-* `application/json`
-* `text/json`
-* `application/*+json`
-
-
-##### Security
-
-|Type|Name|Scopes|
-|---|---|---|
-|**oauth2**|**[oauth2](security.md#oauth2)**|http://schemas.xmlsoap.org/ws/2005/05/identity/claims/authentication|
-
-
-<a name="unsubscribe"></a>
-#### Unsubscribe from endpoint events
-```
-DELETE /v2/endpoints/events/{userId}
-```
-
-
-##### Description
-Unregister a user and stop it from receiving endpoint events.
-
-
-##### Parameters
-
-|Type|Name|Description|Schema|
-|---|---|---|---|
-|**Path**|**userId**  <br>*required*|The user id that will not receive any more endpoint events|string|
-
-
-##### Responses
-
-|HTTP Code|Description|Schema|
-|---|---|---|
-|**200**|Success|No Content|
-
-
-##### Security
-
-|Type|Name|Scopes|
-|---|---|---|
-|**oauth2**|**[oauth2](security.md#oauth2)**|http://schemas.xmlsoap.org/ws/2005/05/identity/claims/authentication|
-
-
-<a name="queryendpoints"></a>
-#### Query endpoints
-```
-POST /v2/endpoints/query
-```
-
-
-##### Description
-Return endpoints that match the specified query. The returned model can contain a continuation token if more results are available. Call the GetListOfEndpoints operation using the token to retrieve more results.
-
-
-##### Parameters
-
-|Type|Name|Description|Schema|
-|---|---|---|---|
-|**Query**|**onlyServerState**  <br>*optional*|Whether to include only server state, or display current client state of the endpoint if available|boolean|
-|**Query**|**pageSize**  <br>*optional*|Optional number of results to return|integer (int32)|
-|**Body**|**body**  <br>*required*|Query to match|[EndpointRegistrationQueryApiModel](definitions.md#endpointregistrationqueryapimodel)|
-
-
-##### Responses
-
-|HTTP Code|Description|Schema|
-|---|---|---|
-|**200**|Success|[EndpointInfoListApiModel](definitions.md#endpointinfolistapimodel)|
-
-
-##### Consumes
-
-* `application/json-patch+json`
-* `application/json`
-* `text/json`
-* `application/*+json`
-
-
-##### Produces
-
-* `application/json`
-
-
-##### Security
-
-|Type|Name|Scopes|
-|---|---|---|
-|**oauth2**|**[oauth2](security.md#oauth2)**|http://schemas.xmlsoap.org/ws/2005/05/identity/claims/authentication|
-
-
-<a name="getfilteredlistofendpoints"></a>
-#### Get filtered list of endpoints
-```
-GET /v2/endpoints/query
-```
-
-
-##### Description
-Get a list of endpoints filtered using the specified query parameters. The returned model can contain a continuation token if more results are available. Call the GetListOfEndpoints operation using the token to retrieve more results.
-
-
-##### Parameters
-
-|Type|Name|Description|Schema|
-|---|---|---|---|
-|**Query**|**activated**  <br>*optional*|Whether the endpoint was activated|boolean|
-|**Query**|**applicationId**  <br>*optional*|Application id to filter|string|
-|**Query**|**certificate**  <br>*optional*|Certificate of the endpoint|string (byte)|
-|**Query**|**connected**  <br>*optional*|Whether the endpoint is connected on supervisor.|boolean|
-|**Query**|**discovererId**  <br>*optional*|Discoverer id to filter with|string|
-|**Query**|**endpointState**  <br>*optional*|The last state of the the activated endpoint|enum (Connecting, NotReachable, Busy, NoTrust, CertificateInvalid, Ready, Error)|
-|**Query**|**includeNotSeenSince**  <br>*optional*|Whether to include endpoints that were soft deleted|boolean|
-|**Query**|**onlyServerState**  <br>*optional*|Whether to include only server state, or display current client state of the endpoint if available|boolean|
-|**Query**|**pageSize**  <br>*optional*|Optional number of results to return|integer (int32)|
-|**Query**|**securityMode**  <br>*optional*|Security Mode|enum (Best, Sign, SignAndEncrypt, None)|
-|**Query**|**securityPolicy**  <br>*optional*|Security policy uri|string|
-|**Query**|**siteOrGatewayId**  <br>*optional*|Site or gateway id to filter with|string|
-|**Query**|**supervisorId**  <br>*optional*|Supervisor id to filter with|string|
-|**Query**|**url**  <br>*optional*|Endoint url for direct server access|string|
-
-
-##### Responses
-
-|HTTP Code|Description|Schema|
-|---|---|---|
-|**200**|Success|[EndpointInfoListApiModel](definitions.md#endpointinfolistapimodel)|
-
-
-##### Produces
-
-* `application/json`
-
-
-##### Security
-
-|Type|Name|Scopes|
-|---|---|---|
-|**oauth2**|**[oauth2](security.md#oauth2)**|http://schemas.xmlsoap.org/ws/2005/05/identity/claims/authentication|
-
-
-<a name="getendpoint"></a>
-#### Get endpoint information
-```
-GET /v2/endpoints/{endpointId}
-```
-
-
-##### Description
-Gets information about an endpoint.
-
-
-##### Parameters
-
-|Type|Name|Description|Schema|
-|---|---|---|---|
-|**Path**|**endpointId**  <br>*required*|endpoint identifier|string|
-|**Query**|**onlyServerState**  <br>*optional*|Whether to include only server state, or display current client state of the endpoint if available|boolean|
-
-
-##### Responses
-
-|HTTP Code|Description|Schema|
-|---|---|---|
-|**200**|Success|[EndpointInfoApiModel](definitions.md#endpointinfoapimodel)|
-
-
-##### Produces
-
-* `application/json`
-
-
-##### Security
-
-|Type|Name|Scopes|
-|---|---|---|
-|**oauth2**|**[oauth2](security.md#oauth2)**|http://schemas.xmlsoap.org/ws/2005/05/identity/claims/authentication|
-
-
-<a name="activateendpoint"></a>
-#### Activate endpoint
-```
-POST /v2/endpoints/{endpointId}/activate
-```
-
-
-##### Description
-Activates an endpoint for subsequent use in twin service. All endpoints must be activated using this API or through a activation filter during application registration or discovery.
-
-
-##### Parameters
-
-|Type|Name|Description|Schema|
-|---|---|---|---|
-|**Path**|**endpointId**  <br>*required*|endpoint identifier|string|
-
-
-##### Responses
-
-|HTTP Code|Description|Schema|
-|---|---|---|
-|**200**|Success|No Content|
-
-
-##### Security
-
-|Type|Name|Scopes|
-|---|---|---|
-|**oauth2**|**[oauth2](security.md#oauth2)**|http://schemas.xmlsoap.org/ws/2005/05/identity/claims/authentication|
-
-
-<a name="deactivateendpoint"></a>
-#### Deactivate endpoint
-```
-POST /v2/endpoints/{endpointId}/deactivate
-```
-
-
-##### Description
-Deactivates the endpoint and disable access through twin service.
-
-
-##### Parameters
-
-|Type|Name|Description|Schema|
-|---|---|---|---|
-|**Path**|**endpointId**  <br>*required*|endpoint identifier|string|
-
-
-##### Responses
-
-|HTTP Code|Description|Schema|
-|---|---|---|
-|**200**|Success|No Content|
-
-
-##### Security
-
-|Type|Name|Scopes|
-|---|---|---|
-|**oauth2**|**[oauth2](security.md#oauth2)**|http://schemas.xmlsoap.org/ws/2005/05/identity/claims/authentication|
-
-
-<a name="gateways_resource"></a>
-### Gateways
-Read, Update and Query Gateway resources
-
-
-<a name="getlistofgateway"></a>
-#### Get list of Gateways
-```
-GET /v2/gateways
-```
-
-
-##### Description
-Get all registered Gateways and therefore twin modules in paged form. The returned model can contain a continuation token if more results are available. Call this operation again using the token to retrieve more results.
-
-
-##### Parameters
-
-|Type|Name|Description|Schema|
-|---|---|---|---|
-|**Query**|**continuationToken**  <br>*optional*|Optional Continuation token|string|
-|**Query**|**pageSize**  <br>*optional*|Optional number of results to return|integer (int32)|
-
-
-##### Responses
-
-|HTTP Code|Description|Schema|
-|---|---|---|
-|**200**|Success|[GatewayListApiModel](definitions.md#gatewaylistapimodel)|
-
-
-##### Produces
-
-* `application/json`
-
-
-##### Security
-
-|Type|Name|Scopes|
-|---|---|---|
-|**oauth2**|**[oauth2](security.md#oauth2)**|http://schemas.xmlsoap.org/ws/2005/05/identity/claims/authentication|
-
-
-<a name="subscribe"></a>
-#### Subscribe to Gateway registry events
-```
-PUT /v2/gateways/events
-```
-
-
-##### Description
-Register a user to receive Gateway events through SignalR.
-
-
-##### Parameters
-
-|Type|Name|Description|Schema|
-|---|---|---|---|
-|**Body**|**body**  <br>*optional*|The user id that will receive Gateway events.|string|
-
-
-##### Responses
-
-|HTTP Code|Description|Schema|
-|---|---|---|
-|**200**|Success|No Content|
-
-
-##### Consumes
-
-* `application/json-patch+json`
-* `application/json`
-* `text/json`
-* `application/*+json`
-
-
-##### Security
-
-|Type|Name|Scopes|
-|---|---|---|
-|**oauth2**|**[oauth2](security.md#oauth2)**|http://schemas.xmlsoap.org/ws/2005/05/identity/claims/authentication|
-
-
-<a name="unsubscribe"></a>
-#### Unsubscribe registry events
-```
-DELETE /v2/gateways/events/{userId}
-```
-
-
-##### Description
-Unregister a user and stop it from receiving Gateway events.
-
-
-##### Parameters
-
-|Type|Name|Description|Schema|
-|---|---|---|---|
-|**Path**|**userId**  <br>*required*|The user id that will not receive any more Gateway events|string|
-
-
-##### Responses
-
-|HTTP Code|Description|Schema|
-|---|---|---|
-|**200**|Success|No Content|
-
-
-##### Security
-
-|Type|Name|Scopes|
-|---|---|---|
-|**oauth2**|**[oauth2](security.md#oauth2)**|http://schemas.xmlsoap.org/ws/2005/05/identity/claims/authentication|
-
-
-<a name="querygateway"></a>
-#### Query Gateways
-```
-POST /v2/gateways/query
-```
-
-
-##### Description
-Get all Gateways that match a specified query. The returned model can contain a continuation token if more results are available. Call the GetListOfGateway operation using the token to retrieve more results.
-
-
-##### Parameters
-
-|Type|Name|Description|Schema|
-|---|---|---|---|
-|**Query**|**pageSize**  <br>*optional*|Number of results to return|integer (int32)|
-|**Body**|**body**  <br>*required*|Gateway query model|[GatewayQueryApiModel](definitions.md#gatewayqueryapimodel)|
-
-
-##### Responses
-
-|HTTP Code|Description|Schema|
-|---|---|---|
-|**200**|Success|[GatewayListApiModel](definitions.md#gatewaylistapimodel)|
-
-
-##### Consumes
-
-* `application/json-patch+json`
-* `application/json`
-* `text/json`
-* `application/*+json`
-
-
-##### Produces
-
-* `application/json`
-
-
-##### Security
-
-|Type|Name|Scopes|
-|---|---|---|
-|**oauth2**|**[oauth2](security.md#oauth2)**|http://schemas.xmlsoap.org/ws/2005/05/identity/claims/authentication|
-
-
-<a name="getfilteredlistofgateway"></a>
-#### Get filtered list of Gateways
-```
-GET /v2/gateways/query
-```
-
-
-##### Description
-Get a list of Gateways filtered using the specified query parameters. The returned model can contain a continuation token if more results are available. Call the GetListOfGateway operation using the token to retrieve more results.
-
-
-##### Parameters
-
-|Type|Name|Description|Schema|
-|---|---|---|---|
-|**Query**|**connected**  <br>*optional*|Included connected or disconnected|boolean|
-|**Query**|**pageSize**  <br>*optional*|Number of results to return|integer (int32)|
-|**Query**|**siteId**  <br>*optional*|Site of the Gateway|string|
-
-
-##### Responses
-
-|HTTP Code|Description|Schema|
-|---|---|---|
-|**200**|Success|[GatewayListApiModel](definitions.md#gatewaylistapimodel)|
-
-
-##### Produces
-
-* `application/json`
-
-
-##### Security
-
-|Type|Name|Scopes|
-|---|---|---|
-|**oauth2**|**[oauth2](security.md#oauth2)**|http://schemas.xmlsoap.org/ws/2005/05/identity/claims/authentication|
-
-
-<a name="getgateway"></a>
-#### Get Gateway registration information
-```
-GET /v2/gateways/{GatewayId}
-```
-
-
-##### Description
-Returns a Gateway's registration and connectivity information. A Gateway id corresponds to the twin modules module identity.
-
-
-##### Parameters
-
-|Type|Name|Description|Schema|
-|---|---|---|---|
-|**Path**|**GatewayId**  <br>*required*|Gateway identifier|string|
-
-
-##### Responses
-
-|HTTP Code|Description|Schema|
-|---|---|---|
-|**200**|Success|[GatewayInfoApiModel](definitions.md#gatewayinfoapimodel)|
-
-
-##### Produces
-
-* `application/json`
-
-
-##### Security
-
-|Type|Name|Scopes|
-|---|---|---|
-|**oauth2**|**[oauth2](security.md#oauth2)**|http://schemas.xmlsoap.org/ws/2005/05/identity/claims/authentication|
-
-
-<a name="updategateway"></a>
-#### Update Gateway configuration
-```
-PATCH /v2/gateways/{GatewayId}
-```
-
-
-##### Description
-Allows a caller to configure operations on the Gateway module identified by the Gateway id.
-
-
-##### Parameters
-
-|Type|Name|Description|Schema|
-|---|---|---|---|
-|**Path**|**GatewayId**  <br>*required*|Gateway identifier|string|
-|**Body**|**body**  <br>*required*|Patch request|[GatewayUpdateApiModel](definitions.md#gatewayupdateapimodel)|
-
-
-##### Responses
-
-|HTTP Code|Description|Schema|
-|---|---|---|
-|**200**|Success|No Content|
-
-
-##### Consumes
-
-* `application/json-patch+json`
-* `application/json`
-* `text/json`
-* `application/*+json`
-
-
-##### Security
-
-|Type|Name|Scopes|
-|---|---|---|
-|**oauth2**|**[oauth2](security.md#oauth2)**|http://schemas.xmlsoap.org/ws/2005/05/identity/claims/authentication|
-
-
-<a name="publishers_resource"></a>
-### Publishers
-Read, Update and Query publisher resources
-
-
-<a name="getlistofpublisher"></a>
-#### Get list of publishers
-```
-GET /v2/publishers
-```
-
-
-##### Description
-Get all registered publishers and therefore twin modules in paged form. The returned model can contain a continuation token if more results are available. Call this operation again using the token to retrieve more results.
-
-
-##### Parameters
-
-|Type|Name|Description|Schema|
-|---|---|---|---|
-|**Query**|**continuationToken**  <br>*optional*|Optional Continuation token|string|
-|**Query**|**onlyServerState**  <br>*optional*|Whether to include only server state, or display current client state of the endpoint if available|boolean|
-|**Query**|**pageSize**  <br>*optional*|Optional number of results to return|integer (int32)|
-
-
-##### Responses
-
-|HTTP Code|Description|Schema|
-|---|---|---|
-|**200**|Success|[PublisherListApiModel](definitions.md#publisherlistapimodel)|
-
-
-##### Produces
-
-* `application/json`
-
-
-##### Security
-
-|Type|Name|Scopes|
-|---|---|---|
-|**oauth2**|**[oauth2](security.md#oauth2)**|http://schemas.xmlsoap.org/ws/2005/05/identity/claims/authentication|
-
-
-<a name="subscribe"></a>
-#### Subscribe to publisher registry events
-```
-PUT /v2/publishers/events
-```
-
-
-##### Description
-Register a user to receive publisher events through SignalR.
-
-
-##### Parameters
-
-|Type|Name|Description|Schema|
-|---|---|---|---|
-|**Body**|**body**  <br>*optional*|The user id that will receive publisher events.|string|
-
-
-##### Responses
-
-|HTTP Code|Description|Schema|
-|---|---|---|
-|**200**|Success|No Content|
-
-
-##### Consumes
-
-* `application/json-patch+json`
-* `application/json`
-* `text/json`
-* `application/*+json`
-
-
-##### Security
-
-|Type|Name|Scopes|
-|---|---|---|
-|**oauth2**|**[oauth2](security.md#oauth2)**|http://schemas.xmlsoap.org/ws/2005/05/identity/claims/authentication|
-
-
-<a name="unsubscribe"></a>
-#### Unsubscribe registry events
-```
-DELETE /v2/publishers/events/{userId}
-```
-
-
-##### Description
-Unregister a user and stop it from receiving publisher events.
-
-
-##### Parameters
-
-|Type|Name|Description|Schema|
-|---|---|---|---|
-|**Path**|**userId**  <br>*required*|The user id that will not receive any more publisher events|string|
-
-
-##### Responses
-
-|HTTP Code|Description|Schema|
-|---|---|---|
-|**200**|Success|No Content|
-
-
-##### Security
-
-|Type|Name|Scopes|
-|---|---|---|
-|**oauth2**|**[oauth2](security.md#oauth2)**|http://schemas.xmlsoap.org/ws/2005/05/identity/claims/authentication|
-
-
-<a name="querypublisher"></a>
-#### Query publishers
-```
-POST /v2/publishers/query
-```
-
-
-##### Description
-Get all publishers that match a specified query. The returned model can contain a continuation token if more results are available. Call the GetListOfPublisher operation using the token to retrieve more results.
-
-
-##### Parameters
-
-|Type|Name|Description|Schema|
-|---|---|---|---|
-|**Query**|**onlyServerState**  <br>*optional*|Whether to include only server state, or display current client state of the endpoint if available|boolean|
-|**Query**|**pageSize**  <br>*optional*|Number of results to return|integer (int32)|
-|**Body**|**body**  <br>*required*|Publisher query model|[PublisherQueryApiModel](definitions.md#publisherqueryapimodel)|
-
-
-##### Responses
-
-|HTTP Code|Description|Schema|
-|---|---|---|
-|**200**|Success|[PublisherListApiModel](definitions.md#publisherlistapimodel)|
-
-
-##### Consumes
-
-* `application/json-patch+json`
-* `application/json`
-* `text/json`
-* `application/*+json`
-
-
-##### Produces
-
-* `application/json`
-
-
-##### Security
-
-|Type|Name|Scopes|
-|---|---|---|
-|**oauth2**|**[oauth2](security.md#oauth2)**|http://schemas.xmlsoap.org/ws/2005/05/identity/claims/authentication|
-
-
-<a name="getfilteredlistofpublisher"></a>
-#### Get filtered list of publishers
-```
-GET /v2/publishers/query
-```
-
-
-##### Description
-Get a list of publishers filtered using the specified query parameters. The returned model can contain a continuation token if more results are available. Call the GetListOfPublisher operation using the token to retrieve more results.
-
-
-##### Parameters
-
-|Type|Name|Description|Schema|
-|---|---|---|---|
-|**Query**|**connected**  <br>*optional*|Included connected or disconnected|boolean|
-|**Query**|**onlyServerState**  <br>*optional*|Whether to include only server state, or display current client state of the endpoint if available|boolean|
-|**Query**|**pageSize**  <br>*optional*|Number of results to return|integer (int32)|
-|**Query**|**siteId**  <br>*optional*|Site for the publishers|string|
-
-
-##### Responses
-
-|HTTP Code|Description|Schema|
-|---|---|---|
-|**200**|Success|[PublisherListApiModel](definitions.md#publisherlistapimodel)|
-
-
-##### Produces
-
-* `application/json`
-
-
-##### Security
-
-|Type|Name|Scopes|
-|---|---|---|
-|**oauth2**|**[oauth2](security.md#oauth2)**|http://schemas.xmlsoap.org/ws/2005/05/identity/claims/authentication|
-
-
-<a name="getpublisher"></a>
-#### Get publisher registration information
-```
-GET /v2/publishers/{publisherId}
-```
-
-
-##### Description
-Returns a publisher's registration and connectivity information. A publisher id corresponds to the twin modules module identity.
-
-
-##### Parameters
-
-|Type|Name|Description|Schema|
-|---|---|---|---|
-|**Path**|**publisherId**  <br>*required*|Publisher identifier|string|
-|**Query**|**onlyServerState**  <br>*optional*|Whether to include only server state, or display current client state of the endpoint if available|boolean|
-
-
-##### Responses
-
-|HTTP Code|Description|Schema|
-|---|---|---|
-|**200**|Success|[PublisherApiModel](definitions.md#publisherapimodel)|
-
-
-##### Produces
-
-* `application/json`
-
-
-##### Security
-
-|Type|Name|Scopes|
-|---|---|---|
-|**oauth2**|**[oauth2](security.md#oauth2)**|http://schemas.xmlsoap.org/ws/2005/05/identity/claims/authentication|
-
-
-<a name="updatepublisher"></a>
-#### Update publisher configuration
-```
-PATCH /v2/publishers/{publisherId}
-```
-
-
-##### Description
-Allows a caller to configure operations on the publisher module identified by the publisher id.
-
-
-##### Parameters
-
-|Type|Name|Description|Schema|
-|---|---|---|---|
-|**Path**|**publisherId**  <br>*required*|Publisher identifier|string|
-|**Body**|**body**  <br>*required*|Patch request|[PublisherUpdateApiModel](definitions.md#publisherupdateapimodel)|
-
-
-##### Responses
-
-|HTTP Code|Description|Schema|
-|---|---|---|
-|**200**|Success|No Content|
-
-
-##### Consumes
-
-* `application/json-patch+json`
-* `application/json`
-* `text/json`
-* `application/*+json`
-
-
-##### Security
-
-|Type|Name|Scopes|
-|---|---|---|
-|**oauth2**|**[oauth2](security.md#oauth2)**|http://schemas.xmlsoap.org/ws/2005/05/identity/claims/authentication|
-
-
-<a name="supervisors_resource"></a>
-### Supervisors
-Read, Update and Query supervisor resources
-
-
-<a name="getlistofsupervisors"></a>
-#### Get list of supervisors
-```
-GET /v2/supervisors
-```
-
-
-##### Description
-<<<<<<< HEAD
-Allows a caller to configure recurring discovery runs on the twin module identified by the supervisor id or update site information.
-=======
-Get all registered supervisors and therefore twin modules in paged form. The returned model can contain a continuation token if more results are available. Call this operation again using the token to retrieve more results.
->>>>>>> 70f3dda0
-
-
-##### Parameters
-
-|Type|Name|Description|Schema|
-|---|---|---|---|
-<<<<<<< HEAD
-|**Path**|**supervisorId**  <br>*required*|supervisor identifier|string|
-|**Body**|**body**  <br>*required*|Patch request|[SupervisorUpdateApiModel](definitions.md#supervisorupdateapimodel)|
-=======
-|**Query**|**continuationToken**  <br>*optional*|Optional Continuation token|string|
-|**Query**|**onlyServerState**  <br>*optional*|Whether to include only server state, or display current client state of the endpoint if available|boolean|
-|**Query**|**pageSize**  <br>*optional*|Optional number of results to return|integer (int32)|
-
-
-##### Responses
-
-|HTTP Code|Description|Schema|
-|---|---|---|
-|**200**|Success|[SupervisorListApiModel](definitions.md#supervisorlistapimodel)|
-
-
-##### Produces
-
-* `application/json`
-
-
-##### Security
-
-|Type|Name|Scopes|
-|---|---|---|
-|**oauth2**|**[oauth2](security.md#oauth2)**|http://schemas.xmlsoap.org/ws/2005/05/identity/claims/authentication|
-
-
-<a name="subscribe"></a>
-#### Subscribe to supervisor registry events
-```
-PUT /v2/supervisors/events
-```
-
-
-##### Description
-Register a user to receive supervisor events through SignalR.
-
-
-##### Parameters
-
-|Type|Name|Description|Schema|
-|---|---|---|---|
-|**Body**|**body**  <br>*optional*|The user id that will receive supervisor events.|string|
-
-
-##### Responses
-
-|HTTP Code|Description|Schema|
-|---|---|---|
-|**200**|Success|No Content|
-
-
-##### Consumes
-
-* `application/json-patch+json`
-* `application/json`
-* `text/json`
-* `application/*+json`
-
-
-##### Security
-
-|Type|Name|Scopes|
-|---|---|---|
-|**oauth2**|**[oauth2](security.md#oauth2)**|http://schemas.xmlsoap.org/ws/2005/05/identity/claims/authentication|
-
-
-<a name="unsubscribe"></a>
-#### Unsubscribe registry events
-```
-DELETE /v2/supervisors/events/{userId}
-```
-
-
-##### Description
-Unregister a user and stop it from receiving supervisor events.
-
-
-##### Parameters
-
-|Type|Name|Description|Schema|
-|---|---|---|---|
-|**Path**|**userId**  <br>*required*|The user id that will not receive any more supervisor events|string|
->>>>>>> 70f3dda0
-
-
-##### Responses
-
-|HTTP Code|Description|Schema|
-|---|---|---|
-|**200**|Success|No Content|
-
-
-##### Security
-
-|Type|Name|Scopes|
-|---|---|---|
-|**oauth2**|**[oauth2](security.md#oauth2)**|http://schemas.xmlsoap.org/ws/2005/05/identity/claims/authentication|
-
-
-<a name="querysupervisors"></a>
-#### Query supervisors
-```
-POST /v2/supervisors/query
-```
-
-
-##### Description
-Get all supervisors that match a specified query. The returned model can contain a continuation token if more results are available. Call the GetListOfSupervisors operation using the token to retrieve more results.
-
-
-##### Parameters
-
-|Type|Name|Description|Schema|
-|---|---|---|---|
-|**Query**|**onlyServerState**  <br>*optional*|Whether to include only server state, or display current client state of the endpoint if available|boolean|
-|**Query**|**pageSize**  <br>*optional*|Number of results to return|integer (int32)|
-|**Body**|**body**  <br>*required*|Supervisors query model|[SupervisorQueryApiModel](definitions.md#supervisorqueryapimodel)|
-
-
-##### Responses
-
-|HTTP Code|Description|Schema|
-|---|---|---|
-|**200**|Success|[SupervisorListApiModel](definitions.md#supervisorlistapimodel)|
-
-
-##### Consumes
-
-* `application/json-patch+json`
-* `application/json`
-* `text/json`
-* `application/*+json`
 
 
 ##### Security
@@ -3520,11 +2237,7 @@
 
 
 ##### Description
-<<<<<<< HEAD
-Allows a caller to reset the twin module using its supervisor identity identifier.
-=======
 Allows a caller to configure recurring discovery runs on the twin module identified by the supervisor id or update site information.
->>>>>>> 70f3dda0
 
 
 ##### Parameters
@@ -3542,8 +2255,6 @@
 |**200**|Success|No Content|
 
 
-<<<<<<< HEAD
-=======
 ##### Consumes
 
 * `application/json-patch+json`
@@ -3584,7 +2295,6 @@
 |**200**|Success|No Content|
 
 
->>>>>>> 70f3dda0
 ##### Security
 
 |Type|Name|Scopes|
