--- conflicted
+++ resolved
@@ -193,17 +193,11 @@
 
 <a name="filteroperatortype"></a>
 ### FilterOperatorType
-<<<<<<< HEAD
+Filter operator type
+
 *Type* : enum (Equals, IsNull, GreaterThan, LessThan, GreaterThanOrEqual, LessThanOrEqual, Like, Not, Between, InList, And, Or, Cast, InView, OfType, RelatedTo, BitwiseAnd, BitwiseOr)
 
 
-=======
-Filter operator type
-
-*Type* : enum (Equals, IsNull, GreaterThan, LessThan, GreaterThanOrEqual, LessThanOrEqual, Like, Not, Between, InList, And, Or, Cast, InView, OfType, RelatedTo, BitwiseAnd, BitwiseOr)
-
-
->>>>>>> 70f3dda0
 <a name="historiceventapimodel"></a>
 ### HistoricEventApiModel
 Historic event
@@ -628,7 +622,6 @@
 <a name="simpleattributeoperandapimodel"></a>
 ### SimpleAttributeOperandApiModel
 Simple attribute operand model
-<<<<<<< HEAD
 
 
 |Name|Description|Schema|
@@ -639,30 +632,3 @@
 |**nodeId**  <br>*optional*|Type definition node id if operand is<br>simple or full attribute operand.|string|
 
 
-<a name="statusresponseapimodel"></a>
-### StatusResponseApiModel
-Status response model
-=======
->>>>>>> 70f3dda0
-
-
-|Name|Description|Schema|
-|---|---|---|
-<<<<<<< HEAD
-|**$metadata**  <br>*optional*  <br>*read-only*||< string, string > map|
-|**currentTime**  <br>*optional*  <br>*read-only*|Current time|string|
-|**dependencies**  <br>*optional*  <br>*read-only*|A property bag with details about the internal dependencies|< string, string > map|
-|**name**  <br>*optional*|Name of this service|string|
-|**properties**  <br>*optional*  <br>*read-only*|A property bag with details about the service|< string, string > map|
-|**startTime**  <br>*optional*  <br>*read-only*|Start time of service|string|
-|**status**  <br>*optional*|Operational status|string|
-|**uid**  <br>*optional*  <br>*read-only*|Value generated at bootstrap by each instance of the service and<br>used to correlate logs coming from the same instance. The value<br>changes every time the service starts.|string|
-|**upTime**  <br>*optional*  <br>*read-only*|Up time of service|integer (int64)|
-=======
-|**attributeId**  <br>*optional*||[NodeAttributeNullable](definitions.md#nodeattributenullable)|
-|**browsePath**  <br>*optional*|Browse path of attribute operand|< string > array|
-|**indexRange**  <br>*optional*|Index range of attribute operand|string|
-|**nodeId**  <br>*optional*|Type definition node id if operand is<br>simple or full attribute operand.|string|
->>>>>>> 70f3dda0
-
-
