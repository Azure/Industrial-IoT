--- conflicted
+++ resolved
@@ -3,50 +3,24 @@
 ### Pre-requites
 
 * Log Analytics workspace
-<<<<<<< HEAD
-	* Information is stored by default in your Log Analytics Workspace by ASC for IoT
- * IoT Hub 
- * Supported service regions for ASC for IoT
-	* Central US
-	* Northern Europe
-	* Southeast Asia
- * Azure Sentinel supports  workspaces created in the following regions only:
-	* Southeast, Canada Central, Central India, East U.S., East U.S. 2 EUAP (Canary), Japan  East, Southeast Asia, UK South, West Europe, and West U.S. 2.
-
-=======
   * Information is stored by default in your Log Analytics Workspace by ASC for IoT
-* IoT Hub
+* IoT Hub 
 * Supported service regions for ASC for IoT
   * Central US
   * Northern Europe
   * Southeast Asia
 * Azure Sentinel supports  workspaces created in the following regions only:
-  * Southeast, Canada Central, Central India, East U.S., East U.S. 2 EUAP (Canary), Japan  East, Southeast Asia, UK South, West Europe, and West U.S. 2
->>>>>>> 4d62fba3
+  * Southeast, Canada Central, Central India, East U.S., East U.S. 2 EUAP (Canary), Japan  East, Southeast Asia, UK South, West Europe, and West U.S. 2.
 
 ### Steps
 
 1. Enable ASC for IoT
-
    * Open your IoT Hub in Azure portal
-
    * Under the Security menu, click Overview, then click Start preview
-
    * Choose Enable IoT Security
-
-<<<<<<< HEAD
-* Provide your Log Analytics Workspace details (workspace should NOT be the default one)
-	* Elect to store raw events in addition to the default information types of storage by leaving the raw event toggle On
-	
-	* Elect to enable twin collection by leaving the twin collection toggle On
-	
-* Click Save
-=======
    * Provide your Log Analytics Workspace details (workspace should NOT be the default one)
      * Elect to store raw events in addition to the default information types of storage by leaving the raw event toggle On
      * Elect to enable twin collection by leaving the twin collection toggle On
->>>>>>> 4d62fba3
-
    * Click Save
 
    ![enable](media/asc1.png)
@@ -54,22 +28,13 @@
    ![workspace](media/asc2.png)
 
 2. Add Azure Sentinel to Log Analytics Workspace
-
    * Go to Azure Sentinel and click New. This opens a new blade showing list of workspaces to add. Choose your workspace and click Add Azure Sentinel
 
    ![sentinel](media/asc3.png)
 
 3. Create Alert rules
-
-<<<<<<< HEAD
-* Create the alert rule using the following query:
-`SecurityIoTRawEvent`
-`| where RawEventName == 'ConfigurationError' and parse_json(EventDetails)['ErrorType'] == 'NotOptimal'`
-`| extend AccountCustomEntity = EventDetails`
-=======
    * Go to Azure Sentinel and select the workspace from Step 2
    * Go to Analytics and click Add
->>>>>>> 4d62fba3
 
    ![analytics](media/asc4.png)
 
