# Use Time Series Insights to visualize telemetry sent from OPC Publisher

[Home](readme.md)

## Prerequisites

Follow the instructions to [publish data to IoT Hub using the engineering tool](tut-publish-data.md).

## Overview

The OPC Publisher module connects to OPC UA servers and publishes data from these servers to IoT Hub.   The Telemetry processor in the Industrial IoT platform processes these events and forwards contextualized samples to TSI and other consumers.  

A Time Series Insights Environment is automatically created as part of the [deployment](../deploy/howto-deploy-all-in-one.md) step run as prerequisite to the tutorials.

This how-to guide shows you how to visualize and analyze the OPC UA Telemetry using this Time Series Insights environment.

## Time Series Insights explorer

The Time Series Insights explorer is a web app you can use to visualize your telemetry. To retrieve the url of the application open the `.env` file saved as a result of the deployment.  Open a browser to the Url in the `PCS_TSI_URL` variable.  

In the TSI Explorer, please note the Unassigned Time Series Instances. A TSI Instance corresponds to the time/value series for a specific data-point originated from a published node in an opc server. The TSI Instance, respectively the OPC UA Data point, is uniquely identified by the EndpointId, SubscriptionId and NodeId. The TSI instances models are automatically detected and display in the explorer based on the telemetry data ingested from the IIoT platform telemetry processor's event hub.

   ![Time Series Insights Explorer](../media/tut-tsi-step0.png)

The telemetry data can be visualized in the chart by right-clicking the TSI instance and selecting the Value. The time frame to be used in chart can be adjusted from the upper right corner. Value of multiple instances can be visualized on the same time basis selection.

For more information, see [Quickstart: Explore the Azure Time Series Insights Preview](https://docs.microsoft.com/en-us/azure/time-series-insights/time-series-insights-update-quickstart)

## Define and apply a new Model

Since the telemetry instances are now just in raw format, they need to be contextualized with the appropriate 

For detailed information on TSI models see [Time Series Model in Azure Time Series Insights Preview](https://docs.microsoft.com/en-us/azure/time-series-insights/time-series-insights-update-tsm)

<<<<<<< HEAD
1. In the model tab of the Explorer, define a new hierarchy for the telemetry data ingested. A hierarchy is the logical tree structure meant to enable the user to insert the metainformation required for a more intuitive navigation through the tsi instances. a user can create/delete/modify hierarchy templates that can be later on instantiated for the varionus TSI instances.

   ![Step 1](../media/tut-tsi-step1.png)

2. Now define a new type for the values. In our example we only handle numeric datatypes

   ![Step 2](../media/tut-tsi-step2.png)

3. Select the new TSI instance that requires to be cathegorized in the previously defined hierarchy
=======
1. Step 1 - In the model tab of the Explorer, define a new hierarchy for the telemetry data ingested. A hierarchy is the logical tree structure meant to enable the user to insert the meta-information required for a more intuitive navigation through the tsi instances. a user can create/delete/modify hierarchy templates that can be later on instantiated for the various TSI instances.

   ![Step 1](../media/tut-tsi-step1.png)

2. Step 2 - define a new type for the values. In our example we only handle numeric data-types

   ![Step 2](../media/tut-tsi-step2.png)

3. Step 3 - select the new TSI instance that requires to be categorized in the previously defined hierarchy
>>>>>>> 369a1785

   ![Step 3](../media/tut-tsi-step3.png)

4. Fill in the instances properties - name, description, data value, as well as the hierarchy fields in order to match the logical structure 

   ![Step 4](../media/tut-tsi-step4.png)

<<<<<<< HEAD
5. Repeat step 5 for all uncategorized TSI instances

   ![Step 5](../media/tut-tsi-step5.png)

6. Back in the TSI Explorer's main page, walk through the categorized instances hierarchy and select the values for the datapoints to be analyzed
=======
5. Step 5 - repeat step 5 for all un-categorized TSI instances

   ![Step 5](../media/tut-tsi-step5.png)

6.  Step 6 - back in the TSI Explorer's main page, walk through the categorized instances hierarchy and select the values for the data-points to be analyzed
>>>>>>> 369a1785

   ![Step6](../media/tut-tsi-step6.png)

## Connect Time Series Insights to Power BI

You can also connect connect the Time Series Insights environment to Power BI.  For more information, see [How to connect TSI to Power BI](https://docs.microsoft.com/en-us/azure/time-series-insights/how-to-connect-power-bi) and [Visualize data from TSI in Power BI](https://docs.microsoft.com/en-us/azure/time-series-insights/concepts-power-bi).

## Next Steps

- To learn more about the Time Series Insights explorer, see [Azure Time Series Insights explorer](https://docs.microsoft.com/en-us/azure/time-series-insights/time-series-insights-update-explorer).
- [Visualize OPC UA Pub/Sub Telemtry in Power BI](tut-power-bi-cdm.md)
- [Deploy IoT Edge to discover and connect your own assets](../deploy/howto-install-iot-edge.md)<|MERGE_RESOLUTION|>--- conflicted
+++ resolved
@@ -32,17 +32,6 @@
 
 For detailed information on TSI models see [Time Series Model in Azure Time Series Insights Preview](https://docs.microsoft.com/en-us/azure/time-series-insights/time-series-insights-update-tsm)
 
-<<<<<<< HEAD
-1. In the model tab of the Explorer, define a new hierarchy for the telemetry data ingested. A hierarchy is the logical tree structure meant to enable the user to insert the metainformation required for a more intuitive navigation through the tsi instances. a user can create/delete/modify hierarchy templates that can be later on instantiated for the varionus TSI instances.
-
-   ![Step 1](../media/tut-tsi-step1.png)
-
-2. Now define a new type for the values. In our example we only handle numeric datatypes
-
-   ![Step 2](../media/tut-tsi-step2.png)
-
-3. Select the new TSI instance that requires to be cathegorized in the previously defined hierarchy
-=======
 1. Step 1 - In the model tab of the Explorer, define a new hierarchy for the telemetry data ingested. A hierarchy is the logical tree structure meant to enable the user to insert the meta-information required for a more intuitive navigation through the tsi instances. a user can create/delete/modify hierarchy templates that can be later on instantiated for the various TSI instances.
 
    ![Step 1](../media/tut-tsi-step1.png)
@@ -52,7 +41,6 @@
    ![Step 2](../media/tut-tsi-step2.png)
 
 3. Step 3 - select the new TSI instance that requires to be categorized in the previously defined hierarchy
->>>>>>> 369a1785
 
    ![Step 3](../media/tut-tsi-step3.png)
 
@@ -60,19 +48,11 @@
 
    ![Step 4](../media/tut-tsi-step4.png)
 
-<<<<<<< HEAD
-5. Repeat step 5 for all uncategorized TSI instances
-
-   ![Step 5](../media/tut-tsi-step5.png)
-
-6. Back in the TSI Explorer's main page, walk through the categorized instances hierarchy and select the values for the datapoints to be analyzed
-=======
 5. Step 5 - repeat step 5 for all un-categorized TSI instances
 
    ![Step 5](../media/tut-tsi-step5.png)
 
-6.  Step 6 - back in the TSI Explorer's main page, walk through the categorized instances hierarchy and select the values for the data-points to be analyzed
->>>>>>> 369a1785
+6. Step 6 - back in the TSI Explorer's main page, walk through the categorized instances hierarchy and select the values for the data-points to be analyzed
 
    ![Step6](../media/tut-tsi-step6.png)
 
