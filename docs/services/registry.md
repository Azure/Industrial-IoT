--- conflicted
+++ resolved
@@ -32,12 +32,6 @@
 
 ## Next steps
 
-<<<<<<< HEAD
-- [Learn about OPC Registry Onboarding](onboarding.md)
-- [Learn about the OPC Twin module](../modules/twin.md)
-- [Explore the OPC Registry REST API](../api/registry/readme.md)
-=======
 * [Learn about OPC Registry Onboarding](onboarding.md)
-* [Learn about the OPC Twin module](../modules/module.md)
-* [Explore the OPC Registry REST API](../api/registry/readme.md)
->>>>>>> 4d62fba3
+* [Learn about the OPC Twin module](../modules/twin.md)
+* [Explore the OPC Registry REST API](../api/registry/readme.md)