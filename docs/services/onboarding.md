--- conflicted
+++ resolved
@@ -13,10 +13,5 @@
 
 ## Next steps
 
-<<<<<<< HEAD
-- [Learn about OPC Twin module discovery](../modules/twin.md)
-- [Learn about OPC Registry](registry.md)
-=======
-* [Learn about OPC Twin module discovery](../modules/module.md)
-* [Learn about OPC Registry](registry.md)
->>>>>>> 4d62fba3
+* [Learn about OPC Twin module discovery](../modules/twin.md)
+* [Learn about OPC Registry](registry.md)