--- conflicted
+++ resolved
@@ -102,11 +102,6 @@
 
 Now let's dive into each direct method request and response payloads with examples.
 
-<<<<<<< HEAD
-=======
-__TODO__: Update the responses in 2.8.2 after backwards compatibility fixes.
-
->>>>>>> a373566a
 ## PublishNodes_V1
 
 PublishNodes enables a client to add a set of nodes to be published for a specific [`DataSetWriter`](publisher-directmethods.md#terminologies). When a `DataSetWriter` already exists, the nodes are incrementally added to the very same [`dataset`](publisher-directmethods.md#terminologies). When it does not already exist, a new `DataSetWriter` is created with the initial set of nodes contained in the request.
@@ -125,7 +120,6 @@
   >
   > ```json
   > {
-<<<<<<< HEAD
   >    "EndpointUrl": "opc.tcp://opcplc:50000",
   >    "DataSetWriterGroup": "Asset0",
   >    "DataSetWriterId": "DataFlow0",
@@ -135,32 +129,15 @@
   >          "Id": "nsu=http://microsoft.com/Opc/OpcPlc/;s=FastUInt0"
   >       }
   >    ]
-=======
-  >   "EndpointUrl":"opc.tcp://opcplc:50000/",
-  >   "DataSetWriterGroup":"Asset0",
-  >   "DataSetWriterId":"DataFlow0",
-  >   "DataSetPublishingInterval":5000,
-  >   "OpcNodes":[
-  >     {
-  >       "Id":"nsu=http://microsoft.com/Opc/OpcPlc/;s=FastUInt0"
-  >     }
-  >   ]
->>>>>>> a373566a
-  > }
-  > ```
-  >
-  > _Response_:
-  >
-  > ```json
-  > {
-<<<<<<< HEAD
+  > }
+  > ```
+  >
+  > _Response_:
+  >
+  > ```json
+  > {
   >    "status": 200,
   >    "payload": {}
-=======
-  >   "status":200,
-  >   "payload":{
-  >   }
->>>>>>> a373566a
   > }
   > ```
 
@@ -189,7 +166,6 @@
   >
   > ```json
   > {
-<<<<<<< HEAD
   >    "EndpointUrl": "opc.tcp://opcplc:50000",
   >    "DataSetWriterGroup": "Asset0",
   >    "DataSetWriterId": "DataFlow0",
@@ -199,32 +175,15 @@
   >          "Id": "nsu=http://microsoft.com/Opc/OpcPlc/;s=FastUInt0"
   >       }
   >    ]
-=======
-  >   "EndpointUrl":"opc.tcp://opcplc:50000/",
-  >   "DataSetWriterGroup":"Asset0",
-  >   "DataSetWriterId":"DataFlow0",
-  >   "DataSetPublishingInterval":5000,
-  >   "OpcNodes":[
-  >     {
-  >       "Id":"nsu=http://microsoft.com/Opc/OpcPlc/;s=FastUInt0"
-  >     }
-  >   ]
->>>>>>> a373566a
-  > }
-  > ```
-  >
-  > _Response_:
-  >
-  > ```json
-  > {
-<<<<<<< HEAD
+  > }
+  > ```
+  >
+  > _Response_:
+  >
+  > ```json
+  > {
   >    "status": 200,
   >    "payload": {}
-=======
-  >   "status":200,
-  >   "payload":{
-  >   }
->>>>>>> a373566a
   > }
   > ```
 
@@ -234,11 +193,7 @@
 The DataSetWriter entity will be completely removed from the configuration storage.
 When an empty payload is set or the endpoint in payload is null, the complete configuration of the publisher will be purged.
 
-<<<<<<< HEAD
-  _Request_: follows strictly the request payload schema, the OpcNodes attribute should be excluded.  
-=======
   _Request_: follows strictly the request payload schema, the `OpcNodes` attribute should be excluded.
->>>>>>> a373566a
 
   _Response_: when successful - Status 200 and an empty json (`{}`) as Payload
 
@@ -267,14 +222,8 @@
   >
   > ```json
   > {
-<<<<<<< HEAD
   >    "status": 200,
   >    "payload": {}
-=======
-  >   "status":200,
-  >   "payload":{
-  >   }
->>>>>>> a373566a
   > }
   > ```
 
@@ -296,7 +245,6 @@
   >
   > ```json
   > {
-<<<<<<< HEAD
   >    "status": 200,
   >    "payload": [
   >       "endpoints": [
@@ -311,20 +259,6 @@
   >           }
   >       ]  
   >    ]
-=======
-  >   "status":200,
-  >   "payload":[
-  >     {
-  >       "EndpointUrl":"opc.tcp://opcplc:50000/",
-  >       "DataSetWriterGroup":"Server0",
-  >       "DataSetWriterId":"Device0",
-  >       "DataSetPublishingInterval":5000
-  >     },
-  >     {
-  >       "EndpointUrl":"opc.tcp://opcplc:50001/"
-  >     }
-  >   ]
->>>>>>> a373566a
   > }
   > ```
 
@@ -346,19 +280,14 @@
   >
   > ```json
   > {
-<<<<<<< HEAD
   >    "EndpointUrl": "opc.tcp://192.168.100.20:50000"
-=======
-  >   "EndpointUrl":"opc.tcp://192.168.100.20:50000"
->>>>>>> a373566a
-  > }
-  > ```
-  >
-  > _Response_:
-  >
-  > ```json
-  > {
-<<<<<<< HEAD
+  > }
+  > ```
+  >
+  > _Response_:
+  >
+  > ```json
+  > {
   >    "status": 200,
   >    "payload": [
   >       "opcNodes": [
@@ -369,18 +298,6 @@
   >           }
   >       ]
   >    ]
-=======
-  >   "status":200,
-  >   "payload":[
-  >     {
-  >       "id":"nsu=http://microsoft.com/Opc/OpcPlc/;s=SlowUInt1",
-  >       "opcSamplingInterval":3000,
-  >       "opcSamplingIntervalTimespan":"00:00:03",
-  >       "heartbeatInterval":0,
-  >       "heartbeatIntervalTimespan":"00:00:00"
-  >     }
-  >   ]
->>>>>>> a373566a
   > }
   > ```
 
@@ -404,7 +321,6 @@
   >
   > ```json
   > {
-<<<<<<< HEAD
   >    "status":200,
   >    "payload":[
   >       {
@@ -439,42 +355,6 @@
   >          "monitoredOpcNodesFailedCount": 0
   >       }
   >    ]
-=======
-  >   "status":200,
-  >   "payload":[
-  >     {
-  >       "EndpointInfo":{
-  >         "EndpointUrl":"opc.tcp://opcplc:50000/",
-  >         "DataSetWriterGroup":"Server0",
-  >         "UseSecurity":"false",
-  >         "OpcAuthenticationMode":"UsernamePassword",
-  >         "OpcAuthenticationUsername":"Usr"
-  >       },
-  >       "SentMessagesPerSec":"2.6",
-  >       "IngestionDuration":"{00:00:25.5491702}",
-  >       "IngressDataChanges":"25",
-  >       "IngressValueChanges":"103",
-  >       "IngressBatchBlockBufferSize":"0",
-  >       "EncodingBlockInputSize":"0",
-  >       "EncodingBlockOutputSize":"0",
-  >       "EncoderNotificationsProcessed":"83",
-  >       "EncoderNotificationsDropped":"0",
-  >       "EncoderIoTMessagesProcessed":"2",
-  >       "EncoderAvgNotificationsMessage":"41.5",
-  >       "EncoderAvgIoTMessageBodySize":"6128",
-  >       "EncoderAvgIoTChunkUsage":"1.158034",
-  >       "EstimatedIoTChunksPerDay":"13526.858105160689",
-  >       "OutgressBatchBlockBufferSize":"0",
-  >       "OutgressInputBufferCount":"0",
-  >       "OutgressInputBufferDropped":"0",
-  >       "OutgressIoTMessageCount":"0",
-  >       "ConnectionRetries":"0",
-  >       "OpcEndpointConnected":"true",
-  >       "MonitoredOpcNodesSucceededCount":"5",
-  >       "MonitoredOpcNodesFailedCount":"0"
-  >     }
-  >   ]
->>>>>>> a373566a
   > }
   > ```
 
@@ -505,7 +385,6 @@
   >
   > ```json
   > [
-<<<<<<< HEAD
   >    {
   >       "EndpointUrl": "opc.tcp://opcplc:50000",
   >       "DataSetWriterGroup": "Asset1",
@@ -523,39 +402,6 @@
   >       "DataSetWriterId": "DataFlow2",
   >       "OpcNodes": []
   >    }
-=======
-  >   {
-  >     "EndpointInfo":{
-  >       "EndpointUrl":"opc.tcp://opcplc:50000/",
-  >       "DataSetWriterGroup":"Server0",
-  >       "UseSecurity":"false",
-  >       "OpcAuthenticationMode":"UsernamePassword",
-  >       "OpcAuthenticationUsername":"Usr"
-  >     },
-  >     "SentMessagesPerSec":"2.6",
-  >     "IngestionDuration":"{00:00:25.5491702}",
-  >     "IngressDataChanges":"25",
-  >     "IngressValueChanges":"103",
-  >     "IngressBatchBlockBufferSize":"0",
-  >     "EncodingBlockInputSize":"0",
-  >     "EncodingBlockOutputSize":"0",
-  >     "EncoderNotificationsProcessed":"83",
-  >     "EncoderNotificationsDropped":"0",
-  >     "EncoderIoTMessagesProcessed":"2",
-  >     "EncoderAvgNotificationsMessage":"41.5",
-  >     "EncoderAvgIoTMessageBodySize":"6128",
-  >     "EncoderAvgIoTChunkUsage":"1.158034",
-  >     "EstimatedIoTChunksPerDay":"13526.858105160689",
-  >     "OutgressBatchBlockBufferSize":"0",
-  >     "OutgressInputBufferCount":"0",
-  >     "OutgressInputBufferDropped":"0",
-  >     "OutgressIoTMessageCount":"0",
-  >     "ConnectionRetries":"0",
-  >     "OpcEndpointConnected":"true",
-  >     "MonitoredOpcNodesSucceededCount":"5",
-  >     "MonitoredOpcNodesFailedCount":"0"
-  >   }
->>>>>>> a373566a
   > ]
   > ```
   >
@@ -563,12 +409,7 @@
   >
   > ```json
   > {
-<<<<<<< HEAD
   >    "status": 200,
   >    "payload": {}
-=======
-  >   "status": 200,
-  >   "payload": {}
->>>>>>> a373566a
   > }
   > ```