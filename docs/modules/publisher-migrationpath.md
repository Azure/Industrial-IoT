--- conflicted
+++ resolved
@@ -1,15 +1,8 @@
 [Home](../../readme.md)
 
-<<<<<<< HEAD
 # Application migration from OPC Publisher 2.5.x direct methods to 2.8.2 direct methods
 
-**TODO**
-OPC Publisher 2.8.2 and above must work in standalone mode for backwards compatibility with 2.5.x direct methods.
-=======
-# Migration path for OPC Publisher version 2.5.x to 2.8.2
-
 Migration of OPC Publisher version 2.5.x to 2.8.2 should work in standalone mode for backwards compatibility with 2.5.x functionality.
->>>>>>> 165d9ad8
 
 ## Configuration file (pn.json)
 
