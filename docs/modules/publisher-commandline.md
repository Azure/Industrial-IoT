[Home](../../readme.md)

# OPC Publisher configuration via command line options and environment variables

## OPC Publisher 2.8.2 and above

The following OPC Publisher configuration can be applied by Command Line Interface (CLI) options or as environment variable settings.
The `Alternative` field, where present, refers to the CLI argument applicable in **standalone mode only**. When both environment variable and CLI argument are provided, the latest will overrule the env variable.

            PublishedNodesFile=VALUE
                                      The file used to store the configuration of the nodes to be published
                                      along with the information to connect to the OPC UA server sources
                                      When this file is specified, or the default file is accessible by
                                      the module, OPC Publisher will start in standalone mode
                                      Alternative: --pf, --publishfile
                                      Mode: Standalone only
                                      Type: string - file name, optionally prefixed with the path
                                      Default: publishednodes.json

             site=VALUE
                                      The site OPC Publisher is assigned to
                                      Alternative: --s, --site
                                      Mode: Standalone and Orchestrated
                                      Type: string
                                      Default: <not set>

            LogFileName==VALUE
                                      The filename of the logfile to use
                                      Alternative: --lf, --logfile
                                      Mode: Standalone only
                                      Type: string - file name, optionally prefixed with the path
                                      Default: <not set>

            LogFileFlushTimeSpan=VALUE
                                      The time span in seconds when the logfile should be flushed in the storage
                                      Alternative: --lt, --logflushtimespan
                                      Mode: Standalone only
                                      Environment variable type: time span string {[d.]hh:mm:ss[.fffffff]}
                                      Alternative argument type: integer in seconds
                                      Default: {00:00:30}

            loglevel=Value
                                      The level for logs to pe persisted in the logfile
                                      Alternative: --ll --loglevel
                                      Mode: Standalone only
                                      Type: string enum - Fatal, Error, Warning, Information, Debug, Verbose
                                      Default: info

            EdgeHubConnectionString=VALUE
                                      An IoT Edge Device or IoT Edge module connection string to use,
                                      when deployed as module in IoT Edge, the environment variable
                                      is already set as part of the container deployment
                                      Alternative: --dc, --deviceconnectionstring
                                                   --ec, --edgehubconnectionstring
                                      Mode: Standalone and Orchestrated
                                      Type: connection string
                                      Default: <not set> <set by iotedge runtime>

            Transport=VALUE
                                      Protocol to use for upstream communication to edgeHub or IoTHub
                                      Alternative: --ih, --iothubprotocol
                                      Mode: Standalone and Orchestrated
                                      Type: string enum: Any, Amqp, Mqtt, AmqpOverTcp, AmqpOverWebsocket,
                                        MqttOverTcp, MqttOverWebsocket, Tcp, Websocket.
                                      Default: MqttOverTcp

            BypassCertVerification=VALUE
                                      Enables/disables bypass of certificate verification for upstream communication to edgeHub
                                      Alternative: N/A
                                      Mode: Standalone and Orchestrated
                                      Type: boolean
                                      Default: false

            EnableMetrics=VALUE
                                      Enables/disables upstream metrics propagation
                                      Alternative: N/A
                                      Mode: Standalone and Orchestrated
                                      Type: boolean
                                      Default: true

            DefaultPublishingInterval=VALUE
                                      Default value for the OPC UA publishing interval of OPC UA subscriptions
                                      created to an OPC UA server. This value is used when no explicit setting
                                      is configured.
                                      Alternative: --op, --opcpublishinginterval
                                      Mode: Standalone only
                                      Environment variable type: time span string {[d.]hh:mm:ss[.fffffff]}
                                      Alternative argument type: integer in milliseconds
                                      Default: {00:00:01} (1000)

            DefaultSamplingInterval=VALUE
                                      Default value for the OPC UA sampling interval of nodes to publish.
                                      This value is used when no explicit setting is configured.
                                      Alternative: --oi, --opcsamplinginterval
                                      Mode: Standalone only
                                      Environment variable type: time span string {[d.]hh:mm:ss[.fffffff]}
                                      Alternative argument type: integer in milliseconds
                                      Default: {00:00:01} (1000)

            DefaultQueueSize=VALUE
                                      Default setting value for the monitored item's queue size to be used when
                                      not explicitly specified in pn.json file
                                      Alternative: --mq, --monitoreditemqueuecapacity
                                      Mode: Standalone only
                                      Type: integer
                                      Default: 1

            DefaultHeartbeatInterval=VALUE
                                      Default value for the heartbeat interval setting of published nodes
                                      having no explicit setting for heartbeat interval.
                                      Alternative: --hb, --heartbeatinterval
                                      Mode: Standalone
                                      Environment variable type: time span string {[d.]hh:mm:ss[.fffffff]}
                                      Alternative argument type: integer in seconds
                                      Default: {00:00:00} meaning heartbeat is disabled

            MessageEncoding=VALUE
                                      The messaging encoding for outgoing telemetry.
                                      Alternative: --me, --messageencoding
                                      Mode: Standalone only
                                      Type: string enum - Json, Uadp
                                      Default: Json

            MessagingMode=VALUE
                                      The messaging mode for outgoing telemetry.
                                      Alternative: --mm, --messagingmode
                                      Mode: Standalone only
                                      Type: string enum - PubSub, Samples
                                      Default: Samples

            FetchOpcNodeDisplayName=VALUE
                                      Fetches the DisplayName for the nodes to be published from
                                      the OPC UA Server when not explicitly set in the configuration.
                                      Note: This has high impact on OPC Publisher startup performance.
                                      Alternative: --fd, --fetchdisplayname
                                      Mode: Standalone only
                                      Type: boolean
                                      Default: false

            FullFeaturedMessage=VALUE
                                      The full featured mode for messages (all fields filled in the telemetry).
                                      Default is 'false' for legacy compatibility.
                                      Alternative: --fm, --fullfeaturedmessage
                                      Mode: Standalone only
                                      Type:boolean
                                      Default: false

            BatchSize=VALUE
                                      The number of incoming OPC UA data change messages to be cached for batching.
                                      When BatchSize is 1 or TriggerInterval is set to 0 batching is disabled.
                                      Alternative: --bs, --batchsize
                                      Mode: Standalone and Orchestrated
                                      Type: integer
                                      Default: 50

            BatchTriggerInterval=VALUE
                                      The batching trigger interval.
                                      When BatchSize is 1 or TriggerInterval is set to 0 batching is disabled.
                                      Alternative: --si, --iothubsendinterval
                                      Mode: Standalone and Orchestrated
                                      Environment variable type: time span string {[d.]hh:mm:ss[.fffffff]}
                                      Alternative argument type: integer in seconds
                                      Default: {00:00:10}

            IoTHubMaxMessageSize=VALUE
                                      The maximum size of the (IoT D2C) telemetry message.
                                      Alternative: --ms, --iothubmessagesize
                                      Mode: Standalone and Orchestrated
                                      Type: integer
                                      Default: 0

            DiagnosticsInterval=VALUE
                                      Shows publisher diagnostic info at the specified interval in seconds
                                      (need log level info). -1 disables remote diagnostic log and
                                      diagnostic output
                                      Alternative: --di, --diagnosticsinterval
                                      Mode: Standalone only
                                      Environment variable type: time span string {[d.]hh:mm:ss[.fffffff]}
                                      Alternative argument type: integer in seconds
                                      Default: {00:00:60}
<!---

            ScaleTestCount=VALUE
                                      The number of monitored item clones in scale tests.
                                      Alternative: --sc, --scaletestcount
                                      Mode: Standalone only
                                      Type: integer
                                      Default: 1
--->
            LegacyCompatibility=VALUE
                                      Forces the Publisher to operate in 2.5 legacy mode, using
                                      `"application/opcua+uajson"` for `ContentType` on the IoT Hub
                                      Telemetry message.
                                      Alternative: --lc, --legacycompatibility
                                      Mode: Standalone only
                                      Type: boolean
                                      Default: false

            PublishedNodesSchemaFile=VALUE
                                      The validation schema filename for published nodes file.
                                      Alternative: --pfs, --publishfileschema
                                      Mode: Standalone only
                                      Type: string
                                      Default: <not set>

            MaxNodesPerDataSet=VALUE
                                      Maximum number of nodes within a DataSet/Subscription.
                                      When more nodes than this value are configured for a
                                      DataSetWriter, they will be added in a separate DataSet/Subscription.
                                      Alternative: N/A
                                      Mode: Standalone only
                                      Type: integer
                                      Default: 1000

            ApplicationName=VALUE
                                      OPC UA Client Application Config - Application name as per
                                      OPC UA definition. This is used for authentication during communication
                                      init handshake and as part of own certificate validation.
                                      Alternative: --an, --appname
                                      Mode: Standalone and Orchestrated
                                      Type: string
                                      Default: "Microsoft.Azure.IIoT"

            ApplicationUri=VALUE
                                      OPC UA Client Application Config - Application URI as per
                                      OPC UA definition.
                                      Alternative: N/A
                                      Mode: Standalone and Orchestrated
                                      Type: string
                                      Default: $"urn:localhost:{ApplicationName}:microsoft:"

            ProductUri=VALUE
                                      OPC UA Client Application Config - Product URI as per
                                      OPC UA definition.
                                      Alternative: N/A
                                      Mode: Standalone and Orchestrated
                                      Type: string
                                      Default: "https://www.github.com/Azure/Industrial-IoT"

            DefaultSessionTimeout=VALUE
                                      OPC UA Client Application Config - Session timeout in seconds
                                      as per OPC UA definition.
                                      Alternative: --ct --createsessiontimeout
                                      Mode: Standalone and Orchestrated
                                      Type: integer
                                      Default: 0, meaning <not set>

            MinSubscriptionLifetime=VALUE
                                      OPC UA Client Application Config - Minimum subscription lifetime in seconds
                                      as per OPC UA definition.
                                      Alternative: N/A
                                      Mode: Standalone and Orchestrated
                                      Type: integer
                                      Default: 0, <not set>

            KeepAliveInterval=VALUE
                                      OPC UA Client Application Config - Keep alive interval in seconds
                                      as per OPC UA definition.
                                      Alternative: --ki, --keepaliveinterval
                                      Mode: Standalone and Orchestrated
                                      Type: integer milliseconds
                                      Default: 10,000 (10s)

            MaxKeepAliveCount=VALUE
                                      OPC UA Client Application Config - Maximum count of keep alive events
                                      as per OPC UA definition.
                                      Alternative: --kt, --keepalivethreshold
                                      Mode: Standalone and Orchestrated
                                      Type: integer
                                      Default: 50

            PkiRootPath=VALUE
                                      OPC UA Client Security Config - PKI certificate store root path
                                      Alternative: N/A
                                      Mode: Standalone and Orchestrated
                                      Type: string
                                      Default: "pki"

            ApplicationCertificateStorePath=VALUE
                                      OPC UA Client Security Config - application's
                                      own certificate store path
                                      Alternative: --ap, --appcertstorepath
                                      Mode: Standalone and Orchestrated
                                      Type: string
                                      Default: $"{PkiRootPath}/own"

            ApplicationCertificateStoreType=VALUE
                                      OPC UA Client Security Config - application's
                                      own certificate store type
                                      Alternative: --at, --appcertstoretype
                                      Mode: Standalone and Orchestrated
                                      Type: enum string : Directory, X509Store
                                      Default: Directory

            ApplicationCertificateSubjectName=VALUE
                                      OPC UA Client Security Config - the subject name
                                      in the application's own certificate
                                      Alternative: --sn, --appcertsubjectname
                                      Mode: Standalone and Orchestrated
                                      Type: string
                                      Default: "CN=Microsoft.Azure.IIoT, C=DE, S=Bav, O=Microsoft, DC=localhost"

            TrustedIssuerCertificatesPath=VALUE
                                      OPC UA Client Security Config - trusted certificate issuer
                                      store path
                                      Alternative: --ip, --issuercertstorepath
                                      Mode: Standalone and Orchestrated
                                      Type: string
                                      Default: $"{PkiRootPath}/issuers"

            TrustedIssuerCertificatesType=VALUE
                                      OPC UA Client Security Config - trusted issuer certificates
                                      store type
                                      Alternative: N/A
                                      Mode: Standalone and Orchestrated
                                      Type: enum string : Directory, X509Store
                                      Default: Directory

            TrustedPeerCertificatesPath=VALUE
                                      OPC UA Client Security Config - trusted peer certificates
                                      store path
                                      Alternative: --tp, --trustedcertstorepath
                                      Mode: Standalone and Orchestrated
                                      Type: string
                                      Default: $"{PkiRootPath}/trusted"

            TrustedPeerCertificatesType=VALUE
                                      OPC UA Client Security Config - trusted peer certificates
                                      store type
                                      Alternative: N/A
                                      Mode: Standalone and Orchestrated
                                      Type: enum string : Directory, X509Store
                                      Default: Directory

            RejectedCertificateStorePath=VALUE
                                      OPC UA Client Security Config - rejected certificates
                                      store path
                                      Alternative: --rp, --rejectedcertstorepath
                                      Mode: Standalone and Orchestrated
                                      Type: string
                                      Default: $"{PkiRootPath}/rejected"

            RejectedCertificateStoreType=VALUE
                                      OPC UA Client Security Config - rejected certificates
                                      store type
                                      Alternative: N/A
                                      Mode: Standalone and Orchestrated
                                      Type: enum string : Directory, X509Store
                                      Default: Directory

            AutoAcceptUntrustedCertificates=VALUE
                                      OPC UA Client Security Config - auto accept untrusted
                                      peer certificates
                                      Alternative: --aa, --autoaccept
                                      Mode: Standalone and Orchestrated
                                      Type: boolean
                                      Default: false

            RejectSha1SignedCertificates=VALUE
                                      OPC UA Client Security Config - reject deprecated Sha1
                                      signed certificates
                                      Alternative: N/A
                                      Mode: Standalone and Orchestrated
                                      Type: boolean
                                      Default: false

            MinimumCertificateKeySize=VALUE
                                      OPC UA Client Security Config - minimum accepted
                                      certificates key size
                                      Alternative: N/A
                                      Mode: Standalone and Orchestrated
                                      Type: integer
                                      Default: 1024

            AddAppCertToTrustedStore=VALUE
                                      OPC UA Client Security Config - automatically copy own
                                      certificate's public key to the trusted certificate store
                                      Alternative: --tm, --trustmyself
                                      Mode: Standalone and Orchestrated
                                      Type: boolean
                                      Default: true

            SecurityTokenLifetime=VALUE
                                      OPC UA Stack Transport Secure Channel - Security token lifetime in milliseconds
                                      Alternative: N/A
                                      Mode: Standalone and Orchestrated
                                      Type: integer (milliseconds)
                                      Default: 3,600,000 (1h)

            ChannelLifetime=VALUE
                                      OPC UA Stack Transport Secure Channel - Channel lifetime in milliseconds
                                      Alternative: N/A
                                      Mode: Standalone and Orchestrated
                                      Type: integer (milliseconds)
                                      Default: 300,000 (5 min)

            MaxBufferSize=VALUE
                                      OPC UA Stack Transport Secure Channel - Max buffer size
                                      Alternative: N/A
                                      Mode: Standalone and Orchestrated
                                      Type: integer
                                      Default: 65,535 (64KB -1)

            MaxMessageSize=VALUE
                                      OPC UA Stack Transport Secure Channel - Max message size
                                      Alternative: N/A
                                      Mode: Standalone and Orchestrated
                                      Type: integer
                                      Default: 4,194,304 (4 MB)

            MaxArrayLength=VALUE
                                      OPC UA Stack Transport Secure Channel - Max array length
                                      Alternative: N/A
                                      Mode: Standalone and Orchestrated
                                      Type: integer
                                      Default: 65,535 (64KB - 1)

            MaxByteStringLength=VALUE
                                      OPC UA Stack Transport Secure Channel - Max byte string length
                                      Alternative: N/A
                                      Mode: Standalone and Orchestrated
                                      Type: integer
                                      Default: 1,048,576 (1MB);

            OperationTimeout=VALUE
                                      OPC UA Stack Transport Secure Channel - OPC UA Service call
                                      operation timeout
                                      Alternative: --ot, --operationtimeout
                                      Mode: Standalone and Orchestrated
                                      Type: integer (milliseconds)
                                      Default: 120,000 (2 min)

            MaxStringLength=VALUE
                                      OPC UA Stack Transport Secure Channel - Maximum length of a string
                                      that can be send/received over the OPC UA Secure channel
                                      Alternative: --ol, --opcmaxstringlen
                                      Mode: Standalone and Orchestrated
                                      Type: integer
                                      Default: 130,816 (128KB - 256)

            RuntimeStateReporting=VALUE
                                      Enables reporting of OPC Publisher restarts.
                                      Alternative: --rs, --runtimestatereporting
                                      Mode: Standalone
                                      Type: boolean
                                      Default: false

            EnableRoutingInfo=VALUE
                                      Adds the routing info to telemetry messages. The name of the property is
                                      `$$RoutingInfo` and the value is the `DataSetWriterGroup` for that particular message.
                                      When the `DataSetWriterGroup` is not configured, the `$$RoutingInfo` property will
<<<<<<< HEAD
                                      not be added to the message even if this argument is set.
                                      Alternative:
=======
                                      not be added to the message even if this argument is set. 
                                      Alternative: --ri, --enableroutinginfo
>>>>>>> d3f0dafb
                                      Mode: Standalone
                                      Type: boolean
                                      Default: false
            UseReversibleEncoding=VALUE
                                      Use reversible encoding in JSON encoders.
                                      Alternative:
                                      Mode: Standalone and Orchestrated
                                      Type: boolean
                                      Default: false
<!---

            DefaultSkipFirst=VALUE
                                      Default for SkipFirst published node setting. When set to true OPC Publisher
                                      will not send as telemetry the initial data change event received
                                      from the OPC UA server for a particular monitored node.
                                      Alternative: --sf, --skipfirstevent
                                      Mode: Standalone only
                                      Type: boolean
                                      Default: false
--->

## OPC Publisher 2.5.x

    Usage: opcpublisher.exe <applicationname> [<iothubconnectionstring>] [<options>]

    applicationname: the OPC UA application name to use, required
                     The application name is also used to register the publisher under this name in the
                     IoTHub device registry.

    iothubconnectionstring: the IoTHub owner connectionstring, optional. Typically you specify the IoTHub owner connectionstring only on the first start of the application. The connection string is encrypted and stored in the platforms certificiate store.
    On subsequent calls it is read from there and reused. If you specify the connectionstring on each start, the device which is created for the application in the IoTHub device registry is removed and recreated each time.

    There are a couple of environment variables which can be used to control the application:
    _HUB_CS: sets the IoTHub owner connectionstring
    _GW_LOGP: sets the filename of the log file to use
    _TPC_SP: sets the path to store certificates of trusted stations
    _GW_PNFP: sets the filename of the publishing configuration file

    Command line arguments overrule environment variable settings.

    Options:
          --pf, --publishfile=VALUE
                                   the filename to configure the nodes to publish.
                                   Default: '/appdata/publishednodes.json'
          --tc, --telemetryconfigfile=VALUE
                                   the filename to configure the ingested telemetry
                                   Default: ''
          -s, --site=VALUE
                                   the site OPC Publisher is working in. if specified
                                   this domain is appended (delimited by a ':' to
                                   the 'ApplicationURI' property when telemetry is
                                   sent to IoTHub.
                                   The value must follow the syntactical rules of a
                                   DNS hostname.
                                   Default: not set
          --ic, --iotcentral
                                   OPC Publisher sends OPC UA data in IoTCentral
                                   compatible format (DisplayName of a node is used
                                   as key, this key is the Field name in IoTCentral)
                                   . you need to ensure that all DisplayName's are
                                   unique. (Auto enables fetch display name)
                                   Default: False
          --sw, --sessionconnectwait=VALUE
                                   specify the wait time in seconds publisher is
                                   trying to connect to disconnected endpoints and
                                   starts monitoring unmonitored items
                                   Min: 10
                                   Default: 10
          --mq, --monitoreditemqueuecapacity=VALUE
                                   specify how many notifications of monitored items
                                   can be stored in the internal queue, if the data
                                   can not be sent quick enough to IoTHub
                                   Min: 1024
                                   Default: 8192
          --di, --diagnosticsinterval=VALUE
                                   shows publisher diagnostic info at the specified
                                   interval in seconds (need log level info).
                                   -1 disables remote diagnostic log and diagnostic
                                   output
                                   0 disables diagnostic output
                                   Default: 0
          --ns, --noshutdown=VALUE
                                   same as runforever.
                                   Default: False
          --rf, --runforever
                                   OPC Publisher can not be stopped by pressing a key on
                                   the console, but runs forever.
                                   Default: False
          --lf, --logfile=VALUE
                                   the filename of the logfile to use.
                                   Default: './<hostname>-publisher.log'
          --lt, --logflushtimespan=VALUE
                                   the timespan in seconds when the logfile should be
                                   flushed.
                                   Default: 00:00:30 sec
          --ll, --loglevel=VALUE
                                   the loglevel to use (allowed: fatal, error, warn,
                                   info, debug, verbose).
                                   Default: info
          --ih, --iothubprotocol=VALUE
                                    the protocol to use for communication with IoTHub (
                                    allowed values: Amqp, Http1, Amqp_WebSocket_Only,
                                     Amqp_Tcp_Only, Mqtt, Mqtt_WebSocket_Only, Mqtt_
                                    Tcp_Only) or IoT EdgeHub (allowed values: Mqtt_
                                    Tcp_Only, Amqp_Tcp_Only).
                                    Default for IoTHub: Mqtt_WebSocket_Only
                                    Default for IoT EdgeHub: Amqp_Tcp_Only
          --ms, --iothubmessagesize=VALUE
                                   the max size of a message which can be sent to
                                   IoTHub. When telemetry of this size is available
                                   it is sent.
                                   0 enforces immediate send when telemetry is
                                   available
                                   Min: 0
                                   Max: 262144
                                   Default: 262144
          --si, --iothubsendinterval=VALUE
                                   the interval in seconds when telemetry should be
                                   sent to IoTHub. If 0, then only the
                                   iothubmessagesize parameter controls when
                                   telemetry is sent.
                                   Default: '10'
          --dc, --deviceconnectionstring=VALUE
                                   if publisher is not able to register itself with
                                   IoTHub, you can create a device with name <
                                   applicationname> manually and pass in the
                                   connectionstring of this device.
                                   Default: none
          -c, --connectionstring=VALUE
                                   the IoTHub owner connectionstring.
                                   Default: none
          --hb, --heartbeatinterval=VALUE
                                   the publisher is using this as default value in
                                   seconds for the heartbeat interval setting of
                                   nodes without
                                   a heartbeat interval setting.
                                   Default: 0
          --sf, --skipfirstevent=VALUE
                                   the publisher is using this as default value for
                                   the skip first event setting of nodes without
                                   a skip first event setting.
                                   Default: False
          --pn, --portnum=VALUE
                                   the server port of the publisher OPC server
                                   endpoint.
                                   Default: 62222
          --pa, --path=VALUE
                                   the enpoint URL path part of the publisher OPC
                                   server endpoint.
                                   Default: '/UA/Publisher'
          --lr, --ldsreginterval=VALUE
                                   the LDS(-ME) registration interval in ms. If 0,
                                   then the registration is disabled.
                                   Default: 0
          --ol, --opcmaxstringlen=VALUE
                                   the max length of a string opc can transmit/
                                   receive.
                                   Default: 131072
          --ot, --operationtimeout=VALUE
                                 the operation timeout of the publisher OPC UA
                                   client in ms.
                                   Default: 120000
          --oi, --opcsamplinginterval=VALUE
                                   the publisher is using this as default value in
                                   milliseconds to request the servers to sample
                                   the nodes with this interval
                                   this value might be revised by the OPC UA
                                   servers to a supported sampling interval.
                                   please check the OPC UA specification for
                                   details how this is handled by the OPC UA stack.
                                   a negative value sets the sampling interval
                                   to the publishing interval of the subscription
                                   this node is on.
                                   0 configures the OPC UA server to sample in
                                   the highest possible resolution and should be
                                   taken with care.
                                   Default: 1000
          --op, --opcpublishinginterval=VALUE
                                   the publisher is using this as default value in
                                   milliseconds for the publishing interval setting
                                   of the subscriptions established to the OPC UA
                                   servers.
                                   please check the OPC UA specification for
                                   details how this is handled by the OPC UA stack.
                                   a value less than or equal zero lets the
                                   server revise the publishing interval.
                                   Default: 0
          --ct, --createsessiontimeout=VALUE
                                   specify the timeout in seconds used when creating
                                   a session to an endpoint. On unsuccessful
                                   connection attemps a backoff up to 5 times the
                                   specified timeout value is used.
                                   Min: 1
                                   Default: 10
          --ki, --keepaliveinterval=VALUE
                                 specify the interval in seconds the publisher is
                                   sending keep alive messages to the OPC servers
                                   on the endpoints it is connected to.
                                   Min: 2
                                   Default: 2
          --kt, --keepalivethreshold=VALUE
                                   specify the number of keep alive packets a server
                                   can miss, before the session is disconneced
                                   Min: 1
                                   Default: 5
          --aa, --autoaccept
                                   the OPC Publisher trusts all servers it is
                                   establishing a connection to.
                                   Default: False
          --tm, --trustmyself=VALUE
                                   same as trustowncert.
                                   Default: False
          --to, --trustowncert
                                   the OPC Publisher certificate is put into the trusted
                                   certificate store automatically.
                                   Default: False
          --fd, --fetchdisplayname=VALUE
                                   same as fetchname.
                                   Default: False
          --fn, --fetchname
                                   enable to read the display name of a published
                                   node from the server. this increases the
                                   runtime.
                                   Default: False
          --ss, --suppressedopcstatuscodes=VALUE
                                   specifies the OPC UA status codes for which no
                                   events should be generated.
                                   Default: BadNoCommunication,
                                   BadWaitingForInitialData
          --at, --appcertstoretype=VALUE
                                   the own application cert store type.
                                   (allowed values: Directory, X509Store)
                                   Default: 'Directory'
          --ap, --appcertstorepath=VALUE
                                   the path where the own application cert should be
                                   stored
                                   Default (depends on store type):
                                   X509Store: 'CurrentUser\UA_MachineDefault'
                                   Directory: 'pki/own'
          --tp, --trustedcertstorepath=VALUE
                                   the path of the trusted cert store
                                   Default: 'pki/trusted'
          --rp, --rejectedcertstorepath=VALUE
                                   the path of the rejected cert store
                                   Default 'pki/rejected'
          --ip, --issuercertstorepath=VALUE
                                   the path of the trusted issuer cert store
                                   Default 'pki/issuer'
          --csr                    show data to create a certificate signing request
                                   Default 'False'
          --ab, --applicationcertbase64=VALUE
                                   update/set this applications certificate with the
                                   certificate passed in as bas64 string
          --af, --applicationcertfile=VALUE
                                   update/set this applications certificate with the
                                   certificate file specified
          --pb, --privatekeybase64=VALUE
                                   initial provisioning of the application
                                   certificate (with a PEM or PFX fomat) requires a
                                   private key passed in as base64 string
          --pk, --privatekeyfile=VALUE
                                   initial provisioning of the application
                                   certificate (with a PEM or PFX fomat) requires a
                                   private key passed in as file
          --cp, --certpassword=VALUE
                                   the optional password for the PEM or PFX or the
                                   installed application certificate
          --tb, --addtrustedcertbase64=VALUE
                                   adds the certificate to the applications trusted
                                   cert store passed in as base64 string (multiple
                                   comma-seperated strings supported)
          --tf, --addtrustedcertfile=VALUE
                                   adds the certificate file(s) to the applications
                                   trusted cert store passed in as base64 string (
                                   multiple comma-seperated filenames supported)
          --ib, --addissuercertbase64=VALUE
                                   adds the specified issuer certificate to the
                                   applications trusted issuer cert store passed in
                                   as base64 string (multiple comma-seperated strings supported)
          --if, --addissuercertfile=VALUE
                                   adds the specified issuer certificate file(s) to
                                   the applications trusted issuer cert store (
                                   multiple comma-seperated filenames supported)
          --rb, --updatecrlbase64=VALUE
                                   update the CRL passed in as base64 string to the
                                   corresponding cert store (trusted or trusted
                                   issuer)
          --uc, --updatecrlfile=VALUE
                                   update the CRL passed in as file to the
                                   corresponding cert store (trusted or trusted
                                   issuer)
          --rc, --removecert=VALUE
                                   remove cert(s) with the given thumbprint(s) (
                                   multiple comma-seperated thumbprints supported)
          --dt, --devicecertstoretype=VALUE
                                   the iothub device cert store type.
                                   (allowed values: Directory, X509Store)
                                   Default: X509Store
          --dp, --devicecertstorepath=VALUE
                                   the path of the iot device cert store
                                   Default Default (depends on store type):
                                   X509Store: 'My'
                                   Directory: 'CertificateStores/IoTHub'
          -i, --install
                                   register OPC Publisher with IoTHub and then exits.
                                   Default:  False
          -h, --help
                                   show this message and exit
          --st, --opcstacktracemask=VALUE
                                   ignored.
          --sd, --shopfloordomain=VALUE
                                   same as site option
                                   The value must follow the syntactical rules of a
                                   DNS hostname.
                                   Default: not set
          --vc, --verboseconsole=VALUE
                                   ignored.
          --as, --autotrustservercerts=VALUE
                                   same as autoaccept
                                   Default: False
          --tt, --trustedcertstoretype=VALUE
                                   ignored.
                                   the trusted cert store always resides in a
                                   directory.
          --rt, --rejectedcertstoretype=VALUE
                                   ignored.
                                   the rejected cert store always resides in a
                                   directory.
          --it, --issuercertstoretype=VALUE
                                   ignored.
                                   the trusted issuer cert store always
                                   resides in a directory.<|MERGE_RESOLUTION|>--- conflicted
+++ resolved
@@ -449,13 +449,8 @@
                                       Adds the routing info to telemetry messages. The name of the property is
                                       `$$RoutingInfo` and the value is the `DataSetWriterGroup` for that particular message.
                                       When the `DataSetWriterGroup` is not configured, the `$$RoutingInfo` property will
-<<<<<<< HEAD
                                       not be added to the message even if this argument is set.
-                                      Alternative:
-=======
-                                      not be added to the message even if this argument is set. 
                                       Alternative: --ri, --enableroutinginfo
->>>>>>> d3f0dafb
                                       Mode: Standalone
                                       Type: boolean
                                       Default: false
