[Home](../../readme.md)

# Microsoft OPC Publisher - Standalone Mode

OPC Publisher is a module that runs on [Azure IoT Edge](https://azure.microsoft.com/services/iot-edge/) and bridges the gap between industrial assets and the Microsoft Azure cloud. It connects to OPC UA server systems and publishes telemetry data to [Azure IoT Hub](https://azure.microsoft.com/services/iot-hub/) in various formats, including IEC62541 OPC UA PubSub standard format (*not supported in versions < 2.7.x*).

## Getting Started

Use our released containers for OPC Publisher available in the Microsoft Container Registry, rather than building from sources. The easiest way to deploy OPC Publisher is through the [Azure Marketplace](https://azuremarketplace.microsoft.com/marketplace/apps/microsoft_iot.iotedge-opc-publisher).

Select the "Get It Now" button to log into the [Azure portal](https://portal.azure.com) and deploy OPC Publisher. The following steps are required:

1. Pick the Azure subscription to use. If no Azure subscription is available, one must be created.
2. Pick the IoT Hub the OPC Publisher is supposed to send data to. If no IoT Hub is available, one must be created.
3. Pick the IoT Edge device OPC Publisher is supposed to run on. If no IoT Edge device exists, one must be created).
4. Select "Create". The "Set modules on Device" page for the selected IoT Edge device opens.
5. Select on "OPCPublisher" to open the OPC Publisher's "Update IoT Edge Module" page and then select "Container Create Options".
6. Validate "container create options" based on your usage of OPC Publisher. For more information, see next section.

### Specifying Container Create Options in the Azure portal

Container create options can be specified in the "Update IoT Edge Module" page of OPC Publisher. These create options must be in JSON format. The OPC Publisher command line arguments can be specified via the "Cmd" key. Here an example for a configuration on a Linux host system:

``` json
{
    "Hostname": "opcpublisher",
    "Cmd": [
        "--PkiRootPath=/mount/pki",
        "--pf=/mount/published_nodes.json",
        "--lf=/mount/publisher.log",
        "--mm=PubSub",
        "--me=Json",
        "--fm=true",
        "--fd=false",
        "--bs=100",
        "--di=20",
        "--sc=1",
        "--aa"
    ],
    "HostConfig": {
        "Mounts": [
            {
                "Type": "bind",
                "Source": "/opcpublisher",
                "Target": "/mount"
            }
        ],
        "CapDrop": [
            "CHOWN",
            "SETUID"
        ]
    }
}
```

With these options specified, OPC Publisher will read the configuration file `./published_nodes.json`. The OPC Publisher's working directory is set to `/mount` at startup and thus OPC Publisher will read the file `/mount/publishednodes.json` inside its container.
OPC Publisher's log file will be written to `/mount` and the `CertificateStores` directory (used for OPC UA certificates) will also be created in this directory. To make these files available in the IoT Edge host file system, the container configuration requires a bind mount volume. The **Mounts** section will  map the directory `/mount` to the host directory `/opcpublisher`. Please note that `/opcpublisher` directory should be present on host file system, otherwise OPC Publisher will fail to start.
The `CapDrop` option will drop the CHOWN (user can’t makes arbitrary changes to file UIDs and GIDs) and SETUID (user can’t makes arbitrary manipulations of process UIDs) capabilities for security reason.

**Without this bind mount volume, all OPC Publisher configuration files will be lost when the container is restarted.**

A connection to an OPC UA server using its hostname without a DNS server configured on the network can be achieved by adding an `ExtraHosts` entry to the `HostConfig` section:

``` json
"HostConfig": {
    "ExtraHosts": [
        "opctestsvr:192.168.178.26"
    ]
}
```

## Configuring OPC Publisher

OPC Publisher has several interfaces that can be used to configure it.

### Configuring Security

IoT Edge provides OPC Publisher with its security configuration for accessing IoT Hub automatically. OPC Publisher can also run as a standalone Docker container by specifying a device connection string for accessing IoT Hub via the `dc` command line parameter. A device for IoT Hub can be created and its connection string retrieved through the Azure portal.

OPC UA does use X.509 certificates for:

- mutual authentication of clients and server systems
- encrypted communication between the systems
- optionally for user authentication

OPC Publisher can be configured to store these certificates in a file system based certificate store. During startup, OPC Publisher checks if there's already a private certificate it can use. If not, a self-signed certificate is created. Self-signed certificates don't provide any trust value and we don't recommend using them in production.

Encrypted communication can be enabled per endpoint via the `"UseSecurity": true,` flag. By default OPC Publisher will connect to an endpoint using the least secure mode OPC Publisher and the OPC UA server support.

By default OPC Publisher does use no user authentication (anonymous). However, OPC Publisher supports user authentication using username and password. These credentials can be specified using the configuration file as follows:

``` json
"OpcAuthenticationMode": "UsernamePassword",
"OpcAuthenticationUsername": "usr",
"OpcAuthenticationPassword": "pwd",
```

OPC Publisher version 2.5 and below encrypts the username and password in the configuration file. Version 2.6 and above stores them in plain text.

### Telemetry event Configuration via Configuration File

The simplest way to configure OPC Publisher is via a configuration file. A basic configuration file looks like this:

``` json
[
  {
    "EndpointUrl": "opc.tcp://testserver:62541/Quickstarts/ReferenceServer",
    "UseSecurity": true,
    "OpcNodes": [
      {
        "Id": "i=2258",
        "OpcSamplingInterval": 2000,
        "OpcPublishingInterval": 5000,
        "DisplayName": "Current time"
      }
    ]
  }
]
```

Another example configuration files are provided via [`publishednodes_2.5.json`](publishednodes_2.5.json?raw=1)
and [`publishednodes_2.8.json`](publishednodes_2.8.json?raw=1) files.

The configuration file syntax has been enhanced over time. OPC Publisher read old formats and converts them into the current format when persisting the configuration. OPC Publisher regularly persists the configuration file.
When OPC Publisher reads the file, it's validated against the [reference schema](https://raw.githubusercontent.com/Azure/Industrial-IoT/main/modules/src/Microsoft.Azure.IIoT.Modules.OpcUa.Publisher/src/Schemas/publishednodesschema.json). Refer to the [OPC Publisher manual](https://github.com/Azure/Industrial-IoT/blob/main/docs/manual/readme.md) for schema validation details.

OPC UA optimizes network bandwidth by only sending changes to OPC Publisher when the data item's value has changed. Some use cases require to publish data values in constant intervals. OPC Publisher supports a "heartbeat" for every configured telemetry event that can be enabled by specifying the `HeartbeatInterval` key in the data item's configuration. The interval is specified in seconds:

``` json
 "HeartbeatInterval": 3600,
```

<!--- ToDo: Bring back once SkipFirst mechanism is implemented.

OPC UA sends the current data value when OPC Publisher connects to the OPC UA server. To prevent publishing this telemetry on startup to IoT Hub, the `SkipFirst` key can be additionally specified in the data item's configuration:

``` json
 "SkipFirst": true,
```

-->

### Configuration via Command Line Arguments

There are several command line arguments that can be used to configure global settings for OPC Publisher. They're described [in a separate document](publisher-commandline.md).

### Configuration via IoT Hub Direct methods

Up to OPC Publisher 2.5.x configuration of telemetry events was possible via direct methods. Those direct methods have been removed in higher versions.
Starting with version 2.8.2 direct methods are available again.

These direct methods are documented in a separate [document](publisher-directmethods.md).

Migration of applications, which used direct methods from version 2.5.x to versions 2.8.2 or above, check the [migration path](publisher-migrationpath.md) documentation.

### Configuration via the built-in OPC UA Server Interface

**Please note: This feature right now is only available in version 2.5 and below.**

OPC Publisher has a built-in OPC UA server, running on port 62222. It implements three OPC UA methods:

- PublishNode
- UnpublishNode
- GetPublishedNodes

This interface can be accessed using an OPC UA client application, for example [UA Expert](https://www.unified-automation.com/products/development-tools/uaexpert.html).

### Configuration via Cloud-based, Companion REST Microservice

**Please note: This feature is not available in version 2.5.x.**

A cloud-based, companion microservice with a REST interface is described and available [here](https://github.com/Azure/Industrial-IoT/blob/main/docs/services/publisher.md). It can be used to configure OPC Publisher via an OpenAPI-compatible interface, for example through Swagger.

## OPC Publisher Telemetry Format

OPC Publisher version 2.6 and above supports standardized OPC UA PubSub JSON format as specified in [part 14 of the OPC UA specification](https://opcfoundation.org/developer-tools/specifications-unified-architecture/part-14-pubsub/):

``` json
{
  "MessageId": "18",
  "MessageType": "ua-data",
  "PublisherId": "uat46f9f8f82fd5c1b42a7de31b5dc2c11ef418a62f",
  "DataSetClassId": "78c4e91c-82cb-444e-a8e0-6bbacc9a946d",
  "Messages": [
    {
      "DataSetWriterId": "uat46f9f8f82fd5c1b42a7de31b5dc2c11ef418a62f",
      "SequenceNumber": 18,
      "MetaDataVersion": {
        "MajorVersion": 1,
        "MinorVersion": 1
    },
    "Timestamp": "2020-03-24T23:30:56.9597112Z",
    "Status": null,
    "Payload": {
      "http://test.org/UA/Data/#i=10845": {
        "Value": 99,
          "SourceTimestamp": "2020-03-24T23:30:55.9891469Z",
          "ServerTimestamp": "2020-03-24T23:30:55.9891469Z"
        },
        "http://test.org/UA/Data/#i=10846": {
          "Value": 251,
          "SourceTimestamp": "2020-03-24T23:30:55.9891469Z",
          "ServerTimestamp": "2020-03-24T23:30:55.9891469Z"
        }
      }
    }
  ]
}
```

All versions of OPC Publisher support a non-standardized, simple JSON telemetry format, which is compatible with [Azure Time Series Insights](https://azure.microsoft.com/services/time-series-insights/):

``` json
[
   {
      "EndpointUrl": "opc.tcp://192.168.178.3:49320/",
      "NodeId": "ns=2;s=Pump\\234754a-c63-b9601",
      "MonitoredItem": {
         "ApplicationUri": "urn:myfirstOPCServer"
      },
      "Value": {
         "Value": 973,
         "SourceTimestamp": "2020-11-30T07:21:31.2604024Z",
         "StatusCode": 0,
         "Status": "Good"
      }
  },
  {
      "EndpointUrl": "opc.tcp://192.168.178.4:49320/",
      "NodeId": "ns=2;s=Boiler\\234754a-c63-b9601",
      "MonitoredItem": {
         "ApplicationUri": "urn:mySecondOPCServer"
      },
      "Value": {
         "Value": 974,
         "SourceTimestamp": "2020-11-30T07:21:32.2625062Z",
         "StatusCode": 0,
         "Status": "Good"
      }
   }
]
```

**Warning: The `Samples` format changed over time**

### Configuration of the simple JSON telemetry format via Separate Configuration File

**Please note: This feature is only available in version 2.5 and below of OPC Publisher.**

OPC Publisher allows filtering the parts of the non-standardized, simple telemetry format via a separate configuration file, which can be specified via the `tc` command line option. If no configuration file is specified, the full JSON telemetry format is sent to IoT Hub. The format of the separate telemetry configuration file is described [here](publisher-telemetryformat.md).

### Persisting OPC Publisher Configuration

To ensure operation of OPC Publisher over restarts, it's required to map configuration files to the host file system. The mapping can be achieved via the "Container Create Option" in the Azure portal. The configuration files are:

- the file system based directory store
- the telemetry configuration file

In version 2.6 and above, username and password are stored in plain text in the configuration file. It must be ensured that the configuration file is protected by the file system access control of the host file system. The same must be ensured for the file system based certificate store, since it contains the private certificate and private key of OPC Publisher.

### Use custom OPC UA application instance certificate in OPC Publisher

By default, the OPC Publisher module will create a self signed x509 certificate with a 1 year expiration. This default, self signed cert includes the Subject Microsoft.Azure.IIoT. This certificate is fine as a demonstration, but for real applications customers may want to use their own certificate.
One can enable use of CA-signed app certs for OPC Publisher using env variables in both orchestrated and standalone modes.

<<<<<<< HEAD
Besides the `ApplicationCertificateSubjectName`, the `ApplicationName` should be provided as well and needs to be the same value as we have in CN field of the ApplicationCertificateSubjectName like in the example below.
 
=======
Besides the `ApplicationCertificateSubjectName`, the `ApplicationName` should be provided as well and needs to be the same value as we have in CN field of the `ApplicationCertificateSubjectName` like in the example below.

>>>>>>> 55e477cf
`ApplicationCertificateSubjectName="CN=TEST-PUBLISHER,OU=Windows2019,OU=\"Test OU\",DC=microsoft,DC=com"`

`ApplicationName ="TEST-PUBLISHER"`

## Performance and Memory Tuning OPC Publisher

In production setups, network performance requirements (throughput and latency) and memory resources must be considered. OPC Publisher exposes the following command line parameters to help meet these requirements:

- Message queue capacity (`mq` for version 2.5 and below, not available in version 2.6, `om` for version 2.7)
- IoT Hub send interval (`si`)

The `mq/om` parameter controls the upper limit of the capacity of the internal message queue. This queue buffers all messages before they're sent to IoT Hub. The default size of the queue is up to 2 MB for OPC Publisher version 2.5 and below and 4000 IoT Hub messages for version 2.7 (for example: if the setting for the IoT Hub message size is 256 KB, the size of the queue will be up to 1 GB). If OPC Publisher isn't able to send messages to IoT Hub fast enough, the number of items in this queue increases. In this case, one or both of the following can be done to mitigate:

- Decrease the IoT Hub send interval (`si`)
- Use OPC Publisher > 2.6 in standalone mode
  - Use PubSub format (`--mm=PubSub`)
  - When Samples format (`--mm=Samples`) is required
    - Don't use FullFeaturedMessage (`--fm=false`). You can find a sample of full featured telemetry message [here](../dev-guides/telemetry-messages-format.md).
  - Use batching (`--bs=600`) in combination with batch interval (`--si=20`)
    - Batching is also useable with PubSub but current implementation of PubSub batches automatically based on Publishing Interval of OPC UA nodes. When most nodes are using the same publishing interval it isn't necessary.
  - Increase Monitored Items Queue capacity (`--mq=25000`)
  - Don't use "fetch display name" (`--fd=false`)
- General recommendations
  - Try to use less different publishing intervals
  - Experiment with the numbers, depending on the IoT Hub connectivity it seems to be better to have fewer messages with more OPC UA value changes in it (check OPC Publisher logs) but it could also be better to have more messages with fewer OPC UA value changes, this is specific to every factory

If the queue keeps growing even though the parameters have been adjusted, eventually the maximum queue capacity will be reached and messages will be lost. This is because all parameters have physical limits and the Internet connection between OPC Publisher and IoT Hub isn't fast enough for the number of messages that must be sent in a given scenario. In that case, only setting up several, parallel OPC Publishers will help. The `mq/om` parameter also has the biggest impact on the memory consumption by OPC Publisher.

It must be noted that IoT Hub also has limits in terms of how many messages it will accept, that is, there are quotas for a given IoT Hub SKU defined [here](https://docs.microsoft.com/azure/iot-hub/iot-hub-devguide-quotas-throttling). If this quota is exceeded, OPC Publisher will generate an error trying to send the message to IoT Hub and the message will be lost.

The `si` parameter forces OPC Publisher to send messages to IoT Hub at the specified interval. A message is sent either when the maximum IoT Hub message size of 256 KB of data is available (triggering the send interval to reset) or when the specified interval time has passed.

The `bs` parameter enables batching of incoming OPC UA data change messages. When used without batching interval (`si`), a message is sent to IoT Hub only once OPC Publisher receives specified number of incoming messages. That is why it is recommended to use batching together with batching interval to achieve consistent message delivery cadence to IoT Hub.

The `ms` parameter enables batching of messages sent to IoT Hub. In most network setups, the latency of sending a single message to IoT Hub is high, compared to the time it takes to transmit the payload. This is due to Quality of Service (QoS) requirements, since messages are acknowledged only once they've been processed by IoT Hub). Therefore, if a delay for the data to arrive at IoT Hub is acceptable, OPC Publisher should be configured to use the maximal message size of 256 KB by setting the `ms` parameter to 0. It's also the most cost-effective way to use OPC Publisher.

The metric `monitored item notifications enqueue failure`  in OPC Publisher version 2.5 and below and `messages lost` in OPC Publisher version 2.7 shows how many messages were lost.

When both `si` and `ms` parameters are set to 0, OPC Publisher sends a message to IoT Hub as soon as data is available. This results in an average IoT Hub message size of just over 200 bytes. However, the advantage of this configuration is that OPC Publisher sends the data from the connected asset without delay. The number of lost messages will be high for use cases where a large amount of data must be published and hence this isn't recommended for these scenarios.

To measure the performance of OPC Publisher, the `di` parameter can be used to print performance metrics to the log in the interval specified (in seconds).

## Local metrics dashboard for OPC Publisher

To learn more about how to create a local metrics dashboard for OPC Publisher V2.7, refer to the tutorial [here](../tutorials/tut-publisher-local-metrics-dashboard/MetricsDashboard.md).

## Next steps

- [Learn how to deploy OPC Publisher and Twin Modules](../deploy/howto-install-iot-edge.md)
- [Learn about the OPC Publisher Microservice](../services/publisher.md)
- [Learn how to configure the OPC Publisher in EFLOW (Azure IoT Edge for Linux on Windows)](https://github.com/Azure/iotedge-eflow/blob/main/samples/networking/multiple-nics/README.md)<|MERGE_RESOLUTION|>--- conflicted
+++ resolved
@@ -263,13 +263,8 @@
 By default, the OPC Publisher module will create a self signed x509 certificate with a 1 year expiration. This default, self signed cert includes the Subject Microsoft.Azure.IIoT. This certificate is fine as a demonstration, but for real applications customers may want to use their own certificate.
 One can enable use of CA-signed app certs for OPC Publisher using env variables in both orchestrated and standalone modes.
 
-<<<<<<< HEAD
-Besides the `ApplicationCertificateSubjectName`, the `ApplicationName` should be provided as well and needs to be the same value as we have in CN field of the ApplicationCertificateSubjectName like in the example below.
- 
-=======
 Besides the `ApplicationCertificateSubjectName`, the `ApplicationName` should be provided as well and needs to be the same value as we have in CN field of the `ApplicationCertificateSubjectName` like in the example below.
 
->>>>>>> 55e477cf
 `ApplicationCertificateSubjectName="CN=TEST-PUBLISHER,OU=Windows2019,OU=\"Test OU\",DC=microsoft,DC=com"`
 
 `ApplicationName ="TEST-PUBLISHER"`
