[Home](../../readme.md)

# Microsoft OPC Publisher - Standalone Mode

OPC Publisher is a module that runs on [Azure IoT Edge](https://azure.microsoft.com/services/iot-edge/) and bridges the gap between industrial assets and the Microsoft Azure cloud. It connects to OPC UA server systems and publishes telemetry data to [Azure IoT Hub](https://azure.microsoft.com/services/iot-hub/) in various formats, including IEC62541 OPC UA PubSub standard format (*not supported in versions < 2.7.x*).

## Getting Started

Use our released containers for OPC Publisher available in the Microsoft Container Registry, rather than building from sources. The easiest way to deploy OPC Publisher is through the [Azure Marketplace](https://azuremarketplace.microsoft.com/marketplace/apps/microsoft_iot.iotedge-opc-publisher).

Select the "Get It Now" button to log into the [Azure portal](https://portal.azure.com) and deploy OPC Publisher. The following steps are required:

1. Pick the Azure subscription to use. If no Azure subscription is available, one must be created.
2. Pick the IoT Hub the OPC Publisher is supposed to send data to. If no IoT Hub is available, one must be created.
3. Pick the IoT Edge device OPC Publisher is supposed to run on. If no IoT Edge device exists, one must be created).
4. Select "Create". The "Set modules on Device" page for the selected IoT Edge device opens.
5. Select on "OPCPublisher" to open the OPC Publisher's "Update IoT Edge Module" page and then select "Container Create Options".
6. Validate "container create options" based on your usage of OPC Publisher. For more information, see next section.

### Specifying Container Create Options in the Azure portal

Container create options can be specified in the "Update IoT Edge Module" page of OPC Publisher. These create options must be in JSON format. The OPC Publisher command line arguments can be specified via the "Cmd" key. Here an example for a configuration on a Linux host system:

``` json
{
    "Hostname": "opcpublisher",
    "Cmd": [
        "PkiRootPath=/mount/pki",
        "--pf=/mount/published_nodes.json",
        "--lf=/mount/publisher.log",
        "--mm=PubSub",
        "--me=Json",
        "--fm=true",
        "--fd=false",
        "--bs=100",
        "--di=20",
        "--sc=1",
        "--aa"
    ],
    "HostConfig": {
        "Mounts": [
            {
                "Type": "bind",
                "Source": "/opcpublisher",
                "Target": "/mount"
            }
        ],
        "CapDrop": [
            "CHOWN",
            "SETUID"
        ]
    }
}
```

With these options specified, OPC Publisher will read the configuration file `./published_nodes.json`. The OPC Publisher's working directory is set to `/mount` at startup and thus OPC Publisher will read the file `/mount/publishednodes.json` inside its container.
OPC Publisher's log file will be written to `/mount` and the `CertificateStores` directory (used for OPC UA certificates) will also be created in this directory. To make these files available in the IoT Edge host file system, the container configuration requires a bind mount volume. The **Mounts** section will  map the directory `/mount` to the host directory `/opcpublisher` (which will be created by the IoT Edge runtime if it doesn't exist).
The `CapDrop` option will drop the CHOWN (user can’t makes arbitrary changes to file UIDs and GIDs) and SETUID (user can’t makes arbitrary manipulations of process UIDs) capabilities for security reason.

**Without this bind mount volume, all OPC Publisher configuration files will be lost when the container is restarted.**

A connection to an OPC UA server using its hostname without a DNS server configured on the network can be achieved by adding an `ExtraHosts` entry to the `HostConfig` section:

``` json
"HostConfig": {
    "ExtraHosts": [
        "opctestsvr:192.168.178.26"
    ]
}
```

## Configuring OPC Publisher

OPC Publisher has several interfaces that can be used to configure it.

### Configuring Security

IoT Edge provides OPC Publisher with its security configuration for accessing IoT Hub automatically. OPC Publisher can also run as a standalone Docker container by specifying a device connection string for accessing IoT Hub via the `dc` command line parameter. A device for IoT Hub can be created and its connection string retrieved through the Azure portal.

OPC UA does use X.509 certificates for:

- mutual authentication of clients and server systems
- encrypted communication between the systems
- optionally for user authentication

OPC Publisher can be configured to store these certificates in a file system based certificate store. During startup, OPC Publisher checks if there's already a private certificate it can use. If not, a self-signed certificate is created. Self-signed certificates don't provide any trust value and we don't recommend using them in production.

Encrypted communication can be enabled per endpoint via the `"UseSecurity": true,` flag. By default OPC Publisher will connect to an endpoint using the least secure mode OPC Publisher and the OPC UA server support.

By default OPC Publisher does use no user authentication (anonymous). However, OPC Publisher supports user authentication using username and password. These credentials can be specified using the configuration file as follows:

``` json
"OpcAuthenticationMode": "UsernamePassword",
"OpcAuthenticationUsername": "usr",
"OpcAuthenticationPassword": "pwd",
```

OPC Publisher version 2.5 and below encrypts the username and password in the configuration file. Version 2.6 and above stores them in plain text.

### Telemetry event Configuration via Configuration File

The simplest way to configure OPC Publisher is via a configuration file. A basic configuration file looks like this:

``` json
[
  {
    "EndpointUrl": "opc.tcp://testserver:62541/Quickstarts/ReferenceServer",
    "UseSecurity": true,
    "OpcNodes": [
      {
        "Id": "i=2258",
        "OpcSamplingInterval": 2000,
        "OpcPublishingInterval": 5000,
        "DisplayName": "Current time"
      }
    ]
  }
]
```

Another example configuration file is provided via the file [`publishednodes.json`](https://raw.githubusercontent.com/Azure/Industrial-IoT/main/docs/modules/publishednodes.json).

The configuration file syntax has been enhanced over time. OPC Publisher read old formats and converts them into the current format when persisting the configuration. OPC Publisher regularly persists the configuration file.
When OPC Publisher reads the file, it's validated against the [reference schema](https://raw.githubusercontent.com/Azure/Industrial-IoT/main/modules/src/Microsoft.Azure.IIoT.Modules.OpcUa.Publisher/src/Schemas/publishednodesschema.json). Refer to the [OPC Publisher manual](https://github.com/Azure/Industrial-IoT/blob/main/docs/manual/readme.md) for schema validation details.

OPC UA optimizes network bandwidth by only sending changes to OPC Publisher when the data item's value has changed. Some use cases require to publish data values in constant intervals. OPC Publisher supports a "heartbeat" for every configured telemetry event that can be enabled by specifying the `HeartbeatInterval` key in the data item's configuration. The interval is specified in seconds:

``` json
 "HeartbeatInterval": 3600,
```

<<<<<<< HEAD
OPC UA sends the current data value when OPC Publisher connects to the OPC UA server. To prevent publishing this telemetry on startup to IoT Hub, the `SkipFirst` key can be additionally specified in the data item's configuration:
=======
<!--- ToDo: Bring back once SkipFirst mechanism is implemented.

An OPC UA always send the current value of a data item when OPC Publisher first connects to it. To prevent publishing this data to IoT Hub, the SkipFirst key can be additionally specified in the data item's configuration:
>>>>>>> ffe4d654

``` json
 "SkipFirst": true,
```

-->

### Configuration via Command Line Arguments

There are several command line arguments that can be used to configure global settings for OPC Publisher. They're described [in a separate document](publisher-commandline.md).

### Configuration via IoT Hub Direct methods

Up to OPC Publisher 2.5.x configuration of telemetry events was possible via direct methods. Those direct methods have been removed in higher versions.
Starting with version 2.8.2 direct methods are available again.

These direct methods are documented in a separate [document](publisher-directmethods.md).

Migration of applications, which used direct methods from version 2.5.x to versions 2.8.2 or above, check the [migration path](publisher-migrationpath.md) documentation.

### Configuration via the built-in OPC UA Server Interface

**Please note: This feature right now is only available in version 2.5 and below.**

OPC Publisher has a built-in OPC UA server, running on port 62222. It implements three OPC UA methods:

- PublishNode
- UnpublishNode
- GetPublishedNodes

This interface can be accessed using an OPC UA client application, for example [UA Expert](https://www.unified-automation.com/products/development-tools/uaexpert.html).

### Configuration via Cloud-based, Companion REST Microservice

**Please note: This feature is not available in version 2.5 or below.**

A cloud-based, companion microservice with a REST interface is described and available [here](https://github.com/Azure/Industrial-IoT/blob/main/docs/services/publisher.md). It can be used to configure OPC Publisher via an OpenAPI-compatible interface, for example through Swagger.

## OPC Publisher Telemetry Format

OPC Publisher version 2.6 and above supports standardized OPC UA PubSub JSON format as specified in [part 14 of the OPC UA specification](https://opcfoundation.org/developer-tools/specifications-unified-architecture/part-14-pubsub/):

``` json
{
  "MessageId": "18",
  "MessageType": "ua-data",
  "PublisherId": "uat46f9f8f82fd5c1b42a7de31b5dc2c11ef418a62f",
  "DataSetClassId": "78c4e91c-82cb-444e-a8e0-6bbacc9a946d",
  "Messages": [
    {
      "DataSetWriterId": "uat46f9f8f82fd5c1b42a7de31b5dc2c11ef418a62f",
      "SequenceNumber": 18,
      "MetaDataVersion": {
        "MajorVersion": 1,
        "MinorVersion": 1
    },
    "Timestamp": "2020-03-24T23:30:56.9597112Z",
    "Status": null,
    "Payload": {
      "http://test.org/UA/Data/#i=10845": {
        "Value": 99,
          "SourceTimestamp": "2020-03-24T23:30:55.9891469Z",
          "ServerTimestamp": "2020-03-24T23:30:55.9891469Z"
        },
        "http://test.org/UA/Data/#i=10846": {
          "Value": 251,
          "SourceTimestamp": "2020-03-24T23:30:55.9891469Z",
          "ServerTimestamp": "2020-03-24T23:30:55.9891469Z"
        }
      }
    }
  ]
}
```

All versions of OPC Publisher support a non-standardized, simple JSON telemetry format, which is compatible with [Azure Time Series Insights](https://azure.microsoft.com/services/time-series-insights/):

``` json
[
   {
      "EndpointUrl": "opc.tcp://192.168.178.3:49320/",
      "NodeId": "ns=2;s=Pump\\234754a-c63-b9601",
      "MonitoredItem": {
         "ApplicationUri": "urn:myfirstOPCServer"
      },
      "Value": {
         "Value": 973,
         "SourceTimestamp": "2020-11-30T07:21:31.2604024Z",
         "StatusCode": 0,
         "Status": "Good"
      }
  },
  {
      "EndpointUrl": "opc.tcp://192.168.178.4:49320/",
      "NodeId": "ns=2;s=Boiler\\234754a-c63-b9601",
      "MonitoredItem": {
         "ApplicationUri": "urn:mySecondOPCServer"
      },
      "Value": {
         "Value": 974,
         "SourceTimestamp": "2020-11-30T07:21:32.2625062Z",
         "StatusCode": 0,
         "Status": "Good"
      }
   }
]
```

**Warning: The `Samples` format changed over time**

### Configuration of the simple JSON telemetry format via Separate Configuration File

**Please note: This feature is only available in version 2.5 and below of OPC Publisher.**

OPC Publisher allows filtering the parts of the non-standardized, simple telemetry format via a separate configuration file, which can be specified via the `tc` command line option. If no configuration file is specified, the full JSON telemetry format is sent to IoT Hub. The format of the separate telemetry configuration file is described [here](publisher-telemetryformat.md).

### Persisting OPC Publisher Configuration

To ensure operation of OPC Publisher over restarts, it's required to map configuration files to the host file system. The mapping can be achieved via the "Container Create Option" in the Azure portal. The configuration files are:

- the file system based directory store
- the telemetry configuration file

In version 2.6 and above, username and password are stored in plain text in the configuration file. It must be ensured that the configuration file is protected by the file system access control of the host file system. The same must be ensured for the file system based certificate store, since it contains the private certificate and private key of OPC Publisher.

## Performance and Memory Tuning OPC Publisher

In production setups, network performance requirements (throughput and latency) and memory resources must be considered. OPC Publisher exposes the following command line parameters to help meet these requirements:

- Message queue capacity (`mq` for version 2.5 and below, not available in version 2.6, `om` for version 2.7)
- IoT Hub send interval (`si`)

The `mq/om` parameter controls the upper limit of the capacity of the internal message queue. This queue buffers all messages before they're sent to IoT Hub. The default size of the queue is up to 2 MB for OPC Publisher version 2.5 and below and 4000 IoT Hub messages for version 2.7 (for example: if the setting for the IoT Hub message size is 256 KB, the size of the queue will be up to 1 GB). If OPC Publisher isn't able to send messages to IoT Hub fast enough, the number of items in this queue increases. In this case, one or both of the following can be done to mitigate:

- Decrease the IoT Hub send interval (`si`)
- Use OPC Publisher > 2.6 in standalone mode
  - Use PubSub format (`--mm=PubSub`)
  - When Samples format (`--mm=Samples`) is required
    - Don't use FullFeaturesMessage (`--fm=false`)
  - Use batching (--bs=600) in combination with batch interval (--si=20)
    - Batching is also useable with PubSub but current implementation of PubSub batches automatically based on Publishing Interval of OPC UA nodes, when most nodes using same publishing interval it isn't necessary
  - Increase Monitored Items Queue capacity (`--mq=25000`)
  - Don't use "fetch display name" (`--fd=false`)
- General recommendations
  - Try to use less different publishing intervals
  - Experiment with the numbers, depending on the IoT Hub connectivity it seems to be better to have fewer messages with more OPC UA value changes in it (check OPC Publisher logs) but it could also be better to have more messages with fewer OPC UA value changes, this is specific to every factory

If the queue keeps growing even though the parameters have been adjusted, eventually the maximum queue capacity will be reached and messages will be lost. This is because all parameters have physical limits and the Internet connection between OPC Publisher and IoT Hub isn't fast enough for the number of messages that must be sent in a given scenario. In that case, only setting up several, parallel OPC Publishers will help. The `mq/om` parameter also has the biggest impact on the memory consumption by OPC Publisher.

It must be noted that IoT Hub also has limits in terms of how many messages it will accept, that is, there are quotas for a given IoT Hub SKU defined [here](https://docs.microsoft.com/azure/iot-hub/iot-hub-devguide-quotas-throttling). If this quota is exceeded, OPC Publisher will generate an error trying to send the message to IoT Hub and the message will be lost.

The `si` parameter forces OPC Publisher to send messages to IoT Hub at the specified interval. A message is sent either when the maximum IoT Hub message size of 256 KB of data is available (triggering the send interval to reset) or when the specified interval time has passed.

The `ms` parameter enables batching of messages sent to IoT Hub. In most network setups, the latency of sending a single message to IoT Hub is high, compared to the time it takes to transmit the payload. This is due to Quality of Service (QoS) requirements, since messages are acknowledged only once they've been processed by IoT Hub). Therefore, if a delay for the data to arrive at IoT Hub is acceptable, OPC Publisher should be configured to use the maximal message size of 256 KB by setting the `ms` parameter to 0. It's also the most cost-effective way to use OPC Publisher.

The metric `monitored item notifications enqueue failure`  in OPC Publisher version 2.5 and below and `messages lost` in OPC Publisher version 2.7 shows how many messages were lost.

When both `si` and `ms` parameters are set to 0, OPC Publisher sends a message to IoT Hub as soon as data is available. This results in an average IoT Hub message size of just over 200 bytes. However, the advantage of this configuration is that OPC Publisher sends the data from the connected asset without delay. The number of lost messages will be high for use cases where a large amount of data must be published and hence this isn't recommended for these scenarios.

To measure the performance of OPC Publisher, the `di` parameter can be used to print performance metrics to the log in the interval specified (in seconds).

## Local metrics dashboard for OPC Publisher

To learn more about how to create a local metrics dashboard for OPC Publisher V2.7, refer to the tutorial [here](../tutorials/tut-publisher-local-metrics-dashboard/MetricsDashboard.md).

## Next steps

- [Learn how to deploy OPC Publisher and Twin Modules](../deploy/howto-install-iot-edge.md)
- [Learn about the OPC Publisher Microservice](../services/publisher.md)<|MERGE_RESOLUTION|>--- conflicted
+++ resolved
@@ -129,13 +129,9 @@
  "HeartbeatInterval": 3600,
 ```
 
-<<<<<<< HEAD
+<!--- ToDo: Bring back once SkipFirst mechanism is implemented.
+
 OPC UA sends the current data value when OPC Publisher connects to the OPC UA server. To prevent publishing this telemetry on startup to IoT Hub, the `SkipFirst` key can be additionally specified in the data item's configuration:
-=======
-<!--- ToDo: Bring back once SkipFirst mechanism is implemented.
-
-An OPC UA always send the current value of a data item when OPC Publisher first connects to it. To prevent publishing this data to IoT Hub, the SkipFirst key can be additionally specified in the data item's configuration:
->>>>>>> ffe4d654
 
 ``` json
  "SkipFirst": true,
