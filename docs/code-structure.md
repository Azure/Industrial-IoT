# Code Structure

<<<<<<< HEAD
The Industrial-IoT repository includes all Azure Industrial IoT platform components:

- **Api** 
  The Api folder contains projects and nuget packages that represent the API of the included Microservices.   It also includes a handy Command Line Interface to excercise these APIs.
- **Common**
  The common folder includes utility functionality and abstractions used across the entire platform.  This includes tools and functionality for Diagnostics, Networking, Crypto, Storage, Messaging as well as IoT Hub functionality and IoT Edge framework code.
- **Components**
  - **OPCUA**
    The OPC UA folder contains OPC UA abstractions and the wrapper around the OPC Foundation .net Standard stack.   It also provides the business logic for the OPC UA related services.
- **Modules**
  - **OPC-Twin**
    The OPC Twin is an edge module that provides support for discovery and remote OPC UA service calls.   It uses the edge and protocol components in the `Components/OPC UA` folder.
  - **OPC-Publisher**
    The OPC Publisher is an IoT Edge module that streams OPC UA data in the form of Pub/Sub to IoT Hub for processing in downstream services.   It uses the edge and protocol components in the `Components/OPC UA` folder.
- **Services**
  The services folder includes the Microservices and Agents running in Azure Cloud and communicating with the Edge modules.  They utilize the business logic contained in the `Components` folder



=======
The azure-iiot-components repository includes all Azure Industrial IoT component repositories as its submodules which are:

* Components and protocol stacks including
  * [OPC Unified Architecture (OPC UA)](https://github.com/Azure/azure-iiot-opc-ua)
* IoT Edge modules
  * [OPC Publisher module](https://github.com/Azure/iot-edge-opc-publisher)
  * [OPC Twin module](https://github.com/Azure/azure-iiot-opc-twin-module)
* [Microservices](https://github.com/Azure/azure-iiot-services)
  * [OPC Twin Microservices](services/twin.md)  and the complete architecture is [here](architecture.md)
    * [Registry Service](services/registry.md), [OPC Twin Service](services/twin.md), [OPC Onboarding Agent](services/onboarding.md), [OPC Gateway (preview)](services/gateway.md), OPC Historic Access Service
  * [OPC Vault Microservice](https://github.com/Azure/azure-iiot-opc-vault-service)
* [API](api/readme.md)
>>>>>>> 4d62fba3

## Learn more

* [Deploy Azure Industrial IoT](readme.md)
* [Deploy the Microservices](howto-deploy-microservices.md)<|MERGE_RESOLUTION|>--- conflicted
+++ resolved
@@ -1,41 +1,24 @@
 # Code Structure
 
-<<<<<<< HEAD
 The Industrial-IoT repository includes all Azure Industrial IoT platform components:
 
-- **Api** 
+* **Api** 
   The Api folder contains projects and nuget packages that represent the API of the included Microservices.   It also includes a handy Command Line Interface to excercise these APIs.
-- **Common**
+* **Common**
   The common folder includes utility functionality and abstractions used across the entire platform.  This includes tools and functionality for Diagnostics, Networking, Crypto, Storage, Messaging as well as IoT Hub functionality and IoT Edge framework code.
-- **Components**
-  - **OPCUA**
+* **Components**
+  * **OPCUA**
     The OPC UA folder contains OPC UA abstractions and the wrapper around the OPC Foundation .net Standard stack.   It also provides the business logic for the OPC UA related services.
-- **Modules**
-  - **OPC-Twin**
+* **Modules**
+  * **OPC-Twin**
     The OPC Twin is an edge module that provides support for discovery and remote OPC UA service calls.   It uses the edge and protocol components in the `Components/OPC UA` folder.
-  - **OPC-Publisher**
+  * **OPC-Publisher**
     The OPC Publisher is an IoT Edge module that streams OPC UA data in the form of Pub/Sub to IoT Hub for processing in downstream services.   It uses the edge and protocol components in the `Components/OPC UA` folder.
-- **Services**
+* **Services**
   The services folder includes the Microservices and Agents running in Azure Cloud and communicating with the Edge modules.  They utilize the business logic contained in the `Components` folder
 
 
+## Learn more 
 
-=======
-The azure-iiot-components repository includes all Azure Industrial IoT component repositories as its submodules which are:
-
-* Components and protocol stacks including
-  * [OPC Unified Architecture (OPC UA)](https://github.com/Azure/azure-iiot-opc-ua)
-* IoT Edge modules
-  * [OPC Publisher module](https://github.com/Azure/iot-edge-opc-publisher)
-  * [OPC Twin module](https://github.com/Azure/azure-iiot-opc-twin-module)
-* [Microservices](https://github.com/Azure/azure-iiot-services)
-  * [OPC Twin Microservices](services/twin.md)  and the complete architecture is [here](architecture.md)
-    * [Registry Service](services/registry.md), [OPC Twin Service](services/twin.md), [OPC Onboarding Agent](services/onboarding.md), [OPC Gateway (preview)](services/gateway.md), OPC Historic Access Service
-  * [OPC Vault Microservice](https://github.com/Azure/azure-iiot-opc-vault-service)
-* [API](api/readme.md)
->>>>>>> 4d62fba3
-
-## Learn more
-
-* [Deploy Azure Industrial IoT](readme.md)
-* [Deploy the Microservices](howto-deploy-microservices.md)+* [Deploy Azure Industrial IoT](docs/readme.md)
+* [Deploy the Microservices](docs/howto-deploy-microservices.md)