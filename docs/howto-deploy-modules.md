# Deploy Industrial IoT Edge Modules

[Home](readme.md)

This article explains how to deploy the Industrial IoT Edge modules to [Azure IoT Edge](https://azure.microsoft.com/services/iot-edge/).

There are several options to deploy modules to your [Azure IoT Edge](https://azure.microsoft.com/en-us/services/iot-edge/) Gateway, among them

- [Deploying from Azure Portal's IoT Edge blade](https://docs.microsoft.com/en-us/azure/iot-edge/how-to-deploy-modules-portal)
- [Deploying using AZ CLI](https://docs.microsoft.com/en-us/azure/iot-edge/how-to-deploy-monitor-cli)

<<<<<<< HEAD
## Deploying from Azure Portal

The easiest way to deploy the modules to an Azure IoT Edge gateway device is through the Azure Portal.  

### Prerequisites

1. [Deploy](howto-deploy-microservices.md) the Industrial IoT platform or at a minimum the required [dependencies](services/dependencies.md) and obtained the resulting `.env` file. Note the resource group name in the .env file to find the IoT Hub resource in the portal view.  

2. For a windows Windows IoT Edge runtime deoplyment:
=======
## Prerequisites

1. [Deploy](howto-deploy-microservices.md) the Industrial IoT platform or at a minimum the required [dependencies](services/dependencies.md) and obtained the resulting `.env` file. Note the resource group name in the `.env` file to find the IoT Hub resource in the portal view.  

2. For a windows Windows IoT Edge runtime deployment:
>>>>>>> 70f3dda0
    - Hyper-V must be active  
    - Create a new virtual switch named host having attached to an external network interface (e.g. "Ethernet 2").
    ```bash
    New-VMSwitch -name host -NetAdapterName "<Adapter Name>" -AllowManagementOS $true
    ```

3. Register and start a [Linux](https://docs.microsoft.com/azure/iot-edge/how-to-install-iot-edge-linux) or [Windows](https://docs.microsoft.com/azure/iot-edge/how-to-install-iot-edge-windows) IoT Edge gateway and note its `device id`.

4. Validate the presence of `host` network in the docker instance 

    Linux containers:
    ```bash
    docker network ls
        NETWORK ID          NAME                DRIVER              SCOPE
        beceb3bd61c4        azure-iot-edge      bridge              local
        97eccb2b9f82        bridge              bridge              local
        758d949c5343        host                host                local
        72fb3597ef74        none                null                local
    ```

    Windows containers:
    ```bash
    docker -H npipe:////.//pipe//iotedge_moby_engine network ls
        NETWORK ID          NAME                DRIVER              SCOPE
        8e0ea888dbd4        host                transparent         local
        f3390c998f90        nat                 nat                 local
        6750449db22d        none                null                local
    ```

<<<<<<< HEAD
    When running the industrial iot edge modules in host (transparent) network, the containers will require IP addresses assignment. There are 2 possibilitues: 
=======
    When running the industrial IoT Edge modules in host (transparent) network, the containers will require IP addresses assignment. There are 2 possibilities: 
>>>>>>> 70f3dda0
    - dynamic IP address from a local DHCP server accessible from the host's network interface associated to the container's 'host' network.  
    - static IP address assigned on the container create options statement

    Windows Static IP Example:
<<<<<<< HEAD
    In order to allow static IP address assignment on a container, the docker network requires to be created having the the subnet speciffied identical to the host's interface
=======
    In order to allow static IP address assignment on a container, the docker network requires to be created having the the subnet specified identical to the host's interface
>>>>>>> 70f3dda0

    ```bash
    docker -H npipe:////.//pipe//iotedge_moby_engine network create -d transparent -o com.docker.network.windowsshim.interface="Ethernet 2" -o com.docker.network.windowsshim.networkname=host --subnet=192.168.30.0/24 --gateway=192.168.30.1 host
    ```
    Furthermore, the container's create option will look like:

    ```json
    "createOptions": "{\"Hostname\":\"opctwin\",\"NetworkingConfig\":{\"EndpointsConfig\":{\"host\":{\"IPAMConfig\":{\"IPv4Address\":\"192.168.30.100\"}}}},\"HostConfig\":{\"NetworkMode\":\"host\",\"CapAdd\":[\"NET_ADMIN\"]}}"
    ```

<<<<<<< HEAD
### Deploy to Edge device
=======
## Deploy using Industrial IoT Edge Management service

> If you have **only** deployed the cloud dependencies, start the [Edge Management](services/edgemanager.md) Microservice or the [all-in-one](services/all-in-one.md) service locally to ensure IoT Hub is configured to auto deploy the Industrial IoT Edge modules.   

The service will set up layered deployments for each required module.   These layered deployment configurations will be automatically applied to any gateway with the following Device Twin tags:

```JSON
"tags" = {
    "__type__" = "iiotedge"
    "os" = "Windows" // or "Linux"
}
```

You can assign these tags to the IoT Edge device's twin [when you register the IoT Edge device](https://docs.microsoft.com/en-us/azure/iot-edge/how-to-register-device).  

It can also be created as part of a Azure Device Provisioning (DPS) enrollment.  An example of the latter can be found in `/deploy/scripts/dps-enroll.ps1`.

By default the "latest" tag from mcr.microsoft.com is deployed.   This corresponds to the latest stable release.  

> If you need to point to a different docker container registry, you can configure the source using  environment variables `PCS_DOCKER_SERVER`, `PCS_DOCKER_USER`, `PCS_DOCKER_PASSWORD`, `PCS_IMAGE_NAMESPACE`, for example in your `.env` file (which can also be set during deployment) and restart the edge management or all-in-one service. 

## Individual module deployment using Azure Portal

The easiest way to deploy the modules to an Azure IoT Edge gateway device is through the Azure Portal.  
>>>>>>> 70f3dda0

1. Sign in to the [Azure portal](https://portal.azure.com/) and navigate to your IoT hub.

2. Select **IoT Edge** from the left-hand menu.

3. Click on the ID of the target device from the list of devices.

4. Select **Set Modules**.

5. In the **Deployment modules** section of the page, select **Add** and **IoT Edge Module.**

6. In the **IoT Edge Custom Module** dialog use `discovery` as name for the module, then specify the container *image URI* as

   ```bash
   mcr.microsoft.com/iotedge/discovery:latest
   ```

   As *create options* use the following JSON:

   ```json
   {"NetworkingConfig":{"EndpointsConfig":{"host":{}}},"HostConfig":{"NetworkMode":"host","CapAdd":["NET_ADMIN"]}}
   ```

   Fill out the optional fields if necessary. For more information about container create options, restart policy, and desired status see [EdgeAgent desired properties](https://docs.microsoft.com/azure/iot-edge/module-edgeagent-edgehub#edgeagent-desired-properties). For more information about the module twin see [Define or update desired properties](https://docs.microsoft.com/azure/iot-edge/module-composition#define-or-update-desired-properties).

7. Select **Save** and repeat step **5**.  

8. In the **IoT Edge Custom Module** dialog use `opctwin` as name for the module, then specify the container *image URI* as

   ```bash
   mcr.microsoft.com/iotedge/opc-twin:latest
   ```

   Leave the *create options* empty.

9. Select **Save** and repeat step **5**.  

10. In the IoT Edge Custom Module dialog, use `opcpublisher` as name for the module and the container *image URI* as

   ```bash
   mcr.microsoft.com/iotedge/opc-publisher:latest
   ```

   Leave the *create options* empty.

11. Select **Save** and then **Next** to continue to the routes section.

12. In the routes tab, paste the following

    ```json
    {
      "routes": {
        "opctwinToIoTHub": "FROM /messages/modules/opctwin/* INTO $upstream",
        "opcpublisherToIoTHub": "FROM /messages/modules/opcpublisher/* INTO $upstream",
        "discoveryToIoTHub": "FROM /messages/modules/discovery/* INTO $upstream"
      }
    }
    ```

    and select **Next**

13. Review your deployment information and manifest.  It should look like the above [deployment manifest](#Deployment-manifest).  Select **Submit**.

14. Once you've deployed modules to your device, you can view all of them in the **Device details** page of the portal. This page displays the name of each deployed module, as well as useful information like the deployment status and exit code.

## Deployment manifest

All modules are deployed using a deployment manifest.  

### Linux

<<<<<<< HEAD
An example manifest to deploy both [OPC Publisher](publisher.md) and [OPC Twin](twin.md) to a Linux IoT Edge gateway is shown below.
=======
An example manifest to deploy [Discovery](modules/discovery.md) module, [OPC Publisher](modules/publisher.md) and [OPC Twin](modules/twin.md) to a Linux IoT Edge gateway is shown below.
>>>>>>> 70f3dda0

```json
{
  "modulesContent": {
    "$edgeAgent": {
      "properties.desired": {
        "schemaVersion": "1.0",
        "runtime": {
          "type": "docker",
          "settings": {
            "minDockerVersion": "v1.25",
            "loggingOptions": "",
            "registryCredentials": {}
          }
        },
        "systemModules": {
          "edgeAgent": {
            "type": "docker",
            "settings": {
              "image": "mcr.microsoft.com/azureiotedge-agent:1.0",
              "createOptions": ""
            }
          },
          "edgeHub": {
            "type": "docker",
            "status": "running",
            "restartPolicy": "always",
            "settings": {
              "image": "mcr.microsoft.com/azureiotedge-hub:1.0",
              "createOptions": "{\"HostConfig\":{\"PortBindings\":{\"5671/tcp\":[{\"HostPort\":\"5671\"}], \"8883/tcp\":[{\"HostPort\":\"8883\"}],\"443/tcp\":[{\"HostPort\":\"443\"}]}}}"
            }
          }
        },
        "modules": {
          "discovery": {
            "version": "1.0",
            "type": "docker",
            "status": "running",
            "restartPolicy": "always",
            "settings": {
              "image": "mcr.microsoft.com/iotedge/discovery:latest",
              "createOptions": "{\"Hostname\":\"opctwin\",\"NetworkingConfig\":{\"EndpointsConfig\":{\"host\":{}}},\"HostConfig\":{\"NetworkMode\":\"host\",\"CapAdd\":[\"NET_ADMIN\"]}}"
            }
          },
          "opctwin": {
            "version": "1.0",
            "type": "docker",
            "status": "running",
            "restartPolicy": "always",
            "settings": {
              "image": "mcr.microsoft.com/iotedge/opc-twin:latest"
            }
          },
          "opcpublisher": {
            "version": "1.0",
            "type": "docker",
            "status": "running",
            "restartPolicy": "always",
            "settings": {
              "image": "mcr.microsoft.com/iotedge/opc-publisher:latest"
            }
          }
        }
      }
    },
    "$edgeHub": {
      "properties.desired": {
        "schemaVersion": "1.0",
        "routes": {
          "opctwinToIoTHub": "FROM /messages/modules/opctwin/* INTO $upstream",
          "discoveryToIoTHub": "FROM /messages/modules/discovery/* INTO $upstream",
          "opcpublisherToIoTHub": "FROM /messages/modules/opcpublisher/* INTO $upstream"
        },
        "storeAndForwardConfiguration": {
          "timeToLiveSecs": 7200
        }
      }
    }
  }
}
```

### Windows

An example manifest to deploy to Windows IoT Edge gateway is shown below.

```json
{
  "modulesContent": {
    "$edgeAgent": {
      "properties.desired": {
        "schemaVersion": "1.0",
        "runtime": {
          "type": "docker",
          "settings": {
            "minDockerVersion": "v1.25",
            "loggingOptions": "",
            "registryCredentials": {}
          }
        },
        "systemModules": {
          "edgeAgent": {
            "type": "docker",
            "settings": {
              "image": "mcr.microsoft.com/azureiotedge-agent:1.0",
              "createOptions": ""
            }
          },
          "edgeHub": {
            "type": "docker",
            "status": "running",
            "restartPolicy": "always",
            "settings": {
              "image": "mcr.microsoft.com/azureiotedge-hub:1.0",
              "createOptions": "{\"HostConfig\":{\"PortBindings\":{\"5671/tcp\":[{\"HostPort\":\"5671\"}], \"8883/tcp\":[{\"HostPort\":\"8883\"}],\"443/tcp\":[{\"HostPort\":\"443\"}]}}}"
            }
          }
        },
        "modules": {
          "discovery": {
            "version": "1.0",
            "type": "docker",
            "status": "running",
            "restartPolicy": "always",
            "settings": {
              "image": "mcr.microsoft.com/iotedge/opc-twin:latest",
              "createOptions": "{\"Hostname\":\"opctwin\",\"HostConfig\":{\"CapAdd\":[\"NET_ADMIN\"]}}"
            }
          },
          "opctwin": {
            "version": "1.0",
            "type": "docker",
            "status": "running",
            "restartPolicy": "always",
            "settings": {
              "image": "mcr.microsoft.com/iotedge/opc-twin:latest"
            }
          },
          "opcpublisher": {
            "version": "1.0",
            "type": "docker",
            "status": "running",
            "restartPolicy": "always",
            "settings": {
              "image": "mcr.microsoft.com/iotedge/opc-publisher:latest"
            }
          }
        }
      }
    },
    "$edgeHub": {
      "properties.desired": {
        "schemaVersion": "1.0",
        "routes": {
          "opctwinToIoTHub": "FROM /messages/modules/opctwin/* INTO $upstream",
          "discoveryToIoTHub": "FROM /messages/modules/discovery/* INTO $upstream",
          "opcpublisherToIoTHub": "FROM /messages/modules/opcpublisher/* INTO $upstream"
        },
        "storeAndForwardConfiguration": {
          "timeToLiveSecs": 7200
        }
      }
    }
  }
}
```

## Deploying using AZ CLI

### Prerequisites

1. Ensure you have the prerequisites for [deploying modules using Azure portal](#Deploying-from-Azure-Portal).

2. Install the [Azure CLI](https://docs.microsoft.com/cli/azure/install-azure-cli).  You must have at least `v2.0.24`, which you can verify with `az --version`.

3. Add the [IoT Edge Extension](https://github.com/Azure/azure-iot-cli-extension/) with the following commands:

    ```bash
    az extension add --name azure-cli-iot-ext
    ```

### Quick start

1. Save the above [deployment manifest](#Deployment-manifest) into a `deployment.json` file.  

2. Use the following command to apply the configuration to an IoT Edge device:

   ```bash
   az iot edge set-modules --device-id [device id] --hub-name [hub name] --content ./deployment.json
   ```

   The `device id` parameter is case-sensitive. The content parameter points to the deployment manifest file that you saved.
    ![az iot edge set-modules output](https://docs.microsoft.com/azure/iot-edge/media/how-to-deploy-cli/set-modules.png)

3. Once you've deployed modules to your device, you can view all of them with the following command:

   ```bash
   az iot hub module-identity list --device-id [device id] --hub-name [hub name]
   ```

   The device id parameter is case-sensitive. ![az iot hub module-identity list output](https://docs.microsoft.com/azure/iot-edge/media/how-to-deploy-cli/list-modules.png)

## Next steps

- [Deploy and monitor Edge modules at scale](https://docs.microsoft.com/azure/iot-edge/how-to-deploy-monitor)
- [Learn more about Azure IoT Edge for Visual Studio Code](https://github.com/microsoft/vscode-azure-iot-edge)<|MERGE_RESOLUTION|>--- conflicted
+++ resolved
@@ -9,23 +9,11 @@
 - [Deploying from Azure Portal's IoT Edge blade](https://docs.microsoft.com/en-us/azure/iot-edge/how-to-deploy-modules-portal)
 - [Deploying using AZ CLI](https://docs.microsoft.com/en-us/azure/iot-edge/how-to-deploy-monitor-cli)
 
-<<<<<<< HEAD
-## Deploying from Azure Portal
-
-The easiest way to deploy the modules to an Azure IoT Edge gateway device is through the Azure Portal.  
-
-### Prerequisites
-
-1. [Deploy](howto-deploy-microservices.md) the Industrial IoT platform or at a minimum the required [dependencies](services/dependencies.md) and obtained the resulting `.env` file. Note the resource group name in the .env file to find the IoT Hub resource in the portal view.  
-
-2. For a windows Windows IoT Edge runtime deoplyment:
-=======
 ## Prerequisites
 
 1. [Deploy](howto-deploy-microservices.md) the Industrial IoT platform or at a minimum the required [dependencies](services/dependencies.md) and obtained the resulting `.env` file. Note the resource group name in the `.env` file to find the IoT Hub resource in the portal view.  
 
 2. For a windows Windows IoT Edge runtime deployment:
->>>>>>> 70f3dda0
     - Hyper-V must be active  
     - Create a new virtual switch named host having attached to an external network interface (e.g. "Ethernet 2").
     ```bash
@@ -55,20 +43,12 @@
         6750449db22d        none                null                local
     ```
 
-<<<<<<< HEAD
-    When running the industrial iot edge modules in host (transparent) network, the containers will require IP addresses assignment. There are 2 possibilitues: 
-=======
     When running the industrial IoT Edge modules in host (transparent) network, the containers will require IP addresses assignment. There are 2 possibilities: 
->>>>>>> 70f3dda0
     - dynamic IP address from a local DHCP server accessible from the host's network interface associated to the container's 'host' network.  
     - static IP address assigned on the container create options statement
 
     Windows Static IP Example:
-<<<<<<< HEAD
-    In order to allow static IP address assignment on a container, the docker network requires to be created having the the subnet speciffied identical to the host's interface
-=======
     In order to allow static IP address assignment on a container, the docker network requires to be created having the the subnet specified identical to the host's interface
->>>>>>> 70f3dda0
 
     ```bash
     docker -H npipe:////.//pipe//iotedge_moby_engine network create -d transparent -o com.docker.network.windowsshim.interface="Ethernet 2" -o com.docker.network.windowsshim.networkname=host --subnet=192.168.30.0/24 --gateway=192.168.30.1 host
@@ -79,9 +59,6 @@
     "createOptions": "{\"Hostname\":\"opctwin\",\"NetworkingConfig\":{\"EndpointsConfig\":{\"host\":{\"IPAMConfig\":{\"IPv4Address\":\"192.168.30.100\"}}}},\"HostConfig\":{\"NetworkMode\":\"host\",\"CapAdd\":[\"NET_ADMIN\"]}}"
     ```
 
-<<<<<<< HEAD
-### Deploy to Edge device
-=======
 ## Deploy using Industrial IoT Edge Management service
 
 > If you have **only** deployed the cloud dependencies, start the [Edge Management](services/edgemanager.md) Microservice or the [all-in-one](services/all-in-one.md) service locally to ensure IoT Hub is configured to auto deploy the Industrial IoT Edge modules.   
@@ -106,7 +83,6 @@
 ## Individual module deployment using Azure Portal
 
 The easiest way to deploy the modules to an Azure IoT Edge gateway device is through the Azure Portal.  
->>>>>>> 70f3dda0
 
 1. Sign in to the [Azure portal](https://portal.azure.com/) and navigate to your IoT hub.
 
@@ -178,11 +154,7 @@
 
 ### Linux
 
-<<<<<<< HEAD
-An example manifest to deploy both [OPC Publisher](publisher.md) and [OPC Twin](twin.md) to a Linux IoT Edge gateway is shown below.
-=======
 An example manifest to deploy [Discovery](modules/discovery.md) module, [OPC Publisher](modules/publisher.md) and [OPC Twin](modules/twin.md) to a Linux IoT Edge gateway is shown below.
->>>>>>> 70f3dda0
 
 ```json
 {
