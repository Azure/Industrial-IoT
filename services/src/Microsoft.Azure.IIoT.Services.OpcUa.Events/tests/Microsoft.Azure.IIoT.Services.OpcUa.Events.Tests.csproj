﻿<Project Sdk="Microsoft.NET.Sdk.Web">
  <PropertyGroup>
    <TargetFramework>netcoreapp3.1</TargetFramework>
   </PropertyGroup>
  <ItemGroup>
    <PackageReference Include="Microsoft.Extensions.Configuration" Version="3.1.15" />
<<<<<<< HEAD
    <PackageReference Include="Microsoft.AspNetCore.Mvc.Testing" Version="3.1.14" />
=======
    <PackageReference Include="Microsoft.AspNetCore.Mvc.Testing" Version="3.1.15" />
>>>>>>> 101f7d71
    <PackageReference Include="Microsoft.NET.Test.Sdk" Version="16.11.0" />
    <PackageReference Include="Moq" Version="4.16.1" />
    <PackageReference Include="xunit" Version="2.4.1" />
    <PackageReference Include="xunit.runner.visualstudio" Version="2.4.3">
      <PrivateAssets>all</PrivateAssets>
      <IncludeAssets>runtime; build; native; contentfiles; analyzers</IncludeAssets>
    </PackageReference>
    <PackageReference Include="Xunit.SkippableFact" Version="1.4.13" />
  </ItemGroup>
  <ItemGroup>
    <Service Include="{82a7f48d-3b50-4b1e-b82e-3ada8210c358}" />
  </ItemGroup>
  <ItemGroup>
    <ProjectReference Include="..\..\..\..\api\src\Microsoft.Azure.IIoT.Api\src\Microsoft.Azure.IIoT.Api.csproj" />
    <ProjectReference Include="..\..\..\..\common\src\Microsoft.Azure.IIoT.Http.SignalR\src\Microsoft.Azure.IIoT.Http.SignalR.csproj" />
  </ItemGroup>
  <ItemGroup>
    <ProjectReference Include="..\src\Microsoft.Azure.IIoT.Services.OpcUa.Events.csproj" />
  </ItemGroup>
</Project><|MERGE_RESOLUTION|>--- conflicted
+++ resolved
@@ -4,11 +4,7 @@
    </PropertyGroup>
   <ItemGroup>
     <PackageReference Include="Microsoft.Extensions.Configuration" Version="3.1.15" />
-<<<<<<< HEAD
-    <PackageReference Include="Microsoft.AspNetCore.Mvc.Testing" Version="3.1.14" />
-=======
     <PackageReference Include="Microsoft.AspNetCore.Mvc.Testing" Version="3.1.15" />
->>>>>>> 101f7d71
     <PackageReference Include="Microsoft.NET.Test.Sdk" Version="16.11.0" />
     <PackageReference Include="Moq" Version="4.16.1" />
     <PackageReference Include="xunit" Version="2.4.1" />
