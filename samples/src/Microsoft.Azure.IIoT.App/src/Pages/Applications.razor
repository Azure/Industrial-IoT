--- conflicted
+++ resolved
@@ -68,11 +68,8 @@
     [Parameter]
     public string Page { get; set; } = "1";
 
-<<<<<<< HEAD
     private IAsyncDisposable _applicationEvents { get; set; }
     public const int PageLength = 10;
-=======
->>>>>>> 794eb361
     public string Status { get; set; }
     public bool IsOpened { get; set; } = false;
     public ApplicationInfoApiModel ApplicationData { get; set; }
@@ -95,14 +92,8 @@
     /// <summary>
     /// OnInitialized
     /// </summary>
-<<<<<<< HEAD
     protected override void OnInitialized() {
-        _spinner = "loader-big";
-=======
-    protected override void OnInitialized()
-    {
         CommonHelper.Spinner = "loader-big";
->>>>>>> 794eb361
     }
 
     /// <summary>
@@ -162,28 +153,10 @@
     /// action on ApplicationEvent
     /// </summary>
     /// <param name="ev"></param>
-<<<<<<< HEAD
     private Task ApplicationEvent(ApplicationEventApiModel ev) {
         _applicationList.Results.Update(ev);
         StateHasChanged();
         return Task.CompletedTask;
-=======
-    private async void ApplicationEvent(ApplicationEventApiModel ev)
-    {
-        switch (ev.EventType)
-        {
-            case ApplicationEventType.Updated:
-            case ApplicationEventType.New:
-                await UpdateApplicationAsync();
-                StateHasChanged();
-                break;
-            case ApplicationEventType.Deleted:
-                await UpdateApplicationAsync();
-                break;
-            default:
-                break;
-        }
->>>>>>> 794eb361
     }
 
     /// <summary>
