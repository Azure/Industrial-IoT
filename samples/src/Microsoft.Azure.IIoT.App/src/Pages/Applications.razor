--- conflicted
+++ resolved
@@ -86,131 +86,6 @@
 
 <ErrorMessage PageError="@_pagedapplicationList.Error" Status="@null"></ErrorMessage>
 
-<Pager Result=@_applicationList PageChanged=@(async(Page) => await PagerPageChanged(Page)) />
+<Pager Result=@_applicationList PageChanged="@(async(Page) => await PagerPageChangedAsync(Page))" />
 
-<<<<<<< HEAD
-<div class="loader-pos @CommonHelper.Spinner"></div>
-=======
-<div class="loader-pos @CommonHelper.Spinner"></div>
-
-@code {
-
-    [Parameter]
-    public string Page { get; set; } = "1";
-
-    private IAsyncDisposable _applicationEvents { get; set; }
-    public const int PageLength = 10;
-    public string Status { get; set; }
-    public bool IsOpened { get; set; } = false;
-    public ApplicationInfoApiModel ApplicationData { get; set; }
-    private PagedResult<ApplicationInfoApiModel> _applicationList =
-        new PagedResult<ApplicationInfoApiModel>();
-    private PagedResult<ApplicationInfoApiModel> _pagedapplicationList =
-        new PagedResult<ApplicationInfoApiModel>();
-    private IAsyncDisposable _applicationEvent { get; set; }
-    private string _tableView = "visible";
-    private string _tableEmpty = "displayNone";
-
-    /// <summary>
-    /// Notify page change
-    /// </summary>
-    /// <param name="page"></param>
-    public async Task PagerPageChanged(int page) {
-        CommonHelper.Spinner = "loader-big";
-        StateHasChanged();
-        _applicationList = CommonHelper.UpdatePage(RegistryHelper.GetApplicationListAsync, page, _applicationList, ref _pagedapplicationList, CommonHelper.PageLength);
-        NavigationManager.NavigateTo(NavigationManager.BaseUri + "applications/" + page);
-        for (int i = 0; i < _pagedapplicationList.Results.Count; i++)
-        {
-            _pagedapplicationList.Results[i] = (await RegistryService.GetApplicationAsync(_pagedapplicationList.Results[i].ApplicationId)).Application;
-        }
-        CommonHelper.Spinner = string.Empty;
-        StateHasChanged();
-    }
-
-    /// <summary>
-    /// OnInitialized
-    /// </summary>
-    protected override void OnInitialized() {
-        CommonHelper.Spinner = "loader-big";
-    }
-
-    /// <summary>
-    /// OnAfterRenderAsync
-    /// </summary>
-    /// <param name="firstRender"></param>
-    protected override async Task OnAfterRenderAsync(bool firstRender) {
-        if (firstRender) {
-            await UpdateApplicationAsync();
-            StateHasChanged();
-
-            _applicationEvent = await RegistryServiceEvents.SubscribeApplicationEventsAsync(
-                async data => {
-                    await InvokeAsync(() => ApplicationEvent(data));
-                });
-        }
-    }
-
-    /// <summary>
-    /// Unregister application and remove it from UI
-    /// </summary>
-    /// <param name="applicationId"></param>
-    private async Task UnregisterApplicationUIAsync(string applicationId) {
-        var index = _applicationList.Results.Select(t => t.ApplicationId).ToList().IndexOf(applicationId);
-        _applicationList.Results.RemoveAt(index);
-        _pagedapplicationList = _applicationList.GetPaged(Int32.Parse(Page), CommonHelper.PageLength, _applicationList.Error);
-        StateHasChanged();
-
-        Status = await RegistryHelper.UnregisterApplicationAsync(applicationId);
-    }
-
-    // <summary>
-    /// Open then Drawer
-    /// </summary>
-    /// <param name="OpenDrawer"></param>
-    private void OpenDrawer(ApplicationInfoApiModel application) {
-        IsOpened = true;
-        ApplicationData = application;
-    }
-
-    /// <summary>
-    /// Close the Drawer
-    /// </summary>
-    private void CloseDrawer() {
-        IsOpened = false;
-        this.StateHasChanged();
-    }
-
-    /// <summary>
-    /// Action on ApplicationEvent
-    /// </summary>
-    /// <param name="ev"></param>
-    private Task ApplicationEvent(ApplicationEventApiModel ev) {
-        _applicationList.Results.Update(ev);
-        _pagedapplicationList = _applicationList.GetPaged(Int32.Parse(Page), CommonHelper.PageLength, _applicationList.Error);
-        CommonHelper.CheckErrorOrEmpty<ApplicationInfoApiModel>(_pagedapplicationList, ref _tableView, ref _tableEmpty);
-        StateHasChanged();
-        return Task.CompletedTask;
-    }
-
-    /// <summary>
-    /// Update application list
-    /// </summary>
-    private async Task UpdateApplicationAsync() {
-        _applicationList = await RegistryHelper.GetApplicationListAsync();
-        Page = "1";
-        _pagedapplicationList = _applicationList.GetPaged(Int32.Parse(Page), CommonHelper.PageLength, _applicationList.Error);
-        CommonHelper.CheckErrorOrEmpty<ApplicationInfoApiModel>(_pagedapplicationList, ref _tableView, ref _tableEmpty);
-        CommonHelper.Spinner = string.Empty;
-    }
-
-    /// <summary>
-    /// Dispose
-    /// </summary>
-    public async void Dispose() {
-        if (_applicationEvent != null) {
-            await _applicationEvent.DisposeAsync();
-        }
-    }
-}
->>>>>>> 82587a12
+<div class="loader-pos @CommonHelper.Spinner"></div>