--- conflicted
+++ resolved
@@ -24,12 +24,8 @@
         </tr>
     </thead>
     <tbody>
-<<<<<<< HEAD
-        @foreach (var application in _pagedapplicationList.Results) {
-=======
         @foreach (var application in _pagedapplicationList.Results)
         {
->>>>>>> a47cfb00
             <tr>
                 <td>
                     <a href='endpoints/@RegistryHelper.PathAll/@application.ApplicationId'>
@@ -65,14 +61,9 @@
     /// Notify page change
     /// </summary>
     /// <param name="page"></param>
-<<<<<<< HEAD
-    public void PagerPageChanged(int page) {
-        _pagedapplicationList = _applicationList.GetPaged(page, PageLength);
-=======
     public void PagerPageChanged(int page)
     {
         _pagedapplicationList = _applicationList.GetPaged(page, PageLength, null);
->>>>>>> a47cfb00
         NavigationManager.NavigateTo("/applications/" + page);
     }
 
@@ -87,15 +78,10 @@
     /// OnAfterRenderAsync
     /// </summary>
     /// <param name="firstRender"></param>
-<<<<<<< HEAD
-    protected override async Task OnAfterRenderAsync(bool firstRender) {
-        if (firstRender) {
-=======
     protected override async Task OnAfterRenderAsync(bool firstRender)
     {
         if (firstRender)
         {
->>>>>>> a47cfb00
             _applicationList = await RegistryHelper.GetApplicationListAsync();
             Page = "1";
             _pagedapplicationList = _applicationList.GetPaged(Int32.Parse(Page), PageLength, _applicationList.Error);
