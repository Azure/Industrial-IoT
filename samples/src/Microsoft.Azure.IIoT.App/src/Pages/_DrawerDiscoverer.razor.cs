--- conflicted
+++ resolved
@@ -19,11 +19,8 @@
         private string DiscoveryUrl { get; set; }
         private string Status { get; set; }
         private string ButtonLabel { get; set; }
-<<<<<<< HEAD
+        private string IdleTimeView { get; set; }
         private bool UrlListVisible { get; set; }
-=======
-        private string IdleTimeView { get; set; }
->>>>>>> 10995954
 
         /// <summary>
         /// OnInitialized
