﻿@*------------------------------------------------------------
     Copyright (c) Microsoft Corporation.  All rights reserved.
     Licensed under the MIT License (MIT). See License.txt in the repo root for license information.
    ------------------------------------------------------------*@

@page "/endpoints/{page}"
@page "/endpoints/{page}/{discovererId}/{applicationId}"
@page "/endpoints/{page}/{discovererId}/{applicationId}/{supervisorId}"

@using Microsoft.AspNetCore.Components;
@using Microsoft.Azure.IIoT.App.Services
@using Microsoft.Azure.IIoT.App.Components.Pager
@using Microsoft.Azure.IIoT.App.Components.ErrorMessage
@using Microsoft.Azure.IIoT.OpcUa.Api.Registry.Models;
@using Microsoft.Azure.IIoT.OpcUa.Api.Registry;
@using Microsoft.Azure.IIoT.App.Common

@inject NavigationManager NavigationManager
@inject IRegistryServiceApi RegistryService
@inject RegistryServiceEvents RegistryServiceEvents
@inject Registry RegistryHelper
@inject UICommon CommonHelper

@implements IDisposable

<h1>Endpoints</h1>

@if (IsIdGiven(DiscovererId))
{
    <div class="subtitle">
        DiscovererId: @DiscovererId
    </div>
}

@if (IsIdGiven(ApplicationId))
{
    <div class="subtitle">
        AssetUri: @CommonHelper.ApplicationUri[ApplicationId]
    </div>
}

<table class="table @_tableView">
    <thead>
        <tr>
            <th class="width-large">Endpoint Url</th>
            <th class="width-small">Security Mode</th>
            <th class="width-small">Security Policy</th>
            <th class="width-small">Security Level</th>
            <th class="width-small">Endpoint State</th>
            <th class="width-medium">Activation Status</th>
            <th class="width-small">Activation Action</th>
            <th class="width-small"></th>

            @if (IsIdGiven(DiscovererId))
            {
                <th class="width-xsmall">
                    <a href="/discoverers/1">
                        <span class="oi oi-arrow-left"></span>
                    </a>
                </th>
            }
            else if (IsIdGiven(ApplicationId))
            {
                <th class="width-xsmall">
                    <a href="/applications/1">
                        <span class="oi oi-arrow-left"></span>
                    </a>
                </th>
            }
        </tr>
    </thead>
    <tbody>
        @foreach (var endpoint in _pagedendpointList.Results)
        {
            <tr class="@GetEndpointVisibilityString(endpoint)">
                @if (endpoint.EndpointModel.EndpointState == EndpointConnectivityState.Ready ||
                endpoint.EndpointModel.EndpointState == EndpointConnectivityState.Unauthorized)
                {
                    <td class="hover-text width-large">
                        <div>
                            @{ string discover = DiscovererId ?? RegistryHelper.PathAll; }
                            @{ string application = ApplicationId ?? RegistryHelper.PathAll; }
                            @{ string supervisor = SupervisorId ?? RegistryHelper.PathAll; }
                            <a href='browser/1/@discover/@application/@supervisor/@endpoint.EndpointModel.Registration.Id'>
                                @endpoint.EndpointModel.Registration.Endpoint.Url
                            </a>
                        </div>
                    </td>
                }
                else
                {
                    <td class="hover-text width-large">
                        <div>
                            @endpoint.EndpointModel.Registration.Endpoint.Url
                        </div>
                    </td>
                }
                <td class="hover-text width-small">
                    <div>
                        @endpoint.EndpointModel.Registration.Endpoint.SecurityMode
                    </div>
                </td>
                @{ var securityPolicy = endpoint.EndpointModel.Registration.Endpoint.SecurityPolicy[(endpoint.EndpointModel.Registration.Endpoint.SecurityPolicy.LastIndexOf("#") + 1)..endpoint.EndpointModel.Registration.Endpoint.SecurityPolicy.Length];}
                <td class="hover-text width-small">
                    <div>
                        @securityPolicy
                    </div>
                </td>
                <td class="hover-text width-small">
                    <div>
                        @endpoint.EndpointModel.Registration.SecurityLevel
                    </div>
                </td>
                <td class="hover-text width-small">
                    <div>
                        @(endpoint.EndpointModel.EndpointState?.ToString() ?? "Disconnected")
                    </div>
                </td>
                <td class="hover-text width-medium">
                    <div>
                        @endpoint.EndpointModel.ActivationState.ToString()
                    </div>
                </td>
                <td class="width-small">
                    @{string activationStatus = IsEndpointActivated(endpoint) == true ? "Turn off" : "Turn on";}
                    @{bool isDisabled = !IsEndpointSeen(endpoint);}
                    <button class="btn btn-primary" disabled="@isDisabled" @onclick="(() => SetActivationAsync(endpoint))">@activationStatus</button>
                </td>
                @if (IsEndpointSeen(endpoint) && IsEndpointActivated(endpoint))
                {
                    <td class="width-small space-wrap">
                        <div>
                            <a class="ellipsis-space" href='publishedNodes/1/@endpoint.EndpointModel.Registration.Id/@DiscovererId/@ApplicationId/@SupervisorId'>Published Nodes</a>
                        </div>
                    </td>
                }
                else
                {
                    <td class="width-small"></td>
                }
                @if (IsIdGiven(DiscovererId) || IsIdGiven(ApplicationId))
                {
                    <td class="width-small"></td>
                }
            </tr>
        }
    </tbody>
</table>
<div class="@_tableEmpty center">No Endpoints found.</div>

<ErrorMessage PageError="@_pagedendpointList.Error" Status="@Status"></ErrorMessage>

<Pager Result=@_endpointList PageChanged=@(async(Page) => await PagerPageChangedAsync(Page)) />

<<<<<<< HEAD
<div class="loader-pos @CommonHelper.Spinner"></div>
=======
<div class="loader-pos @CommonHelper.Spinner"></div>

@code {

    [Parameter]
    public string Page { get; set; } = "1";

    [Parameter]
    public string DiscovererId { get; set; } = string.Empty;

    [Parameter]
    public string ApplicationId { get; set; } = string.Empty;

    [Parameter]
    public string SupervisorId { get; set; } = string.Empty;

    public string Status { get; set; }
    private PagedResult<EndpointInfo> _endpointList =
        new PagedResult<EndpointInfo>();
    private PagedResult<EndpointInfo> _pagedendpointList =
        new PagedResult<EndpointInfo>();
    private string _tableView = "visible";
    private string _tableEmpty = "displayNone";
    private IAsyncDisposable _endpointEvents { get; set; }

    /// <summary>
    /// Notify page change
    /// </summary>
    /// <param name="page"></param>
    public async Task PagerPageChanged(int page)
    {
        CommonHelper.Spinner = "loader-big";
        StateHasChanged();
        if (!string.IsNullOrEmpty(_endpointList.ContinuationToken) && page > _pagedendpointList.PageCount)
        {
            _endpointList = await RegistryHelper.GetEndpointListAsync(DiscovererId, ApplicationId, SupervisorId, _endpointList);
        }
        _pagedendpointList = _endpointList.GetPaged(page, CommonHelper.PageLength, null);
        NavigationManager.NavigateTo(NavigationManager.BaseUri + "endpoints/" + page + "/" + DiscovererId + "/" + ApplicationId + "/" + SupervisorId);
        foreach (var endpoint in _pagedendpointList.Results)
        {
            //fetch the actual value
            endpoint.EndpointModel = await RegistryService.GetEndpointAsync(endpoint.EndpointModel.Registration.Id);
        }

        CommonHelper.Spinner = string.Empty;
        StateHasChanged();
    }

    /// <summary>
    /// OnInitialized
    /// </summary>
    protected override void OnInitialized()
    {
        CommonHelper.Spinner = "loader-big";
    }

    /// <summary>
    /// OnAfterRenderAsync
    /// </summary>
    /// <param name="firstRender"></param>
    protected override async Task OnAfterRenderAsync(bool firstRender)
    {
        if (firstRender)
        {
            _endpointList = await RegistryHelper.GetEndpointListAsync(DiscovererId, ApplicationId, SupervisorId);
            Page = "1";
            _pagedendpointList = _endpointList.GetPaged(Int32.Parse(Page), CommonHelper.PageLength, _endpointList.Error);
            CommonHelper.Spinner = string.Empty;
            CommonHelper.CheckErrorOrEmpty<EndpointInfo>(_pagedendpointList, ref _tableView, ref _tableEmpty);
            StateHasChanged();

            _endpointEvents = await RegistryServiceEvents.SubscribeEndpointEventsAsync(
                ev => InvokeAsync(() => EndpointEvent(ev)));
        }
    }

    private Task EndpointEvent(EndpointEventApiModel ev)
    {
        _endpointList.Results.Update(ev);
        _pagedendpointList = _endpointList.GetPaged(Int32.Parse(Page), CommonHelper.PageLength, _endpointList.Error);
        StateHasChanged();
        return Task.CompletedTask;
    }

    public async void Dispose()
    {
        if (_endpointEvents != null)
        {
            await _endpointEvents.DisposeAsync();
        }
    }

    private bool IsEndpointSeen(EndpointInfo endpoint)
    {
        return endpoint.EndpointModel?.NotSeenSince == null;
    }

    private bool IsIdGiven(string id)
    {
        return !string.IsNullOrEmpty(id) && id != RegistryHelper.PathAll;
    }

    /// <summary>
    /// Checks whether the endpoint is activated
    /// </summary>
    /// <param name="endpoint">The endpoint info</param>
    /// <returns>True if the endpoint is activated, false otherwise</returns>
    private bool IsEndpointActivated(EndpointInfo endpoint)
    {
        return endpoint.EndpointModel.ActivationState == EndpointActivationState.Activated ||
             endpoint.EndpointModel.ActivationState == EndpointActivationState.ActivatedAndConnected;
    }

    /// <summary>
    /// Creates a css string for an endpoint row based on activity and availability of the endpoint
    /// </summary>
    /// <param name="endpoint">The endpoint info</param>
    /// <returns>The css string</returns>
    private string GetEndpointVisibilityString(EndpointInfo endpoint)
    {
        if (!this.IsEndpointSeen(endpoint))
        {
            return "enabled-false";
        }
        else if (this.IsEndpointActivated(endpoint))
        {
            return "enabled-true activated-true";
        }
        else
        {
            return "enabled-true";
        }
    }

    /// <summary>
    /// Activate or deactivate an endpoint
    /// </summary>
    /// <param name="endpointId"></param>
    /// <param name="checkedValue"></param>
    /// <returns></returns>
    private async Task SetActivation(EndpointInfo endpoint)
    {
        string endpointId = endpoint.EndpointModel.Registration.Id;

        if (!IsEndpointActivated(endpoint))
        {
            try
            {
                await RegistryService.ActivateEndpointAsync(endpointId);
            }
            catch (Exception e)
            {
                Status = e.Message;
            }
        }
        else
        {
            try
            {
                await RegistryService.DeactivateEndpointAsync(endpointId);
            }
            catch (Exception e)
            {
                Status = e.Message;
            }
        }
    }
}
>>>>>>> 82587a12
<|MERGE_RESOLUTION|>--- conflicted
+++ resolved
@@ -74,7 +74,7 @@
         {
             <tr class="@GetEndpointVisibilityString(endpoint)">
                 @if (endpoint.EndpointModel.EndpointState == EndpointConnectivityState.Ready ||
-                endpoint.EndpointModel.EndpointState == EndpointConnectivityState.Unauthorized)
+               endpoint.EndpointModel.EndpointState == EndpointConnectivityState.Unauthorized)
                 {
                     <td class="hover-text width-large">
                         <div>
@@ -152,176 +152,4 @@
 
 <Pager Result=@_endpointList PageChanged=@(async(Page) => await PagerPageChangedAsync(Page)) />
 
-<<<<<<< HEAD
-<div class="loader-pos @CommonHelper.Spinner"></div>
-=======
-<div class="loader-pos @CommonHelper.Spinner"></div>
-
-@code {
-
-    [Parameter]
-    public string Page { get; set; } = "1";
-
-    [Parameter]
-    public string DiscovererId { get; set; } = string.Empty;
-
-    [Parameter]
-    public string ApplicationId { get; set; } = string.Empty;
-
-    [Parameter]
-    public string SupervisorId { get; set; } = string.Empty;
-
-    public string Status { get; set; }
-    private PagedResult<EndpointInfo> _endpointList =
-        new PagedResult<EndpointInfo>();
-    private PagedResult<EndpointInfo> _pagedendpointList =
-        new PagedResult<EndpointInfo>();
-    private string _tableView = "visible";
-    private string _tableEmpty = "displayNone";
-    private IAsyncDisposable _endpointEvents { get; set; }
-
-    /// <summary>
-    /// Notify page change
-    /// </summary>
-    /// <param name="page"></param>
-    public async Task PagerPageChanged(int page)
-    {
-        CommonHelper.Spinner = "loader-big";
-        StateHasChanged();
-        if (!string.IsNullOrEmpty(_endpointList.ContinuationToken) && page > _pagedendpointList.PageCount)
-        {
-            _endpointList = await RegistryHelper.GetEndpointListAsync(DiscovererId, ApplicationId, SupervisorId, _endpointList);
-        }
-        _pagedendpointList = _endpointList.GetPaged(page, CommonHelper.PageLength, null);
-        NavigationManager.NavigateTo(NavigationManager.BaseUri + "endpoints/" + page + "/" + DiscovererId + "/" + ApplicationId + "/" + SupervisorId);
-        foreach (var endpoint in _pagedendpointList.Results)
-        {
-            //fetch the actual value
-            endpoint.EndpointModel = await RegistryService.GetEndpointAsync(endpoint.EndpointModel.Registration.Id);
-        }
-
-        CommonHelper.Spinner = string.Empty;
-        StateHasChanged();
-    }
-
-    /// <summary>
-    /// OnInitialized
-    /// </summary>
-    protected override void OnInitialized()
-    {
-        CommonHelper.Spinner = "loader-big";
-    }
-
-    /// <summary>
-    /// OnAfterRenderAsync
-    /// </summary>
-    /// <param name="firstRender"></param>
-    protected override async Task OnAfterRenderAsync(bool firstRender)
-    {
-        if (firstRender)
-        {
-            _endpointList = await RegistryHelper.GetEndpointListAsync(DiscovererId, ApplicationId, SupervisorId);
-            Page = "1";
-            _pagedendpointList = _endpointList.GetPaged(Int32.Parse(Page), CommonHelper.PageLength, _endpointList.Error);
-            CommonHelper.Spinner = string.Empty;
-            CommonHelper.CheckErrorOrEmpty<EndpointInfo>(_pagedendpointList, ref _tableView, ref _tableEmpty);
-            StateHasChanged();
-
-            _endpointEvents = await RegistryServiceEvents.SubscribeEndpointEventsAsync(
-                ev => InvokeAsync(() => EndpointEvent(ev)));
-        }
-    }
-
-    private Task EndpointEvent(EndpointEventApiModel ev)
-    {
-        _endpointList.Results.Update(ev);
-        _pagedendpointList = _endpointList.GetPaged(Int32.Parse(Page), CommonHelper.PageLength, _endpointList.Error);
-        StateHasChanged();
-        return Task.CompletedTask;
-    }
-
-    public async void Dispose()
-    {
-        if (_endpointEvents != null)
-        {
-            await _endpointEvents.DisposeAsync();
-        }
-    }
-
-    private bool IsEndpointSeen(EndpointInfo endpoint)
-    {
-        return endpoint.EndpointModel?.NotSeenSince == null;
-    }
-
-    private bool IsIdGiven(string id)
-    {
-        return !string.IsNullOrEmpty(id) && id != RegistryHelper.PathAll;
-    }
-
-    /// <summary>
-    /// Checks whether the endpoint is activated
-    /// </summary>
-    /// <param name="endpoint">The endpoint info</param>
-    /// <returns>True if the endpoint is activated, false otherwise</returns>
-    private bool IsEndpointActivated(EndpointInfo endpoint)
-    {
-        return endpoint.EndpointModel.ActivationState == EndpointActivationState.Activated ||
-             endpoint.EndpointModel.ActivationState == EndpointActivationState.ActivatedAndConnected;
-    }
-
-    /// <summary>
-    /// Creates a css string for an endpoint row based on activity and availability of the endpoint
-    /// </summary>
-    /// <param name="endpoint">The endpoint info</param>
-    /// <returns>The css string</returns>
-    private string GetEndpointVisibilityString(EndpointInfo endpoint)
-    {
-        if (!this.IsEndpointSeen(endpoint))
-        {
-            return "enabled-false";
-        }
-        else if (this.IsEndpointActivated(endpoint))
-        {
-            return "enabled-true activated-true";
-        }
-        else
-        {
-            return "enabled-true";
-        }
-    }
-
-    /// <summary>
-    /// Activate or deactivate an endpoint
-    /// </summary>
-    /// <param name="endpointId"></param>
-    /// <param name="checkedValue"></param>
-    /// <returns></returns>
-    private async Task SetActivation(EndpointInfo endpoint)
-    {
-        string endpointId = endpoint.EndpointModel.Registration.Id;
-
-        if (!IsEndpointActivated(endpoint))
-        {
-            try
-            {
-                await RegistryService.ActivateEndpointAsync(endpointId);
-            }
-            catch (Exception e)
-            {
-                Status = e.Message;
-            }
-        }
-        else
-        {
-            try
-            {
-                await RegistryService.DeactivateEndpointAsync(endpointId);
-            }
-            catch (Exception e)
-            {
-                Status = e.Message;
-            }
-        }
-    }
-}
->>>>>>> 82587a12
+<div class="loader-pos @CommonHelper.Spinner"></div>