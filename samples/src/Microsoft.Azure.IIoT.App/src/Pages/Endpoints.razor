﻿@*------------------------------------------------------------
     Copyright (c) Microsoft Corporation.  All rights reserved.
     Licensed under the MIT License (MIT). See License.txt in the repo root for license information.
    ------------------------------------------------------------*@

@page "/endpoints/{page}"
@page "/endpoints/{page}/{discovererId}/{applicationId}"
@page "/endpoints/{page}/{discovererId}/{applicationId}/{supervisorId}"

@using Microsoft.AspNetCore.Components;
@using Microsoft.Azure.IIoT.App.Services
@using Microsoft.Azure.IIoT.App.Components.Pager
@using Microsoft.Azure.IIoT.App.Components.ErrorMessage
@using Microsoft.Azure.IIoT.OpcUa.Api.Registry.Models;
@using Microsoft.Azure.IIoT.OpcUa.Api.Registry;
@using Microsoft.Azure.IIoT.App.Common

@inject NavigationManager NavigationManager
@inject IRegistryServiceApi RegistryService
@inject RegistryServiceEvents RegistryServiceEvents
@inject Registry RegistryHelper
@inject UICommon CommonHelper

@implements IDisposable

<h1>Endpoints</h1>

@if (IsIdGiven(DiscovererId))
{
    <div class="subtitle">
        DiscovererId: @DiscovererId
    </div>
}

@if (IsIdGiven(ApplicationId))
{
    <div class="subtitle">
        AssetUri: @CommonHelper.ApplicationUri[ApplicationId]
    </div>
}

<table class="table @_tableView">
    <thead>
        <tr>
            <th class="width-large">Endpoint Url</th>
            <th class="width-small">Security Mode</th>
            <th class="width-small">Security Policy</th>
            <th class="width-small">Security Level</th>
            <th class="width-small">Endpoint State</th>
            <th class="width-medium">Activation Status</th>
            <th class="width-small">Activation Action</th>
            <th class="width-small"></th>

            @if (IsIdGiven(DiscovererId))
            {
<<<<<<< HEAD
                <th class="width-small">
                    <a href="/discoverers/1">
=======
                <th class="width-xsmall">
                    @{var link = @NavigationManager.BaseUri + "discoverers/1";}
                    <a href="@link">
>>>>>>> 4c235a4e
                        <span class="oi oi-arrow-left"></span>
                    </a>
                </th>
            }
            else if (IsIdGiven(ApplicationId))
            {
                <th class="width-xsmall">
                    @{var link = @NavigationManager.BaseUri + "applications/1";}
                    <a href="@link">
                        <span class="oi oi-arrow-left"></span>
                    </a>
                </th>
            }
        </tr>
    </thead>
    <tbody>
        @foreach (var endpoint in PagedendpointList.Results)
        {
            <tr class="@GetEndpointVisibilityString(endpoint)">
                @if (endpoint.EndpointModel.EndpointState == EndpointConnectivityState.Ready ||
               endpoint.EndpointModel.EndpointState == EndpointConnectivityState.Unauthorized)
                {
                    <td class="hover-text width-large">
                        <div>
                            @{ string discover = DiscovererId ?? RegistryHelper.PathAll; }
                            @{ string application = ApplicationId ?? RegistryHelper.PathAll; }
                            @{ string supervisor = SupervisorId ?? RegistryHelper.PathAll; }
                            <a href='browser/1/@discover/@application/@supervisor/@endpoint.EndpointModel.Registration.Id'>
                                @endpoint.EndpointModel.Registration.Endpoint.Url
                            </a>
                        </div>
                    </td>
                }
                else
                {
                    <td class="hover-text width-large">
                        <div>
                            @endpoint.EndpointModel.Registration.Endpoint.Url
                        </div>
                    </td>
                }
                <td class="hover-text width-small">
                    <div>
                        @endpoint.EndpointModel.Registration.Endpoint.SecurityMode
                    </div>
                </td>
                @{ var securityPolicy = endpoint.EndpointModel.Registration.Endpoint.SecurityPolicy[(endpoint.EndpointModel.Registration.Endpoint.SecurityPolicy.LastIndexOf("#") + 1)..endpoint.EndpointModel.Registration.Endpoint.SecurityPolicy.Length];}
                <td class="hover-text width-small">
                    <div>
                        @securityPolicy
                    </div>
                </td>
                <td class="hover-text width-small">
                    <div>
                        @endpoint.EndpointModel.Registration.SecurityLevel
                    </div>
                </td>
                <td class="hover-text width-small">
                    <div>
                        @(endpoint.EndpointModel.EndpointState?.ToString() ?? "Disconnected")
                    </div>
                </td>
                <td class="hover-text width-medium">
                    <div>
                        @endpoint.EndpointModel.ActivationState.ToString()
                    </div>
                </td>
                <td class="width-small">
                    @{string activationStatus = IsEndpointActivated(endpoint) == true ? "Turn off" : "Turn on";}
                    @{bool isDisabled = !IsEndpointSeen(endpoint);}
                    <button class="btn btn-primary" disabled="@isDisabled" @onclick="(() => SetActivationAsync(endpoint))">@activationStatus</button>
                </td>
                @if (IsEndpointSeen(endpoint) && IsEndpointActivated(endpoint))
                {
                    <td class="width-small space-wrap">
                        <div>
                            <a class="ellipsis-space" href='publishedNodes/1/@endpoint.EndpointModel.Registration.Id/@DiscovererId/@ApplicationId/@SupervisorId'>Published Nodes</a>
                        </div>
                    </td>
                }
                else
                {
                    <td class="width-small"></td>
                }
                @if (IsIdGiven(DiscovererId) || IsIdGiven(ApplicationId))
                {
                    <td class="width-small"></td>
                }
            </tr>
        }
    </tbody>
</table>
<div class="@_tableEmpty center">No Endpoints found.</div>

<ErrorMessage PageError="@PagedendpointList.Error" Status="@Status"></ErrorMessage>

<Pager Result=@EndpointList PageChanged=@(async(Page) => await PagerPageChangedAsync(Page)) />

<div class="loader-pos @CommonHelper.Spinner"></div><|MERGE_RESOLUTION|>--- conflicted
+++ resolved
@@ -53,14 +53,9 @@
 
             @if (IsIdGiven(DiscovererId))
             {
-<<<<<<< HEAD
-                <th class="width-small">
-                    <a href="/discoverers/1">
-=======
                 <th class="width-xsmall">
                     @{var link = @NavigationManager.BaseUri + "discoverers/1";}
                     <a href="@link">
->>>>>>> 4c235a4e
                         <span class="oi oi-arrow-left"></span>
                     </a>
                 </th>
