﻿@*------------------------------------------------------------
  Copyright (c) Microsoft Corporation.  All rights reserved.
  Licensed under the MIT License (MIT). See License.txt in the repo root for license information.
 ------------------------------------------------------------*@

@page "/supervisors"
@page "/supervisors/{page}"

@using Microsoft.AspNetCore.Components;
@using Microsoft.Azure.IIoT.App.Services
@using Microsoft.Azure.IIoT.App.Components.Pager
@using Microsoft.Azure.IIoT.App.Components.Drawer
@using Microsoft.Azure.IIoT.App.Components.ErrorMessage
@using Microsoft.Azure.IIoT.App.Data
@using Microsoft.Azure.IIoT.OpcUa.Api.Registry.Models
@using Microsoft.Azure.IIoT.OpcUa.Api.Registry
@using Microsoft.Azure.IIoT.App.Common

@inject NavigationManager NavigationManager
@inject Registry RegistryHelper
@inject RegistryServiceEvents RegistryServiceEvents
@inject UICommon CommonHelper

@implements IDisposable

<h1>Twin Modules</h1>

<table class="table @_tableView">
    <thead>
        <tr>
            <th>Id</th>
            <th>Site Id</th>
            <th>Connection Status</th>
            <th>Sync Status</th>
            <th></th>
        </tr>
    </thead>
    <tbody>
        @foreach (var supervisor in _pagedsupervisorList.Results)
        {
            <tr>
                <td>
                    <a href='endpoints/1/@RegistryHelper.PathAll/@RegistryHelper.PathAll/@supervisor.Id'>
                        @supervisor.Id
                    </a>
                </td>
                @{string siteId = supervisor.SiteId == null ? CommonHelper.None : supervisor.SiteId;}
                <td>
                    @siteId
                </td>
                @{string connectStatus = supervisor.Connected == null ? CommonHelper.None : supervisor.Connected == true ? "Connected" : "Disconnected";}
                <td>
                    @connectStatus
                </td>
                @{string syncStatus = supervisor.OutOfSync == null ? CommonHelper.None : supervisor.OutOfSync == true ? "Out of Sync" : "Synced";}
                <td>
                    @syncStatus
                </td>
                <td>
                    <a class="ellipsis-space" href="javascript: void(0)" @onclick="@(() => OpenDrawer(supervisor.Id))">More Data</a>
                </td>
                <td>
                    <button @onclick="@(() => ResetSupervisorUIAsync(supervisor.Id))" class="btn btn-primary">Reset</button>
                </td>
            </tr>
        }
    </tbody>
</table>
<div class="@_tableEmpty center">No Twin Modules found.</div>

<Drawer HeaderText="Twin Module Status" ObjectData="@SupervisorId" IsOpened="@IsOpened" CloseDrawer="@(() => CloseDrawer())">
    <_DrawerSupervisorContent SupervisorId="@SupervisorId"></_DrawerSupervisorContent>
</Drawer>

<ErrorMessage PageError="@_pagedsupervisorList.Error" Status="@null"></ErrorMessage>

<Pager Result=@_supervisorList PageChanged=@((Page) => PagerPageChanged(Page)) />

<div class="loader-pos @CommonHelper.Spinner"></div>

@code {

    [Parameter]
    public string Page { get; set; } = "1";

    public string Status { get; set; }
    public bool IsOpened { get; set; } = false;
    public string SupervisorId { get; set; }
    private PagedResult<SupervisorApiModel> _supervisorList =
        new PagedResult<SupervisorApiModel>();
    private PagedResult<SupervisorApiModel> _pagedsupervisorList =
        new PagedResult<SupervisorApiModel>();
    private IAsyncDisposable _supervisorEvent { get; set; }
    private string _tableView = "visible";
    private string _tableEmpty = "displayNone";

    /// <summary>
    /// Notify page change
    /// </summary>
    /// <param name="page"></param>
    public void PagerPageChanged(int page)
    {
        CommonHelper.Spinner = "loader-big";
        StateHasChanged();
<<<<<<< HEAD
        _supervisorList = CommonHelper.UpdatePage(RegistryHelper.GetSupervisorListAsync, page, _supervisorList, ref _pagedsupervisorList);
        NavigationManager.NavigateTo(NavigationManager.BaseUri + "supervisors/" + page);
=======
        _supervisorList = CommonHelper.UpdatePage(RegistryHelper.GetSupervisorListAsync, page, _supervisorList, ref _pagedsupervisorList, CommonHelper.PageLength);
>>>>>>> a80fc4c3
        CommonHelper.Spinner = string.Empty;
        StateHasChanged();
    }

    /// <summary>
    /// OnInitialized
    /// </summary>
    protected override void OnInitialized()
    {
        CommonHelper.Spinner = "loader-big";
    }

    /// <summary>
    /// OnAfterRenderAsync
    /// </summary>
    /// <param name="firstRender"></param>
    protected override async Task OnAfterRenderAsync(bool firstRender)
    {
        if (firstRender)
        {
            await UpdateSupervisorAsync();
            CommonHelper.Spinner = string.Empty;
            CommonHelper.CheckErrorOrEmpty<SupervisorApiModel>(_pagedsupervisorList, ref _tableView, ref _tableEmpty);
            StateHasChanged();

            _supervisorEvent = await RegistryServiceEvents.SubscribeSupervisorEventsAsync(
                async data =>
                {
                    await InvokeAsync(() => SupervisorEvent(data));
                });
        }
    }

    // <summary>
    /// Open then Drawer
    /// </summary>
    /// <param name="OpenDrawer"></param>
    private void OpenDrawer(string supervisorId)
    {
        IsOpened = true;
        SupervisorId = supervisorId;
    }

    /// <summary>
    /// Close the Drawer
    /// </summary>
    private void CloseDrawer()
    {
        IsOpened = false;
        this.StateHasChanged();
    }

    /// <summary>
    /// Reset Supervisor
    /// </summary>
    /// <param name="supervisorId"></param>
    private async Task ResetSupervisorUIAsync(string supervisorId)
    {
        Status = await RegistryHelper.ResetSupervisorAsync(supervisorId);
    }

    /// <summary>
    /// action on Supervisor Event
    /// </summary>
    /// <param name="ev"></param>
    private Task SupervisorEvent(SupervisorEventApiModel ev)
    {
        _supervisorList.Results.Update(ev);
        _pagedsupervisorList = _supervisorList.GetPaged(Int32.Parse(Page), CommonHelper.PageLength, _supervisorList.Error);
        StateHasChanged();
        return Task.CompletedTask;
    }

    /// <summary>
    /// Update Supervisor list
    /// </summary>
    private async Task UpdateSupervisorAsync()
    {
        _supervisorList = await RegistryHelper.GetSupervisorListAsync();
        Page = "1";
        _pagedsupervisorList = _supervisorList.GetPaged(Int32.Parse(Page), CommonHelper.PageLength, _supervisorList.Error);
        CommonHelper.Spinner = "";
    }

    /// <summary>
    /// Dispose
    /// </summary>
    public async void Dispose()
{
        if (_supervisorEvent != null)
        {
            await _supervisorEvent.DisposeAsync();
        }
    }
}<|MERGE_RESOLUTION|>--- conflicted
+++ resolved
@@ -102,12 +102,8 @@
     {
         CommonHelper.Spinner = "loader-big";
         StateHasChanged();
-<<<<<<< HEAD
-        _supervisorList = CommonHelper.UpdatePage(RegistryHelper.GetSupervisorListAsync, page, _supervisorList, ref _pagedsupervisorList);
+        _supervisorList = CommonHelper.UpdatePage(RegistryHelper.GetSupervisorListAsync, page, _supervisorList, ref _pagedsupervisorList, CommonHelper.PageLength);
         NavigationManager.NavigateTo(NavigationManager.BaseUri + "supervisors/" + page);
-=======
-        _supervisorList = CommonHelper.UpdatePage(RegistryHelper.GetSupervisorListAsync, page, _supervisorList, ref _pagedsupervisorList, CommonHelper.PageLength);
->>>>>>> a80fc4c3
         CommonHelper.Spinner = string.Empty;
         StateHasChanged();
     }
