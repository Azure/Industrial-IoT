--- conflicted
+++ resolved
@@ -78,37 +78,6 @@
                 <td class="hover-text width-medium">
                     <div>@connectStatus</div>
                 </td>
-<<<<<<< HEAD
-                <td class="width-medium">
-                    <div>
-                        @if (discoverer.DiscovererModel.Connected == true)
-                        {
-                            @if (discoverer.ScanStatus) 
-                            {
-                                <input type="checkbox" enabled checked @onchange="@(async () => await SetScanAsync(discoverer, false))" />
-                            }
-                            else 
-                            {
-                                <input type="checkbox" enabled @onchange="@(async () => await SetScanAsync(discoverer, true))" />
-                            }
-                        }
-                        else
-                        {
-                            <input type="checkbox" disabled @bind="@discoverer.ScanStatus" />
-                        }
-
-                        @{string output = discoverer.ScanStatus == true ? "On" : "Off";}
-                        @output
-                        @if (discoverer.IsSearching)
-                        {
-                            <div class=" pos-right loader"></div>
-                        }
-                        else
-                        {
-                            <div class=" pos-right"></div>
-                        }
-                    </div>
-=======
                 <td class="td-short">
                     @{bool isDisconnected = discoverer.DiscovererModel.Connected != true;}
                     @{bool isEnabled = discoverer.ScanStatus == true;}
@@ -122,7 +91,6 @@
                     {
                         <div class=" pos-right"></div>
                     }
->>>>>>> e0ef7aeb
                 </td>
                 <td>
                     <div class="space-wrap">
@@ -148,19 +116,21 @@
                             @(discoverer.EffectiveIdleTimeBetweenScans ?? "Default")<br />
                         </a>
                         Discovery Urls:
-                        @if (discoverer.EffectiveDiscoveryUrls.Count == 0) {
+                        @if (discoverer.EffectiveDiscoveryUrls.Count == 0)
+                        {
                             <a href="javascript: void(0)" @onclick="@(() => OpenDrawer(discoverer))">
                                 (None)
                             </a>
                         }
-                        else {
-                            @foreach (var url in discoverer.EffectiveDiscoveryUrls) {
+                        else
+                        {
+                            @foreach (var url in discoverer.EffectiveDiscoveryUrls)
+                            {
                                 <a href="javascript: void(0)" @onclick="@(() => OpenDrawer(discoverer))">
                                     @url<br />
                                 </a>
                             }
                         }
-  
                     </div>
                 </td>
             </tr>
