--- conflicted
+++ resolved
@@ -152,13 +152,13 @@
     </tbody>
 </table>
 <div class="@_tableEmpty center">No discoverers found.</div>
-<div class="results @_scanResult">
+<div class="results @ScanResult">
     Scan Results:
     <div class="closediv">
         <a aria-label="closePanel" href="javascript: void(0)" @onclick="@(() => CloseScanResultView())" class="oi oi-x closebtn"></a>
     </div>
     <div class="events">
-        @_eventResult
+        @EventResult
     </div>
 </div>
 
@@ -168,288 +168,6 @@
     <_DrawerDiscoverer DiscovererData="@DiscovererData" Onclick="((DiscovererData) => ClickHandlerAsync((DiscovererInfo)DiscovererData))"></_DrawerDiscoverer>
 </Drawer>
 
-<Pager Result=@_discovererList PageChanged=@(async(Page) => await PagerPageChanged(Page)) />
+<Pager Result=@_discovererList PageChanged="@(async(Page) => await PagerPageChangedAsync(Page))" />
 
-<<<<<<< HEAD
-<div class="loader-pos @CommonHelper.Spinner"></div>
-=======
-<div class="loader-pos @CommonHelper.Spinner"></div>
-
-
-@code {
-
-    [Parameter]
-    public string Page { get; set; } = "1";
-
-    public bool IsSearching { get; set; } = false;
-    public bool IsOpened { get; set; } = false;
-    public DiscovererInfo DiscovererData { get; set; }
-    public string Status { get; set; }
-
-    private PagedResult<DiscovererInfo> _discovererList = new PagedResult<DiscovererInfo>();
-    private PagedResult<DiscovererInfo> _pagedDiscovererList = new PagedResult<DiscovererInfo>();
-    private string _eventResult { get; set; }
-    private string _scanResult { get; set; } = "displayNone";
-    private string _tableView = "visible";
-    private string _tableEmpty = "displayNone";
-
-    private IAsyncDisposable _discovererEvent { get; set; }
-    private IAsyncDisposable _discovery { get; set; }
-    private bool _isDiscoveryEventSubscribed { get; set; } = false;
-
-
-    /// <summary>
-    /// Notify page change
-    /// </summary>
-    /// <param name="page"></param>
-    /// <returns></returns>
-    public async Task PagerPageChanged(int page) {
-        CommonHelper.Spinner = "loader-big";
-        StateHasChanged();
-        _discovererList = CommonHelper.UpdatePage(RegistryHelper.GetDiscovererListAsync, page, _discovererList, ref _pagedDiscovererList, CommonHelper.PageLengthSmall);
-        NavigationManager.NavigateTo(NavigationManager.BaseUri + "discoverers/" + page);
-        foreach (var discoverer in _pagedDiscovererList.Results)
-        {
-            discoverer.DiscovererModel = await RegistryService.GetDiscovererAsync(discoverer.DiscovererModel.Id);
-            discoverer.ScanStatus = (discoverer.DiscovererModel.Discovery == DiscoveryMode.Off) || (discoverer.DiscovererModel.Discovery == null) ? false : true;
-            var applicationModel = new ApplicationRegistrationQueryApiModel { DiscovererId = discoverer.DiscovererModel.Id };
-            var applications = await RegistryService.QueryApplicationsAsync(applicationModel, 1);
-            if (applications != null)
-            {
-                discoverer.HasApplication = true;
-            }
-        }
-        CommonHelper.Spinner = string.Empty;
-        StateHasChanged();
-    }
-
-    /// <summary>
-    /// OnInitialized
-    /// </summary>
-    protected override Task OnInitializedAsync() {
-        CommonHelper.Spinner = "loader-big";
-        return base.OnInitializedAsync();
-    }
-
-    /// <summary>
-    /// OnAfterRenderAsync
-    /// </summary>
-    /// <param name="firstRender"></param>
-    protected override async Task OnAfterRenderAsync(bool firstRender) {
-        if (firstRender) {
-            _discovererList = await RegistryHelper.GetDiscovererListAsync();
-            Page = "1";
-            _pagedDiscovererList = _discovererList.GetPaged(Int32.Parse(Page), CommonHelper.PageLengthSmall, _discovererList.Error);
-            CommonHelper.Spinner = string.Empty;
-            CommonHelper.CheckErrorOrEmpty<DiscovererInfo>(_pagedDiscovererList, ref _tableView, ref _tableEmpty);
-            StateHasChanged();
-
-            _discovererEvent = await RegistryServiceEvents.SubscribeDiscovererEventsAsync(
-                ev => InvokeAsync(() => DiscovererEvent(ev)));
-        }
-    }
-
-    /// <summary>
-    /// Enable discoverer scan
-    /// </summary>
-    /// <param name="discoverer"></param>
-    private async Task SetScanAsync(DiscovererInfo discoverer, bool checkStatus) {
-        try {
-            discoverer.ScanStatus = checkStatus;
-            _eventResult = string.Empty;
-
-            if (discoverer.ScanStatus == true) {
-                if (!_isDiscoveryEventSubscribed) {
-                    _discovery = await RegistryServiceEvents.SubscribeDiscoveryProgressByDiscovererIdAsync(
-                        discoverer.DiscovererModel.Id, async data => {
-                            await InvokeAsync(() => ScanProgress(data));
-                        });
-                }
-
-                _isDiscoveryEventSubscribed = true;
-                discoverer.IsSearching = true;
-                _scanResult = "displayBlock";
-                DiscovererData = discoverer;
-            }
-            else {
-                discoverer.IsSearching = false;
-                _scanResult = "displayNone";
-                if (_discovery != null) {
-                    await _discovery.DisposeAsync();
-                }
-                _isDiscoveryEventSubscribed = false;
-            }
-            Status = await RegistryHelper.SetDiscoveryAsync(discoverer);
-        }
-        catch {
-            if (_discovery != null) {
-                await _discovery.DisposeAsync();
-            }
-            _isDiscoveryEventSubscribed = false;
-        }
-    }
-
-    /// <summary>
-    /// Start ad-hoc scan
-    /// </summary>
-    /// <param name="discoverer"></param>
-    private async Task SetAdHocScanAsync(DiscovererInfo discoverer) {
-        if (!_isDiscoveryEventSubscribed) {
-            discoverer.DiscoveryRequestId = Guid.NewGuid().ToString();
-            _discovery = await RegistryServiceEvents.SubscribeDiscoveryProgressByRequestIdAsync(
-            discoverer.DiscoveryRequestId, async data => {
-                await InvokeAsync(() => ScanProgress(data));
-            });
-            _isDiscoveryEventSubscribed = true;
-        }
-
-        try {
-            _eventResult = string.Empty;
-
-            discoverer.IsSearching = true;
-            _scanResult = "displayBlock";
-            DiscovererData = discoverer;
-            Status = await RegistryHelper.DiscoverServersAsync(discoverer);
-        }
-        catch {
-            if (_discovery != null) {
-                await _discovery.DisposeAsync();
-            }
-            _isDiscoveryEventSubscribed = false;
-        }
-    }
-
-    /// <summary>
-    /// Open then Drawer
-    /// </summary>
-    /// <param name="OpenDrawer"></param>
-    private void OpenDrawer(DiscovererInfo discoverer) {
-        IsOpened = true;
-        DiscovererData = discoverer;
-    }
-
-    /// <summary>
-    /// Close the Drawer
-    /// </summary>
-    private void CloseDrawer() {
-        IsOpened = false;
-        this.StateHasChanged();
-    }
-
-    /// <summary>
-    /// display discoverers scan events
-    /// </summary>
-    /// <param name="ev"></param>
-    private void ScanProgress(DiscoveryProgressApiModel ev) {
-        var ts = ev.TimeStamp.ToLocalTime();
-        switch (ev.EventType) {
-            case DiscoveryProgressType.Pending:
-                _eventResult += $"[{ts}] {ev.DiscovererId}: {ev.Total} waiting..." + System.Environment.NewLine;
-                break;
-            case DiscoveryProgressType.Started:
-                _eventResult += $"[{ts}] {ev.DiscovererId}: Started." + System.Environment.NewLine;
-                break;
-            case DiscoveryProgressType.NetworkScanStarted:
-                _eventResult += $"[{ts}] {ev.DiscovererId}: Scanning network..." + System.Environment.NewLine;
-                break;
-            case DiscoveryProgressType.NetworkScanResult:
-                _eventResult += $"[{ts}] {ev.DiscovererId}: {ev.Progress}/{ev.Total}: {ev.Discovered} addresses found - NEW: {ev.Result}..." + System.Environment.NewLine;
-                break;
-            case DiscoveryProgressType.NetworkScanProgress:
-                _eventResult += $"[{ts}] {ev.DiscovererId}: {ev.Progress}/{ev.Total}: {ev.Discovered} addresses found" + System.Environment.NewLine;
-                break;
-            case DiscoveryProgressType.NetworkScanFinished:
-                _eventResult += $"[{ts}] {ev.DiscovererId}: {ev.Progress}/{ev.Total}: {ev.Discovered} addresses found - complete!" + System.Environment.NewLine;
-                break;
-            case DiscoveryProgressType.PortScanStarted:
-                _eventResult += $"[{ts}] {ev.DiscovererId}: Scanning ports..." + System.Environment.NewLine;
-                break;
-            case DiscoveryProgressType.PortScanResult:
-                _eventResult += $"[{ts}] {ev.DiscovererId}: {ev.Progress}/{ev.Total}: {ev.Discovered} ports found - NEW: {ev.Result}" + System.Environment.NewLine;
-                break;
-            case DiscoveryProgressType.PortScanProgress:
-                _eventResult += $"[{ts}] {ev.DiscovererId}: {ev.Progress}/{ev.Total}: {ev.Discovered} ports found" + System.Environment.NewLine;
-                break;
-            case DiscoveryProgressType.PortScanFinished:
-                _eventResult += $"[{ts}] {ev.DiscovererId}: {ev.Progress}/{ev.Total}: {ev.Discovered} ports found - complete!" + System.Environment.NewLine;
-                break;
-            case DiscoveryProgressType.ServerDiscoveryStarted:
-                _eventResult += "==========================================" + System.Environment.NewLine;
-                _eventResult += $"[{ts}] {ev.DiscovererId}: {ev.Progress}/{ev.Total}: Finding servers..." + System.Environment.NewLine;
-                break;
-            case DiscoveryProgressType.EndpointsDiscoveryStarted:
-                _eventResult += $"[{ts}] {ev.DiscovererId}: {ev.Progress}/{ev.Total}: ... {ev.Discovered} servers found - find endpoints on {ev.RequestDetails["url"]}..." + System.Environment.NewLine;
-                break;
-            case DiscoveryProgressType.EndpointsDiscoveryFinished:
-                _eventResult += $"[{ts}] {ev.DiscovererId}: {ev.Progress}/{ev.Total}: ... {ev.Discovered} servers found - {ev.Result} endpoints found on {ev.RequestDetails["url"]}..." + System.Environment.NewLine;
-                break;
-            case DiscoveryProgressType.ServerDiscoveryFinished:
-                _eventResult += $"[{ts}] {ev.DiscovererId}: {ev.Progress}/{ev.Total}: ... {ev.Discovered} servers found." + System.Environment.NewLine;
-                break;
-            case DiscoveryProgressType.Cancelled:
-                _eventResult += "==========================================" + System.Environment.NewLine;
-                _eventResult += $"[{ts}] {ev.DiscovererId}: Cancelled." + System.Environment.NewLine;
-                if (DiscovererData != null) {
-                    DiscovererData.IsSearching = false;
-                }
-                break;
-            case DiscoveryProgressType.Error:
-                _eventResult += "==========================================" + System.Environment.NewLine;
-                _eventResult += $"[{ts}] {ev.DiscovererId}: Failure." + System.Environment.NewLine;
-                if (DiscovererData != null) {
-                    DiscovererData.IsSearching = false;
-                }
-                break;
-            case DiscoveryProgressType.Finished:
-                _eventResult += "==========================================" + System.Environment.NewLine;
-                _eventResult += $"[{ts}] {ev.DiscovererId}: Completed." + System.Environment.NewLine;
-                if (DiscovererData != null) {
-                    DiscovererData.IsSearching = false;
-                }
-                break;
-        }
-        StateHasChanged();
-    }
-
-    /// <summary>
-    /// ClickHandler
-    /// </summary>
-    async Task ClickHandler(DiscovererInfo discoverer) {
-        CloseDrawer();
-        if (discoverer.isAdHocDiscovery) {
-            await SetAdHocScanAsync(discoverer);
-        }
-        else {
-            await this.OnAfterRenderAsync(true);
-        }
-    }
-
-    /// <summary>
-    /// refresh UI on DiscovererEvent
-    /// </summary>
-    /// <param name="ev"></param>
-    private Task DiscovererEvent(DiscovererEventApiModel ev) {
-        _discovererList.Results.Update(ev);
-        _pagedDiscovererList = _discovererList.GetPaged(Int32.Parse(Page), CommonHelper.PageLength, _discovererList.Error);
-        StateHasChanged();
-        return Task.CompletedTask;
-    }
-
-    /// <summary>
-    /// Close the scan result view
-    /// </summary>
-    public void CloseScanResultView() {
-        _scanResult = "displayNone";
-    }
-
-    public async void Dispose() {
-        if (_discovererEvent != null) {
-            await _discovererEvent.DisposeAsync();
-        }
-
-        if (_discovery != null) {
-            await _discovery.DisposeAsync();
-        }
-    }
-}
->>>>>>> 82587a12
+<div class="loader-pos @CommonHelper.Spinner"></div>