--- conflicted
+++ resolved
@@ -49,15 +49,9 @@
 <table class="table @_tableView">
     <thead>
         <tr>
-<<<<<<< HEAD
-            <th>Discovery Module Id</th>
-            <th>Connection Status</th>
-            <th>Scanning</th>
-=======
             <th class="th-url-wide">Discovery Module Id</th>
             <th class="th-short">Connection Status</th>
-            <th class="th-short">Enable scanning</th>
->>>>>>> 82f59b7c
+            <th class="th-short">Scanning</th>
             <th>Effective Configuration</th>
         </tr>
     </thead>
@@ -82,33 +76,10 @@
                 <td class="td-short">
                     @connectStatus
                 </td>
-<<<<<<< HEAD
-                <td>
+                <td class="td-short">
                     @{bool disabled = discoverer.DiscovererModel.Connected != true;}
                     @{string scanStatus = discoverer.ScanStatus == true ? "Turn off" : "Turn on";}
                     <button class="btn btn-primary" disabled=@disabled @onclick="(() => SetScanAsync(discoverer))">@scanStatus</button>
-=======
-                <td class="td-short">
-                    @if (discoverer.DiscovererModel.Connected == true)
-                    {
-                        <input type="checkbox" enabled @bind="@discoverer.ScanStatus" @onclick="@(async() => await SetScanAsync(discoverer))" />
-                    }
-                    else
-                    {
-                        <input type="checkbox" disabled @bind="@discoverer.ScanStatus" />
-                    }
-
-                    @{string output = discoverer.ScanStatus == true ? "On" : "Off";}
-                    @output
-                    @if (discoverer.IsSearching)
-                    {
-                        <div class=" pos-right loader"></div>
-                    }
-                    else
-                    {
-                        <div class=" pos-right"></div>
-                    }
->>>>>>> 82f59b7c
                 </td>
                 <td>
                     <div class="space-wrap">
