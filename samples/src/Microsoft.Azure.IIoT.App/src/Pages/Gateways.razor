﻿@*------------------------------------------------------------
  Copyright (c) Microsoft Corporation.  All rights reserved.
  Licensed under the MIT License (MIT). See License.txt in the repo root for license information.
 ------------------------------------------------------------*@

@page "/gateways/{page}"

@using Microsoft.AspNetCore.Components;
@using Microsoft.Azure.IIoT.App.Services
@using Microsoft.Azure.IIoT.App.Components.Pager
@using Microsoft.Azure.IIoT.App.Components.ErrorMessage
@using Microsoft.Azure.IIoT.App.Data
@using Microsoft.Azure.IIoT.OpcUa.Api.Registry.Models;
@using Microsoft.Azure.IIoT.OpcUa.Api.Registry;
@using Microsoft.Azure.IIoT.App.Common

@inject NavigationManager NavigationManager
@inject Registry RegistryHelper
@inject RegistryServiceEvents RegistryServiceEvents
@inject UICommon CommonHelper

@implements IDisposable

<h1>Gateways</h1>

<table class="table @_tableView">
    <thead>
        <tr>
            <th>Id</th>
            <th>Site Id</th>
            <th>Connection Status</th>
        </tr>
    </thead>
    <tbody>
        @foreach (var gateway in _pagedGatewayList.Results)
        {
            <tr>
                <td>@gateway.Id</td>
                @{ string siteId = gateway.SiteId == null ? CommonHelper.None : gateway.SiteId;}
                <td>@siteId</td>
                @{string connectStatus = gateway.Connected == null ? CommonHelper.None : gateway.Connected == true ? "Connected" : "Disconnected";}
                <td>@connectStatus</td>
            </tr>
        }
    </tbody>
</table>
<div class="@_tableEmpty center">No Gateways found.</div>

<ErrorMessage PageError="@_pagedGatewayList.Error" Status="@null"></ErrorMessage>

<Pager Result=@_gatewayList PageChanged=@((Page) => PagerPageChanged(Page)) />

<div class="loader-pos @CommonHelper.Spinner"></div>

@code {

    [Parameter]
    public string Page { get; set; } = "1";

    private PagedResult<GatewayApiModel> _gatewayList = new PagedResult<GatewayApiModel>();
    private PagedResult<GatewayApiModel> _pagedGatewayList = new PagedResult<GatewayApiModel>();
    private IAsyncDisposable _gatewayEvent { get; set; }
    private string _tableView = "visible";
    private string _tableEmpty = "displayNone";

    /// <summary>
    /// Notify page change
    /// </summary>
    /// <param name="page"></param>
    public void PagerPageChanged(int page)
    {
        CommonHelper.Spinner = "loader-big";
        StateHasChanged();
<<<<<<< HEAD
        _gatewayList = CommonHelper.UpdatePage(RegistryHelper.GetGatewayListAsync, page, _gatewayList, ref _pagedGatewayList);
        NavigationManager.NavigateTo(NavigationManager.BaseUri + "gateways/" + page);
=======
        _gatewayList = CommonHelper.UpdatePage(RegistryHelper.GetGatewayListAsync, page, _gatewayList, ref _pagedGatewayList, CommonHelper.PageLength);
>>>>>>> a80fc4c3
        CommonHelper.Spinner = string.Empty;
        StateHasChanged();
    }

    /// <summary>
    /// OnInitialized
    /// </summary>
    protected override void OnInitialized()
    {
        CommonHelper.Spinner = "loader-big";
    }

    /// <summary>
    /// OnAfterRenderAsync
    /// </summary>
    /// <param name="firstRender"></param>
    protected override async Task OnAfterRenderAsync(bool firstRender)
    {
        if (firstRender)
        {
            _gatewayList = await RegistryHelper.GetGatewayListAsync();
            Page = "1";
            _pagedGatewayList = _gatewayList.GetPaged(Int32.Parse(Page), CommonHelper.PageLength, _gatewayList.Error);
            CommonHelper.Spinner = string.Empty;
            CommonHelper.CheckErrorOrEmpty<GatewayApiModel>(_pagedGatewayList, ref _tableView, ref _tableEmpty);
            StateHasChanged();
            _gatewayEvent = await RegistryServiceEvents.SubscribeGatewayEventsAsync(
                ev => InvokeAsync(() => GatewayEvent(ev)));
        }
    }

    private Task GatewayEvent(GatewayEventApiModel ev)
    {
        _gatewayList.Results.Update(ev);
        _pagedGatewayList = _gatewayList.GetPaged(Int32.Parse(Page), CommonHelper.PageLength, _gatewayList.Error);
        StateHasChanged();
        return Task.CompletedTask;
    }

    public async void Dispose()
    {
        if (_gatewayEvent != null)
        {
            await _gatewayEvent.DisposeAsync();
        }
    }
}<|MERGE_RESOLUTION|>--- conflicted
+++ resolved
@@ -71,12 +71,8 @@
     {
         CommonHelper.Spinner = "loader-big";
         StateHasChanged();
-<<<<<<< HEAD
-        _gatewayList = CommonHelper.UpdatePage(RegistryHelper.GetGatewayListAsync, page, _gatewayList, ref _pagedGatewayList);
+        _gatewayList = CommonHelper.UpdatePage(RegistryHelper.GetGatewayListAsync, page, _gatewayList, ref _pagedGatewayList, CommonHelper.PageLength);
         NavigationManager.NavigateTo(NavigationManager.BaseUri + "gateways/" + page);
-=======
-        _gatewayList = CommonHelper.UpdatePage(RegistryHelper.GetGatewayListAsync, page, _gatewayList, ref _pagedGatewayList, CommonHelper.PageLength);
->>>>>>> a80fc4c3
         CommonHelper.Spinner = string.Empty;
         StateHasChanged();
     }
