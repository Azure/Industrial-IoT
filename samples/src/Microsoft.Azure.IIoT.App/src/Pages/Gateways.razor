--- conflicted
+++ resolved
@@ -29,11 +29,7 @@
                 <td>@gateway.Id</td>
                 @{ string siteId = gateway.SiteId == null ? gateway.Id : gateway.SiteId;}
                 <td>@siteId</td>
-<<<<<<< HEAD
                 @{string connectStatus = gateway.Connected == true ? "Connected" : "Disconnected";}
-=======
-                @{string connectStatus = gateway.Connected == null ? "--" : gateway.Connected == true ? "Connected" : "Disconnected";}
->>>>>>> a47cfb00
                 <td>@connectStatus</td>
             </tr>
         }
@@ -60,14 +56,9 @@
     /// Notify page change
     /// </summary>
     /// <param name="page"></param>
-<<<<<<< HEAD
-    public void PagerPageChanged(int page) {
-        _pagedGatewayList = _gatewayList.GetPaged(page, PageLength);
-=======
     public void PagerPageChanged(int page)
     {
         _pagedGatewayList = _gatewayList.GetPaged(page, PageLength, null);
->>>>>>> a47cfb00
         NavigationManager.NavigateTo("/gateways/" + page);
     }
 
