--- conflicted
+++ resolved
@@ -74,75 +74,6 @@
 
 <ErrorMessage PageError="@_pagedGatewayList.Error" Status="@null"></ErrorMessage>
 
-<Pager Result=@_gatewayList PageChanged=@(async(Page) => await PagerPageChanged(Page)) />
+<Pager Result=@_gatewayList PageChanged="@(async(Page) => await PagerPageChangedAsync(Page))" />
 
-<<<<<<< HEAD
-<div class="loader-pos @CommonHelper.Spinner"></div>
-=======
-<div class="loader-pos @CommonHelper.Spinner"></div>
-
-@code {
-
-    [Parameter]
-    public string Page { get; set; } = "1";
-
-    private PagedResult<GatewayApiModel> _gatewayList = new PagedResult<GatewayApiModel>();
-    private PagedResult<GatewayApiModel> _pagedGatewayList = new PagedResult<GatewayApiModel>();
-    private IAsyncDisposable _gatewayEvent { get; set; }
-    private string _tableView = "visible";
-    private string _tableEmpty = "displayNone";
-
-    /// <summary>
-    /// Notify page change
-    /// </summary>
-    /// <param name="page"></param>
-    public async Task PagerPageChanged(int page) {
-        CommonHelper.Spinner = "loader-big";
-        StateHasChanged();
-        _gatewayList = CommonHelper.UpdatePage(RegistryHelper.GetGatewayListAsync, page, _gatewayList, ref _pagedGatewayList, CommonHelper.PageLength);
-        NavigationManager.NavigateTo(NavigationManager.BaseUri + "gateways/" + page);
-        for (int i = 0; i < _pagedGatewayList.Results.Count; i++) {
-            _pagedGatewayList.Results[i] = (await RegistryService.GetGatewayAsync(_pagedGatewayList.Results[i].Id)).Gateway;
-        }
-        CommonHelper.Spinner = string.Empty;
-        StateHasChanged();
-    }
-
-    /// <summary>
-    /// OnInitialized
-    /// </summary>
-    protected override void OnInitialized() {
-        CommonHelper.Spinner = "loader-big";
-    }
-
-    /// <summary>
-    /// OnAfterRenderAsync
-    /// </summary>
-    /// <param name="firstRender"></param>
-    protected override async Task OnAfterRenderAsync(bool firstRender) {
-        if (firstRender) {
-            _gatewayList = await RegistryHelper.GetGatewayListAsync();
-            Page = "1";
-            _pagedGatewayList = _gatewayList.GetPaged(Int32.Parse(Page), CommonHelper.PageLength, _gatewayList.Error);
-            CommonHelper.Spinner = string.Empty;
-            CommonHelper.CheckErrorOrEmpty<GatewayApiModel>(_pagedGatewayList, ref _tableView, ref _tableEmpty);
-            StateHasChanged();
-            _gatewayEvent = await RegistryServiceEvents.SubscribeGatewayEventsAsync(
-                ev => InvokeAsync(() => GatewayEvent(ev)));
-        }
-    }
-
-    private Task GatewayEvent(GatewayEventApiModel ev) {
-        _gatewayList.Results.Update(ev);
-        _pagedGatewayList = _gatewayList.GetPaged(Int32.Parse(Page), CommonHelper.PageLength, _gatewayList.Error);
-        StateHasChanged();
-        return Task.CompletedTask;
-    }
-
-    public async void Dispose() {
-        if (_gatewayEvent != null) {
-            await _gatewayEvent.DisposeAsync();
-        }
-    }
-}
->>>>>>> 82587a12
+<div class="loader-pos @CommonHelper.Spinner"></div>