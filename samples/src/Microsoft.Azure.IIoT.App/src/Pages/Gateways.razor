﻿@page "/gateways"
@page "/gateways/{page}"

@using Microsoft.AspNetCore.Components;
@using Microsoft.Azure.IIoT.App.Services
@using Microsoft.Azure.IIoT.App.Components.Pager
@using Microsoft.Azure.IIoT.App.Components.ErrorMessage
@using Microsoft.Azure.IIoT.App.Data
@using Microsoft.Azure.IIoT.OpcUa.Api.Registry.Models;
@using Microsoft.Azure.IIoT.OpcUa.Api.Registry;
@using Microsoft.Azure.IIoT.App.Common

@inject NavigationManager NavigationManager
@inject Registry RegistryHelper
@inject RegistryServiceEvents RegistryServiceEvents
@inject UICommon CommonHelper

<h1>Gateways</h1>

<table class="table @_tableView">
    <thead>
        <tr>
            <th>Id</th>
            <th>Site Id</th>
            <th>Connection Status</th>
        </tr>
    </thead>
    <tbody>
        @foreach (var gateway in _pagedGatewayList.Results) {
            <tr>
                <td>@gateway.Id</td>
                @{ string siteId = gateway.SiteId == null ? CommonHelper.None : gateway.SiteId;}
                <td>@siteId</td>
                @{string connectStatus = gateway.Connected == null ? CommonHelper.None : gateway.Connected == true ? "Connected" : "Disconnected";}
                <td>@connectStatus</td>
            </tr>
        }
    </tbody>
</table>
<div class="loader-pos @CommonHelper.Spinner"></div>

<ErrorMessage PageError="@_pagedGatewayList.Error" Status="@null"></ErrorMessage>

<Pager Result=@_gatewayList PageChanged=@((Page) => PagerPageChanged(Page)) />

@code {

    [Parameter]
    public string Page { get; set; } = "1";

    private PagedResult<GatewayApiModel> _gatewayList = new PagedResult<GatewayApiModel>();
    private PagedResult<GatewayApiModel> _pagedGatewayList = new PagedResult<GatewayApiModel>();
<<<<<<< HEAD
    private IAsyncDisposable _gatewayEvent { get; set; }
   
=======
    private string _tableView { get; set; } = "visible";

>>>>>>> 6c9538aa
    /// <summary>
    /// Notify page change
    /// </summary>
    /// <param name="page"></param>
    public void PagerPageChanged(int page)
    {
        _pagedGatewayList = _gatewayList.GetPaged(page, CommonHelper.PageLength, null);
        NavigationManager.NavigateTo("/gateways/" + page);
    }

    /// <summary>
    /// OnInitialized
    /// </summary>
    protected override void OnInitialized()
    {
        CommonHelper.Spinner = "loader-big";
    }

    /// <summary>
    /// OnAfterRenderAsync
    /// </summary>
    /// <param name="firstRender"></param>
    protected override async Task OnAfterRenderAsync(bool firstRender) {
        if (firstRender) {
            _gatewayList = await RegistryHelper.GetGatewayListAsync();
            Page = "1";
            _pagedGatewayList = _gatewayList.GetPaged(Int32.Parse(Page), CommonHelper.PageLength, _gatewayList.Error);
            CommonHelper.Spinner = string.Empty;
            if (_pagedGatewayList.Error != null)
            {
                _tableView = "hidden";
            }
            StateHasChanged();
            _gatewayEvent = await RegistryServiceEvents.SubscribeGatewayEventsAsync(null,
                ev => InvokeAsync(() => GatewayEvent(ev)));
        }
    }

    private Task GatewayEvent(GatewayEventApiModel ev) {
        _gatewayList.Results.Update(ev);
        StateHasChanged();
        return Task.CompletedTask;
    }

    public async void Dispose() {
        if (_gatewayEvent != null) {
            await _gatewayEvent.DisposeAsync();
        }
    }
}<|MERGE_RESOLUTION|>--- conflicted
+++ resolved
@@ -26,7 +26,8 @@
         </tr>
     </thead>
     <tbody>
-        @foreach (var gateway in _pagedGatewayList.Results) {
+        @foreach (var gateway in _pagedGatewayList.Results)
+        {
             <tr>
                 <td>@gateway.Id</td>
                 @{ string siteId = gateway.SiteId == null ? CommonHelper.None : gateway.SiteId;}
@@ -50,13 +51,9 @@
 
     private PagedResult<GatewayApiModel> _gatewayList = new PagedResult<GatewayApiModel>();
     private PagedResult<GatewayApiModel> _pagedGatewayList = new PagedResult<GatewayApiModel>();
-<<<<<<< HEAD
     private IAsyncDisposable _gatewayEvent { get; set; }
-   
-=======
     private string _tableView { get; set; } = "visible";
 
->>>>>>> 6c9538aa
     /// <summary>
     /// Notify page change
     /// </summary>
@@ -79,8 +76,10 @@
     /// OnAfterRenderAsync
     /// </summary>
     /// <param name="firstRender"></param>
-    protected override async Task OnAfterRenderAsync(bool firstRender) {
-        if (firstRender) {
+    protected override async Task OnAfterRenderAsync(bool firstRender)
+    {
+        if (firstRender)
+        {
             _gatewayList = await RegistryHelper.GetGatewayListAsync();
             Page = "1";
             _pagedGatewayList = _gatewayList.GetPaged(Int32.Parse(Page), CommonHelper.PageLength, _gatewayList.Error);
@@ -95,14 +94,17 @@
         }
     }
 
-    private Task GatewayEvent(GatewayEventApiModel ev) {
+    private Task GatewayEvent(GatewayEventApiModel ev) 
+    {
         _gatewayList.Results.Update(ev);
         StateHasChanged();
         return Task.CompletedTask;
     }
 
-    public async void Dispose() {
-        if (_gatewayEvent != null) {
+    public async void Dispose()
+    {
+        if (_gatewayEvent != null) 
+	{
             await _gatewayEvent.DisposeAsync();
         }
     }
