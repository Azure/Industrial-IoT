--- conflicted
+++ resolved
@@ -65,33 +65,21 @@
                 <td class="hover-text width-small">
                     <div>
                         @{ string PublishingInterval = CommonHelper.None;
-<<<<<<< HEAD
-                            PublishingInterval = node.PublishedItem.PublishingInterval == null ? CommonHelper.None : node.PublishedItem.PublishingInterval.ToString();
-=======
                             PublishingInterval = node.PublishingInterval.HasValue && node.PublishingInterval.Value != TimeSpan.MinValue ? node.PublishingInterval.Value.Milliseconds.ToString() : CommonHelper.None;
->>>>>>> d726b9fc
                         } @PublishingInterval
                     </div>
                 </td>
                 <td class="hover-text width-small">
                     <div>
                         @{ string SamplingInterval = CommonHelper.None;
-<<<<<<< HEAD
-                            SamplingInterval = node.PublishedItem.SamplingInterval == null ? CommonHelper.None : node.PublishedItem.SamplingInterval.ToString();
-=======
                             SamplingInterval = node.SamplingInterval.HasValue && node.SamplingInterval.Value != TimeSpan.MinValue ? node.SamplingInterval.Value.Milliseconds.ToString() : CommonHelper.None;
->>>>>>> d726b9fc
                         } @SamplingInterval
                     </div>
                 </td>
                 <td class="hover-text width-small">
                     <div>
                         @{ string HeartbeatInterval = CommonHelper.None;
-<<<<<<< HEAD
-                            HeartbeatInterval = node.PublishedItem.HeartbeatInterval == null ? CommonHelper.None : node.PublishedItem.HeartbeatInterval.ToString();
-=======
                             HeartbeatInterval = node.HeartbeatInterval.HasValue && node.HeartbeatInterval.Value != TimeSpan.MinValue ? node.HeartbeatInterval.Value.Seconds.ToString() : CommonHelper.None;
->>>>>>> d726b9fc
                         } @HeartbeatInterval
                     </div>
                 </td>
