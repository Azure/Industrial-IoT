﻿@*------------------------------------------------------------
     Copyright (c) Microsoft Corporation.  All rights reserved.
     Licensed under the MIT License (MIT). See License.txt in the repo root for license information.
    ------------------------------------------------------------*@

@using Microsoft.Azure.IIoT.App.Services
@using Microsoft.AspNetCore.Components;
@using Microsoft.Azure.IIoT.App.Components.ErrorMessage
@using Microsoft.Azure.IIoT.App.Models;

@inject Registry RegistryHelper

<div class="drawer-content list-group">
    <div class="list-group-item text-justify list-group-item-heading">
        <b>Enter configuration parameters for scan.</b>
        <br><b>To apply default config leave the input field blank and click on apply</b>
    </div>
    <hr />
    <div class="list-group-item text-left">
        <EditForm Model="@_inputData" OnValidSubmit="@UpdateDiscovererConfigAsync">
            <FluentValidator />

            <div class="form-group">
<<<<<<< HEAD
                <label>Mask address range (CIDR notation)</label>
                <input @bind="@_inputData.RequestedAddressRangesToScan" aria-label="addressRange" id="ipAddressMask" type="text" class="form-control" placeholder="@(DiscovererData.EffectiveAddressRangesToScan ?? "IP-address/netmask")" />
            </div>
            <div class="form-group">
                <label>Port range</label>
                <input @bind="@_inputData.RequestedPortRangesToScan" aria-label="portRange" id="PortRange" type="text" class="form-control" placeholder="@(DiscovererData.EffectivePortRangesToScan ?? "StartPort-EndPort")" />
=======
                <label>Mask Address Range (CIDR notation)</label>
                <input @bind="@DiscovererData.RequestedAddressRangesToScan" aria-label="addressRange" id="ipAddressMask" type="text" class="form-control" placeholder="@(DiscovererData.EffectiveAddressRangesToScan ?? "IP-address/netmask")" />
            </div>
            <div class="form-group">
                <label>Port Range</label>
                <input @bind="@DiscovererData.RequestedPortRangesToScan" aria-label="portRange" id="PortRange" type="text" class="form-control" placeholder="@(DiscovererData.EffectivePortRangesToScan ?? "StartPort-EndPort")" />
>>>>>>> 614b9622
            </div>
            <div class="form-group">
                <label>Max Network Probes</label>
                <input @bind="@_inputData.RequestedMaxNetworkProbes" aria-label="maxNetworkProbes" id="MaxNetworkProbes" type="text" class="form-control" placeholder="@(DiscovererData.EffectiveMaxNetworkProbes ?? "Max Network Probes")" />
            </div>
            <div class="form-group">
                <label>Max Port Probes</label>
                <input @bind="@_inputData.RequestedMaxPortProbes" aria-label="maxPortProbes" id="MaxPortProbes" type="text" class="form-control" placeholder="@(DiscovererData.EffectiveMaxPortProbes ?? "Max Port Probes")" />
            </div>
            <div class="form-group">
                <label>Network Probe Timeout</label>
                <input @bind="@_inputData.RequestedNetworkProbeTimeout" aria-label="networkProbeTimeout" id="NetworkProbeTimeout" type="text" class="form-control" placeholder="@(DiscovererData.EffectiveNetworkProbeTimeout ?? "Network Probe Timeout")" />
            </div>
            <div class="form-group">
                <label>Port Probe Timeout</label>
                <input @bind="@_inputData.RequestedPortProbeTimeout" aria-label="portProbeTimeout" id="PortProbeTimeout" type="text" class="form-control" placeholder="@(DiscovererData.EffectivePortProbeTimeout ?? "Port Probe Timeout")" />
            </div>
            <div class="form-group">
                <label>Idle Time Between Scans</label>
                <input @bind="@_inputData.RequestedIdleTimeBetweenScans" aria-label="IdleTimeBetweenScans" id="IdleTimeBetweenScans" type="text" class="form-control" placeholder="@(DiscovererData.EffectiveIdleTimeBetweenScans ?? "Idle Time Between Scans")" />
            </div>
            <label>Discovery Urls</label>
            <div class="flex">
                <input @bind="@_discoveryUrl" aria-label="DiscoveryUrls" id="DiscoveryUrls" type="text" class="form-control" placeholder="Discovery Url" />
                <button @onclick="@(() => _inputData.AddDiscoveryUrl(_discoveryUrl))" type="button" class="btn btn-primary shadow-none margin-right">Add</button>
                <button @onclick="@(() => _inputData.RemoveDiscoveryUrl(_discoveryUrl))" type="button" class="btn btn-primary shadow-none">Clear</button>
            </div>
            <div class="form-group margin-top">
                <select class="form-control">
                    @if (_inputData.RequestedDiscoveryUrls == null || _inputData.RequestedDiscoveryUrls.Count == 0)
                    {
                        <option>(None)</option>
                    }
                    else
                    {
                        foreach (var discoveryUrl in _inputData.RequestedDiscoveryUrls)
                        {
                            <option value="@discoveryUrl">@discoveryUrl</option>
                        }
                    }
                </select>
            </div>
            <hr />
            <ValidationSummary />
            <div>
                <button type="submit" class="btn btn-primary shadow-none">@_buttonLabel</button>
            </div>
            <ErrorMessage PageError="@null" Status="@_status"></ErrorMessage>
        </EditForm>
    </div>
</div>

@code {
    [Parameter]
    public DiscovererInfo DiscovererData { get; set; }

    [Parameter]
    public EventCallback Onclick { get; set; }

    private DiscovererInfoRequested _inputData { get; set; }
    private string _discoveryUrl { get; set; }
    private string _status { get; set; }
    private string _buttonLabel { get; set; }

    /// <summary>
    /// OnInitialized
    /// </summary>
    protected override void OnInitialized()
    {
        if (DiscovererData.isAdHocDiscovery)
        {
            _buttonLabel = "Apply & Scan";
        }
        else
        {
            _buttonLabel = "Apply";
        }
        _inputData = new DiscovererInfoRequested();
    }

    /// <summary>
    /// Close Drawer and update discovery
    /// </summary>
    private async Task UpdateDiscovererConfigAsync()
    {
        DiscovererData.TryUpdateData(_inputData);
        await Onclick.InvokeAsync(DiscovererData);
        if (!DiscovererData.isAdHocDiscovery)
        {
            _status = await RegistryHelper.UpdateDiscovererAsync(DiscovererData);
        }
    }
}<|MERGE_RESOLUTION|>--- conflicted
+++ resolved
@@ -21,21 +21,12 @@
             <FluentValidator />
 
             <div class="form-group">
-<<<<<<< HEAD
-                <label>Mask address range (CIDR notation)</label>
+                <label>Mask Address Range (CIDR notation)</label>
                 <input @bind="@_inputData.RequestedAddressRangesToScan" aria-label="addressRange" id="ipAddressMask" type="text" class="form-control" placeholder="@(DiscovererData.EffectiveAddressRangesToScan ?? "IP-address/netmask")" />
             </div>
             <div class="form-group">
-                <label>Port range</label>
+                <label>Port Range</label>
                 <input @bind="@_inputData.RequestedPortRangesToScan" aria-label="portRange" id="PortRange" type="text" class="form-control" placeholder="@(DiscovererData.EffectivePortRangesToScan ?? "StartPort-EndPort")" />
-=======
-                <label>Mask Address Range (CIDR notation)</label>
-                <input @bind="@DiscovererData.RequestedAddressRangesToScan" aria-label="addressRange" id="ipAddressMask" type="text" class="form-control" placeholder="@(DiscovererData.EffectiveAddressRangesToScan ?? "IP-address/netmask")" />
-            </div>
-            <div class="form-group">
-                <label>Port Range</label>
-                <input @bind="@DiscovererData.RequestedPortRangesToScan" aria-label="portRange" id="PortRange" type="text" class="form-control" placeholder="@(DiscovererData.EffectivePortRangesToScan ?? "StartPort-EndPort")" />
->>>>>>> 614b9622
             </div>
             <div class="form-group">
                 <label>Max Network Probes</label>
