@*------------------------------------------------------------
  Copyright (c) Microsoft Corporation.  All rights reserved.
  Licensed under the MIT License (MIT). See License.txt in the repo root for license information.
 ------------------------------------------------------------*@

@page "/browser/{applicationId}/{endpointId}"
@page "/browser/{discovererId}/{applicationId}/{supervisorId}/{endpointId}"

@using Microsoft.Azure.IIoT.App.Services
@using Microsoft.Azure.IIoT.App.Components.Pager
@using Microsoft.Azure.IIoT.App.Components.Drawer
@using Microsoft.Azure.IIoT.App.Components.ErrorMessage
@using Microsoft.Azure.IIoT.App.Data
@using Microsoft.AspNetCore.Components
@using Microsoft.Azure.IIoT.OpcUa.Api.Twin.Models
@using Microsoft.Azure.IIoT.OpcUa.Api.Core.Models
@using System.Collections.Generic
@using Microsoft.Azure.IIoT.OpcUa.Api.Publisher
@using Microsoft.Azure.IIoT.OpcUa.Api.Publisher.Models
@using Microsoft.Azure.IIoT.App.Common
@using Microsoft.Azure.IIoT.App.Models
@using Microsoft.Azure.IIoT.App.Services.SecureData

@inject NavigationManager NavigationManager
@inject Services.Browser BrowseManager
@inject Services.Publisher Publisher
@inject PublisherServiceEvents PublisherServiceEvents
@inject Registry RegistryHelper
@inject UICommon CommonHelper
@inject Blazored.SessionStorage.ISessionStorageService sessionStorage
@inject SecureData secureData

@implements IDisposable

<h1>Endpoint Control</h1>

<div>
    @if (DiscovererId != string.Empty && DiscovererId != RegistryHelper.PathAll)
    {
        <a href="/discoverers/">/ @DiscovererId</a>
    }
    @if (ApplicationId != string.Empty && ApplicationId != RegistryHelper.PathAll)
    {
        <a href="/applications/">/ @CommonHelper.ApplicationUri[ApplicationId]</a>
    }
    @if (SupervisorId != string.Empty && SupervisorId != RegistryHelper.PathAll)
    {
        <a href="/supervisors/">/ @SupervisorId</a>
    }

    @if (BrowseManager.Path != null)
    {
        var index = 0;
        foreach (var item in BrowseManager.Path)
        {
            int i = ++index;
            if (item.Equals(BrowseManager.Path.Last()))
            {
                <span>/ @item.ToString()</span>
            }
            else
            {
                <a href="javascript: void(0)" @onclick="@(() => GetTreeBackAsync(PagedNodeList.Results[0].NextParentId, PagedNodeList.Results[0].ParentIdList, i))">
                    / @item.ToString()
                </a>
            }
        }
    }
</div>

<table class="table @_tableView">
    <thead>
        <tr>
            <th>Name</th>
            <th>Node Id</th>
            <th>Node Type</th>
            <th>Value</th>
            <th>Publishing</th>
            <th>Publishing Config</th>
            <th>
                @if (PagedNodeList.Results.Count > 0)
                {
                    if (PagedNodeList.Results[0].ParentName != "Root")
                    {
                        <a href="javascript: void(0)" @onclick="@(() => GetTreeBackAsync(PagedNodeList.Results[0].NextParentId, PagedNodeList.Results[0].ParentIdList, PagedNodeList.Results[0].ParentIdList.Count - 1))">
                            <span class="oi oi-arrow-left"></span>
                        </a>
                    }
                    else
                    {
                        if (PagedNodeList.Results[0].DiscovererId != null)
                        {
                            <a href='endpoints/@PagedNodeList.Results[0].DiscovererId/@ApplicationId/@SupervisorId'>
                                <span class="oi oi-arrow-left"></span>
                            </a>
                        }
                    }
                }
            </th>
        </tr>
    </thead>
    <tbody>
        @foreach (var node in PagedNodeList.Results)
        {
            <tr>
                <td>@node.NodeName</td>
                <td>@node.Id</td>
                @if (node.Children && (node.NodeClass != NodeClass.Method))
                {
                    <td>
                        <a href="javascript: void(0)" @onclick="@(() => GetTreeAsync(node.Id, node.ParentIdList))">
                            @node.NodeClass
                        </a>
                    </td>
                }
                else if (node.NodeClass == NodeClass.Method)
                {
                    <td>
                        @{_drawerType = drawer.Action;}
                        <a href="javascript: void(0)" @onclick="@(() => OpenDrawer(node))">
                            @node.NodeClass
                        </a>
                    </td>
                }
                else
                {
                    <td>@node.NodeClass</td>
                }
                @if (node.NodeClass == NodeClass.Variable && (((node.AccessLevel & NodeAccessLevel.CurrentRead) == NodeAccessLevel.CurrentRead) ||
                    ((node.AccessLevel & NodeAccessLevel.CurrentWrite) == NodeAccessLevel.CurrentWrite)))
                {
                    <td>
                        <div class="td-fixed">
                            <a href="javascript: void(0)" @onclick="@(() => OpenDrawer(node))">
                                @{string outputValue = $"{node.Value}";}
                                @{string outputType = $"({node.DataType})";}
                                @{string outputStatus = $"({node.Status} -";}
                                @{string outputTimestamp = $" {node.Timestamp})";}
                                <span>@outputValue</span>
                                <span>@outputType</span>
                                <span>@outputStatus</span>
                                <span>@outputTimestamp</span>
                            </a>
                        </div>
                    </td>
                }
                else
                {
                    <td>N/A</td>
                }

                @if (node.NodeClass == NodeClass.Variable)
                {
                    <td>
<<<<<<< HEAD
                        <input type="checkbox" checked=@node.Publishing @onchange="@((EventArgs) => SetPublishing(EndpointId, node, EventArgs))" />
=======
                        <input type="checkbox" checked=@node.Publishing @onchange="@((EventArgs) => SetPublishingAsync(EndpointId, node, EventArgs))" />
>>>>>>> 25103a97
                        @{string output = (node.Publishing == true) ? "On" : "Off";}
                        @output 
                    </td>
                    <td>
                        @{_drawerType = drawer.Publisher;}
                        @if (node.Publishing == true && node.PublishedItem != null)
                        {
                            <label>Sampling:</label><a href="javascript: void(0)" @onclick="@(() => OpenDrawer(node))">
                                @(node.PublishedItem.SamplingInterval?.TotalMilliseconds.ToString() ?? "1000") ms<br />
                            </a>
                            <label>Publishing: </label><a href="javascript: void(0)" @onclick="@(() => OpenDrawer(node))">
                                @(node.PublishedItem.PublishingInterval?.TotalMilliseconds.ToString() ?? "1000") ms<br />
                            </a>
                            <label>HeartBeat: </label><a href="jpavascript: void(0)" @onclick="@(() => OpenDrawer(node))">
<<<<<<< HEAD
                                @(node.PublishedItem.HeartbeatInterval == null ? "-" : node.PublishedItem.HeartbeatInterval?.TotalMilliseconds.ToString() + " ms")
=======
                                @(node.PublishedItem.HeartbeatInterval == null ? "-" : node.PublishedItem.HeartbeatInterval?.TotalSeconds.ToString() + " sec")
>>>>>>> 25103a97
                               <br />
                            </a>
                        }
                        else
                        {
                            <label>N/A</label>
                        }

                    </td>
                }
                else
                {
                    <td>N/A</td>
                    <td>N/A</td>
                }
            </tr>
        }
    </tbody>
</table>
<div class="@_tableEmpty center">No Nodes found.</div>

<ErrorMessage PageError="@PagedNodeList.Error" Status="@null"></ErrorMessage>

<Drawer HeaderText="Select Action" ObjectData="@NodeData" IsOpened="@IsOpened" CloseDrawer="@(() => CloseDrawer())">
    @if (_drawerType == drawer.Action)
    {
        <_DrawerActionContent NodeData="@NodeData" EndpointId="@EndpointId" PagedNodeList="@PagedNodeList" Credential="@Credential"></_DrawerActionContent>
    }
    else
    {
        <_DrawerPublisherContent NodeData="@NodeData" Onclick="((NodeData) => ClickHandler((ListNode)NodeData))"></_DrawerPublisherContent>
    }
</Drawer>

<Pager Result=@NodeList PageChanged=@(async(Page) => await PagerPageChanged(Page)) />

<div class="loader-pos @CommonHelper.Spinner"></div>


@code {

    [Parameter]
    public string DiscovererId { get; set; } = string.Empty;

    [Parameter]
    public string EndpointId { get; set; } = string.Empty;

    [Parameter]
    public string ApplicationId { get; set; } = string.Empty;

    [Parameter]
    public string SupervisorId { get; set; } = string.Empty;

    [Parameter]
    public string Page { get; set; } = "1";

    public PagedResult<ListNode> NodeList = new PagedResult<ListNode>();
    public PagedResult<ListNode> PagedNodeList = new PagedResult<ListNode>();
    public CredentialModel Credential = new CredentialModel();
    public bool IsOpened { get; set; } = false;
    public ListNode NodeData { get; set; }
    private IAsyncDisposable _publishEvent { get; set; }
    private string _tableView = "visible";
    private string _tableEmpty = "displayNone";
    private List<string> _parentId { get; set; }
    private enum drawer
    {
        Action = 0,
        Publisher
    }
    private drawer _drawerType { get; set; }


    /// <summary>
    /// Notify page change
    /// </summary>
    /// <param name="page"></param>
    public async Task PagerPageChanged(int page)
    {
        CommonHelper.Spinner = "loader-big";
        StateHasChanged();
        if (!string.IsNullOrEmpty(NodeList.ContinuationToken) && page > PagedNodeList.PageCount)
        {
            await BrowseTreeAsync(BrowseDirection.Forward, 0, false);
        }
        PagedNodeList = NodeList.GetPaged(page, CommonHelper.PageLength, null);
        foreach (var node in PagedNodeList.Results)
        {
            //fetch the actual value
            if (node.NodeClass == NodeClass.Variable)
            {
                node.Value = await BrowseManager.ReadValueAsync(EndpointId, node.Id, Credential);
            }
        }
        CommonHelper.Spinner = string.Empty;
        StateHasChanged();
    }

    /// <summary>
    /// OnInitialized
    /// </summary>
    protected override void OnInitialized()
    {
        CommonHelper.Spinner = "loader-big";
    }

    /// <summary>
    /// OnAfterRenderAsync
    /// </summary>
    /// <param name="firstRender"></param>
    protected override async Task OnAfterRenderAsync(bool firstRender)
    {
        if (firstRender)
        {
            Credential = await GetSecureItemAsync<CredentialModel>(CommonHelper.CredentialKey);
            await BrowseTreeAsync(BrowseDirection.Forward, 0, true, string.Empty, new List<string>());
            CommonHelper.Spinner = string.Empty;
            CommonHelper.CheckErrorOrEmpty<ListNode>(PagedNodeList, ref _tableView, ref _tableEmpty);
            StateHasChanged();
            _publishEvent = await PublisherServiceEvents.NodePublishSubscribeByEndpointAsync(EndpointId,
                samples => InvokeAsync(() => GetPublishedNodeData(samples)));
        }
    }

    /// <summary>
    /// Browse forward the tree nodes
    /// </summary>
    /// <param name="id"></param>
    /// <param name="parentId"></param>
    private async Task GetTreeAsync(string id, List<string> parentId)
    {
        await BrowseTreeAsync(BrowseDirection.Forward, 0, true, id, parentId);
    }

    /// <summary>
    /// Browse backward the tree nodes
    /// </summary>
    /// <param name="id"></param>
    /// <param name="parentId"></param>
    private async Task GetTreeBackAsync(string id, List<string> parentId, int index)
    {
        await BrowseTreeAsync(BrowseDirection.Backward, index, true, id, parentId);
        NavigationManager.NavigateTo(NavigationManager.BaseUri + "browser/" + DiscovererId + "/" + ApplicationId + "/" + SupervisorId + "/" + EndpointId);
    }

    /// <summary>
    /// Browse the tree nodes
    /// </summary>
    /// <param name="id"></param>
    /// <param name="parentId"></param>
    /// <param name="direction"></param>
    private async Task BrowseTreeAsync(BrowseDirection direction, int index, bool firstPage, String id = null, List<string> parentId = null)
    {
        CommonHelper.Spinner = "loader-big";

        if (firstPage)
        {
            _parentId = parentId;
            NodeList = await BrowseManager.GetTreeAsync(EndpointId,
                                        id,
                                        parentId,
                                        DiscovererId,
                                        direction,
                                        index,
                                        Credential);
        }
        else
        {
            NodeList = await BrowseManager.GetTreeNextAsync(EndpointId,
                                            _parentId,
                                            DiscovererId,
                                            Credential,
                                            NodeList);
        }

        var publishedNodes = await Publisher.PublishedAsync(EndpointId);

        foreach (var node in NodeList.Results)
        {
            if (node.NodeClass == NodeClass.Variable)
            {
                // check if publishing enabled
                foreach (var publishedItem in publishedNodes.Results)
                {
                    if (node.Id == publishedItem.NodeId)
                    {
                        node.PublishedItem = publishedItem;
                        node.Publishing = true;
                        break;
                    }
                }
            }
        }

        Page = "1";
        PagedNodeList = NodeList.GetPaged(Int32.Parse(Page), CommonHelper.PageLength, NodeList.Error);
        CommonHelper.Spinner = "";
    }

    /// <summary>
    /// Manage Publishing a node
<<<<<<< HEAD
=======
    /// </summary>
    /// <param name="endpointId"></param>
    /// <param name="node"></param>
    private async Task SetPublishingAsync(string endpointId, ListNode node, ChangeEventArgs ev)
    {
        if ((bool)ev?.Value)
        {
            await PublishNodeAsync(endpointId, node);
        }
        else
        {
            await UnPublishNodeAsync(endpointId, node);
        }
    }

    /// <summary>
    /// Publish a node
>>>>>>> 25103a97
    /// </summary>
    /// <param name="endpointId"></param>
    /// <param name="node"></param>
    private async Task PublishNodeAsync(string endpointId, ListNode node)
    {
<<<<<<< HEAD
        if ((bool)ev?.Value)
        {
            await Publish(endpointId, node);
        }
        else
        {
            await UnPublish(endpointId, node);
        }
    }

    /// <summary>
    /// Publish a node
    /// </summary>
    /// <param name="endpointId"></param>
    /// <param name="node"></param>
    private async Task Publish(string endpointId, ListNode node)
    {
        node.Publishing = true;
        var publishingInterval = node.PublishedItem?.PublishingInterval == null ? TimeSpan.FromMilliseconds(1000) : node.PublishedItem.PublishingInterval;
        var samplingInterval = node.PublishedItem?.SamplingInterval == null ? TimeSpan.FromMilliseconds(1000) : node.PublishedItem.SamplingInterval;
        var heartbeatInterval = node.PublishedItem?.HeartbeatInterval;
        var result = await Publisher.StartPublishingAsync(endpointId, node.Id, node.NodeName, samplingInterval, publishingInterval, heartbeatInterval, Credential);
        if (result)
        {
            node.PublishedItem = new OpcUa.Api.Publisher.Models.PublishedItemApiModel()
            {
                NodeId = node.Id,
                DisplayName = node.NodeName,
                PublishingInterval = publishingInterval,
                SamplingInterval = samplingInterval,
                HeartbeatInterval = heartbeatInterval
            };
        }
        else
        {
=======
        node.Publishing = true;
        var publishingInterval = node.PublishedItem?.PublishingInterval == null ? TimeSpan.FromMilliseconds(1000) : node.PublishedItem.PublishingInterval;
        var samplingInterval = node.PublishedItem?.SamplingInterval == null ? TimeSpan.FromMilliseconds(1000) : node.PublishedItem.SamplingInterval;
        var heartbeatInterval = node.PublishedItem?.HeartbeatInterval;
        var result = await Publisher.StartPublishingAsync(endpointId, node.Id, node.NodeName, samplingInterval, publishingInterval, heartbeatInterval, Credential);
        if (result)
        {
            node.PublishedItem = new OpcUa.Api.Publisher.Models.PublishedItemApiModel()
            {
                NodeId = node.Id,
                DisplayName = node.NodeName,
                PublishingInterval = publishingInterval,
                SamplingInterval = samplingInterval,
                HeartbeatInterval = heartbeatInterval
            };
        }
        else
        {
>>>>>>> 25103a97
            node.PublishedItem = null;
            node.Publishing = false;
        }
    }

    /// <summary>
    /// UnPublish a node
    /// </summary>
    /// <param name="endpointId"></param>
    /// <param name="node"></param>
<<<<<<< HEAD
    private async Task UnPublish(string endpointId, ListNode node)
=======
    private async Task UnPublishNodeAsync(string endpointId, ListNode node)
>>>>>>> 25103a97
    {
        var result = await Publisher.StopPublishingAsync(endpointId, node.Id, Credential);
        if (result)
        {
            node.PublishedItem = null;
            node.Publishing = false;
        }
    }

    /// <summary>
    /// Open the Drawer
    /// </summary>
    /// <param name="node"></param>
    private void OpenDrawer(ListNode node)
    {
        IsOpened = true;
        NodeData = node;
    }

    /// <summary>
    /// Close the Drawer
    /// </summary>
    private void CloseDrawer()
    {
        IsOpened = false;
        BrowseManager.MethodCallResponse = null;
        this.StateHasChanged();
    }

    /// <summary>
    /// GetPublishedNodeData
    /// </summary>
    /// <param name="samples"></param>
    private Task GetPublishedNodeData(MonitoredItemMessageApiModel samples)
    {
        foreach (var node in PagedNodeList.Results)
        {
            if (node.Id == samples.NodeId)
            {
                node.Value = samples.Value?.ToJson()?.TrimQuotes();
                node.Status = string.IsNullOrEmpty(samples.Status) ? "Good" : samples.Status;
                node.Timestamp = samples.Timestamp.Value.ToLocalTime().ToString();
                this.StateHasChanged();
            }
        }
        return Task.CompletedTask;
    }

    /// <summary>
    /// ClickHandler
    /// </summary>
    async Task ClickHandler(ListNode node)
    {
        CloseDrawer();
<<<<<<< HEAD
        await Publish(EndpointId, node);
=======
        await PublishNodeAsync(EndpointId, node);
>>>>>>> 25103a97
    }

    /// <summary>
    /// Dispose
    /// </summary>
    public async void Dispose()
    {
        if (_publishEvent != null)
        {
            await _publishEvent.DisposeAsync();
        }
    }

    /// <summary>
    /// Get Item stored in session storage
    /// </summary>
    /// <param name="key"></param>
    private async Task<T> GetSecureItemAsync<T>(string key)
    {
        var serializedProtectedData = await sessionStorage.GetItemAsync<string>(key);
        return secureData.UnprotectDeserialize<T>(serializedProtectedData);
    }
}<|MERGE_RESOLUTION|>--- conflicted
+++ resolved
@@ -152,11 +152,7 @@
                 @if (node.NodeClass == NodeClass.Variable)
                 {
                     <td>
-<<<<<<< HEAD
-                        <input type="checkbox" checked=@node.Publishing @onchange="@((EventArgs) => SetPublishing(EndpointId, node, EventArgs))" />
-=======
                         <input type="checkbox" checked=@node.Publishing @onchange="@((EventArgs) => SetPublishingAsync(EndpointId, node, EventArgs))" />
->>>>>>> 25103a97
                         @{string output = (node.Publishing == true) ? "On" : "Off";}
                         @output 
                     </td>
@@ -171,11 +167,7 @@
                                 @(node.PublishedItem.PublishingInterval?.TotalMilliseconds.ToString() ?? "1000") ms<br />
                             </a>
                             <label>HeartBeat: </label><a href="jpavascript: void(0)" @onclick="@(() => OpenDrawer(node))">
-<<<<<<< HEAD
-                                @(node.PublishedItem.HeartbeatInterval == null ? "-" : node.PublishedItem.HeartbeatInterval?.TotalMilliseconds.ToString() + " ms")
-=======
                                 @(node.PublishedItem.HeartbeatInterval == null ? "-" : node.PublishedItem.HeartbeatInterval?.TotalSeconds.ToString() + " sec")
->>>>>>> 25103a97
                                <br />
                             </a>
                         }
@@ -377,8 +369,6 @@
 
     /// <summary>
     /// Manage Publishing a node
-<<<<<<< HEAD
-=======
     /// </summary>
     /// <param name="endpointId"></param>
     /// <param name="node"></param>
@@ -396,29 +386,10 @@
 
     /// <summary>
     /// Publish a node
->>>>>>> 25103a97
     /// </summary>
     /// <param name="endpointId"></param>
     /// <param name="node"></param>
     private async Task PublishNodeAsync(string endpointId, ListNode node)
-    {
-<<<<<<< HEAD
-        if ((bool)ev?.Value)
-        {
-            await Publish(endpointId, node);
-        }
-        else
-        {
-            await UnPublish(endpointId, node);
-        }
-    }
-
-    /// <summary>
-    /// Publish a node
-    /// </summary>
-    /// <param name="endpointId"></param>
-    /// <param name="node"></param>
-    private async Task Publish(string endpointId, ListNode node)
     {
         node.Publishing = true;
         var publishingInterval = node.PublishedItem?.PublishingInterval == null ? TimeSpan.FromMilliseconds(1000) : node.PublishedItem.PublishingInterval;
@@ -438,26 +409,6 @@
         }
         else
         {
-=======
-        node.Publishing = true;
-        var publishingInterval = node.PublishedItem?.PublishingInterval == null ? TimeSpan.FromMilliseconds(1000) : node.PublishedItem.PublishingInterval;
-        var samplingInterval = node.PublishedItem?.SamplingInterval == null ? TimeSpan.FromMilliseconds(1000) : node.PublishedItem.SamplingInterval;
-        var heartbeatInterval = node.PublishedItem?.HeartbeatInterval;
-        var result = await Publisher.StartPublishingAsync(endpointId, node.Id, node.NodeName, samplingInterval, publishingInterval, heartbeatInterval, Credential);
-        if (result)
-        {
-            node.PublishedItem = new OpcUa.Api.Publisher.Models.PublishedItemApiModel()
-            {
-                NodeId = node.Id,
-                DisplayName = node.NodeName,
-                PublishingInterval = publishingInterval,
-                SamplingInterval = samplingInterval,
-                HeartbeatInterval = heartbeatInterval
-            };
-        }
-        else
-        {
->>>>>>> 25103a97
             node.PublishedItem = null;
             node.Publishing = false;
         }
@@ -468,11 +419,7 @@
     /// </summary>
     /// <param name="endpointId"></param>
     /// <param name="node"></param>
-<<<<<<< HEAD
-    private async Task UnPublish(string endpointId, ListNode node)
-=======
     private async Task UnPublishNodeAsync(string endpointId, ListNode node)
->>>>>>> 25103a97
     {
         var result = await Publisher.StopPublishingAsync(endpointId, node.Id, Credential);
         if (result)
@@ -527,11 +474,7 @@
     async Task ClickHandler(ListNode node)
     {
         CloseDrawer();
-<<<<<<< HEAD
-        await Publish(EndpointId, node);
-=======
         await PublishNodeAsync(EndpointId, node);
->>>>>>> 25103a97
     }
 
     /// <summary>
