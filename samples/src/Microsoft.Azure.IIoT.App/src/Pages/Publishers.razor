﻿@*------------------------------------------------------------
     Copyright (c) Microsoft Corporation.  All rights reserved.
     Licensed under the MIT License (MIT). See License.txt in the repo root for license information.
    ------------------------------------------------------------*@

@page "/publishers/{page}"

@using Microsoft.AspNetCore.Components;
@using Microsoft.Azure.IIoT.App.Services
@using Microsoft.Azure.IIoT.App.Components.Pager
@using Microsoft.Azure.IIoT.App.Components.ErrorMessage
@using Microsoft.Azure.IIoT.OpcUa.Api.Registry;
@using Microsoft.Azure.IIoT.App.Common

@inject NavigationManager NavigationManager
@inject Registry RegistryHelper
@inject IRegistryServiceApi RegistryService
@inject RegistryServiceEvents RegistryServiceEvents
@inject UICommon CommonHelper

@implements IDisposable

<h1>Publishers</h1>

<table class="table @_tableView">
    <thead>
        <tr>
            <th class="width-large">Id</th>
            <th class="width-large">Configuration</th>
            <th class="width-medium">Site Id</th>
            <th class="width-small">Sync Status</th>
            <th class="width-small">Connection Status</th>
            <th class="width-small">Version</th>
        </tr>
    </thead>
    <tbody>
        @foreach (var publisher in _pagedPublisherList.Results) {
            <tr>
                <td class="hover-text width-large">
                    <div>
                        @publisher.Id
                    </div>
                </td>
                <td class="width-large">
                    <div class="space-wrap">
                        @{ string Capabilities = CommonHelper.None;}
                        @{ string HeartbeatInterval = CommonHelper.None;}
                        @{ string JobCheckInterval = CommonHelper.None;}
                        @{ string JobOrchestratorUrl = CommonHelper.None;}
                        @{ string MaxWorkers = CommonHelper.None;}
                        @if (publisher.Configuration != null) {
                            Capabilities = publisher.Configuration.Capabilities == null ? CommonHelper.None : publisher.Configuration.Capabilities.ToString();
                            HeartbeatInterval = publisher.Configuration.HeartbeatInterval == null ? CommonHelper.None : publisher.Configuration.HeartbeatInterval.ToString();
                            JobCheckInterval = publisher.Configuration.JobCheckInterval == null ? CommonHelper.None : publisher.Configuration.JobCheckInterval.ToString();
                            JobOrchestratorUrl = string.IsNullOrEmpty(publisher.Configuration.JobOrchestratorUrl) ? CommonHelper.None : publisher.Configuration.JobOrchestratorUrl;
                            MaxWorkers = publisher.Configuration.MaxWorkers == null ? CommonHelper.None : publisher.Configuration.MaxWorkers.ToString();
                        }
                        Capabilities: @Capabilities<br />
                        HeartbeatInterval: @HeartbeatInterval<br />
                        JobCheckInterval: @JobCheckInterval<br />
                        JobOrchestratorUrl: @JobOrchestratorUrl<br />
                        MaxWorkers: @MaxWorkers
                    </div>
                </td>
                @{string SiteId = publisher.SiteId == null ? CommonHelper.None : publisher.SiteId;}
                <td class="hover-text width-medium">
                    <div>
                        @SiteId
                    </div>
                </td>
                @{string syncStatus = publisher.OutOfSync == null ? CommonHelper.None : publisher.OutOfSync == true ? "Out Of Sync" : "Synced";}
                <td class="hover-text width-small">
                    <div>
                        @syncStatus
                    </div>
                </td>
                @{string connectStatus = publisher.Connected == null ? CommonHelper.None : publisher.Connected == true ? "Connected" : "Disconnected";}
                <td class="hover-text width-small">
                    <div>
                        @{
                            string alt = connectStatus;

                            switch (connectStatus)
                            {
                                case "Connected":
                                    <i class="material-icons" title="@alt" aria-label="@alt">link</i>
                                    break;
                                case "Disconnected":
                                case "(None)":
                                    <i class="material-icons" title="@alt" aria-label="@alt">link_off</i>
                                    break;
                                default:
                                    <i class="material-icons" title="@alt" aria-label="@alt">help</i>
                                    break;
                            }
                        }
                    </div>
                </td>
                <td class="hover-text width-small">
                    <div>
                        @publisher.Version
                    </div>
                </td>
            </tr>
        }
    </tbody>
</table>
<div class="@_tableEmpty center">No Publishers found.</div>

<ErrorMessage PageError="@_pagedPublisherList.Error" Status="@null"></ErrorMessage>

<Pager Result=@_publisherList PageChanged=@(async(Page) => await PagerPageChanged(Page)) />

<<<<<<< HEAD
<div class="loader-pos @CommonHelper.Spinner"></div>
=======
<div class="loader-pos @CommonHelper.Spinner"></div>

@code {

    [Parameter]
    public string Page { get; set; } = "1";

    private PagedResult<PublisherApiModel> _publisherList = new PagedResult<PublisherApiModel>();
    private PagedResult<PublisherApiModel> _pagedPublisherList = new PagedResult<PublisherApiModel>();
    private IAsyncDisposable _publisherEvent { get; set; }
    private string _tableView = "visible";
    private string _tableEmpty = "displayNone";

    /// <summary>
    /// Notify page change
    /// </summary>
    /// <param name="page"></param>
    public async Task PagerPageChanged(int page) {
        CommonHelper.Spinner = "loader-big";
        StateHasChanged();
        _publisherList = CommonHelper.UpdatePage(RegistryHelper.GetPublisherListAsync, page, _publisherList, ref _pagedPublisherList, CommonHelper.PageLengthSmall);
        NavigationManager.NavigateTo(NavigationManager.BaseUri + "publishers/" + page);
        for (int i = 0; i < _pagedPublisherList.Results.Count; i++) {
            _pagedPublisherList.Results[i] = await RegistryService.GetPublisherAsync(_pagedPublisherList.Results[i].Id);
        }
        CommonHelper.Spinner = string.Empty;
        StateHasChanged();
    }

    /// <summary>
    /// OnInitialized
    /// </summary>
    protected override void OnInitialized() {
        CommonHelper.Spinner = "loader-big";
    }

    /// <summary>
    /// OnAfterRenderAsync
    /// </summary>
    /// <param name="firstRender"></param>
    protected override async Task OnAfterRenderAsync(bool firstRender) {
        if (firstRender) {
            _publisherList = await RegistryHelper.GetPublisherListAsync();
            Page = "1";
            _pagedPublisherList = _publisherList.GetPaged(Int32.Parse(Page), CommonHelper.PageLengthSmall, _publisherList.Error);
            CommonHelper.Spinner = string.Empty;
            CommonHelper.CheckErrorOrEmpty<PublisherApiModel>(_pagedPublisherList, ref _tableView, ref _tableEmpty);
            StateHasChanged();

            _publisherEvent = await RegistryServiceEvents.SubscribePublisherEventsAsync(
                ev => InvokeAsync(() => PublisherEvent(ev)));
        }
    }

    private Task PublisherEvent(PublisherEventApiModel ev) {
        _publisherList.Results.Update(ev);
        _pagedPublisherList = _publisherList.GetPaged(Int32.Parse(Page), CommonHelper.PageLengthSmall, _publisherList.Error);
        StateHasChanged();
        return Task.CompletedTask;
    }

    public async void Dispose() {
        if (_publisherEvent != null) {
            await _publisherEvent.DisposeAsync();
        }
    }
}
>>>>>>> 82587a12
<|MERGE_RESOLUTION|>--- conflicted
+++ resolved
@@ -109,76 +109,6 @@
 
 <ErrorMessage PageError="@_pagedPublisherList.Error" Status="@null"></ErrorMessage>
 
-<Pager Result=@_publisherList PageChanged=@(async(Page) => await PagerPageChanged(Page)) />
+<Pager Result=@_publisherList PageChanged="@(async(Page) => await PagerPageChangedAsync(Page))" />
 
-<<<<<<< HEAD
-<div class="loader-pos @CommonHelper.Spinner"></div>
-=======
-<div class="loader-pos @CommonHelper.Spinner"></div>
-
-@code {
-
-    [Parameter]
-    public string Page { get; set; } = "1";
-
-    private PagedResult<PublisherApiModel> _publisherList = new PagedResult<PublisherApiModel>();
-    private PagedResult<PublisherApiModel> _pagedPublisherList = new PagedResult<PublisherApiModel>();
-    private IAsyncDisposable _publisherEvent { get; set; }
-    private string _tableView = "visible";
-    private string _tableEmpty = "displayNone";
-
-    /// <summary>
-    /// Notify page change
-    /// </summary>
-    /// <param name="page"></param>
-    public async Task PagerPageChanged(int page) {
-        CommonHelper.Spinner = "loader-big";
-        StateHasChanged();
-        _publisherList = CommonHelper.UpdatePage(RegistryHelper.GetPublisherListAsync, page, _publisherList, ref _pagedPublisherList, CommonHelper.PageLengthSmall);
-        NavigationManager.NavigateTo(NavigationManager.BaseUri + "publishers/" + page);
-        for (int i = 0; i < _pagedPublisherList.Results.Count; i++) {
-            _pagedPublisherList.Results[i] = await RegistryService.GetPublisherAsync(_pagedPublisherList.Results[i].Id);
-        }
-        CommonHelper.Spinner = string.Empty;
-        StateHasChanged();
-    }
-
-    /// <summary>
-    /// OnInitialized
-    /// </summary>
-    protected override void OnInitialized() {
-        CommonHelper.Spinner = "loader-big";
-    }
-
-    /// <summary>
-    /// OnAfterRenderAsync
-    /// </summary>
-    /// <param name="firstRender"></param>
-    protected override async Task OnAfterRenderAsync(bool firstRender) {
-        if (firstRender) {
-            _publisherList = await RegistryHelper.GetPublisherListAsync();
-            Page = "1";
-            _pagedPublisherList = _publisherList.GetPaged(Int32.Parse(Page), CommonHelper.PageLengthSmall, _publisherList.Error);
-            CommonHelper.Spinner = string.Empty;
-            CommonHelper.CheckErrorOrEmpty<PublisherApiModel>(_pagedPublisherList, ref _tableView, ref _tableEmpty);
-            StateHasChanged();
-
-            _publisherEvent = await RegistryServiceEvents.SubscribePublisherEventsAsync(
-                ev => InvokeAsync(() => PublisherEvent(ev)));
-        }
-    }
-
-    private Task PublisherEvent(PublisherEventApiModel ev) {
-        _publisherList.Results.Update(ev);
-        _pagedPublisherList = _publisherList.GetPaged(Int32.Parse(Page), CommonHelper.PageLengthSmall, _publisherList.Error);
-        StateHasChanged();
-        return Task.CompletedTask;
-    }
-
-    public async void Dispose() {
-        if (_publisherEvent != null) {
-            await _publisherEvent.DisposeAsync();
-        }
-    }
-}
->>>>>>> 82587a12
+<div class="loader-pos @CommonHelper.Spinner"></div>