--- conflicted
+++ resolved
@@ -95,12 +95,8 @@
     {
         CommonHelper.Spinner = "loader-big";
         StateHasChanged();
-<<<<<<< HEAD
-        _publisherList = CommonHelper.UpdatePage(RegistryHelper.GetPublisherListAsync, page, _publisherList, ref _pagedPublisherList);
+        _publisherList = CommonHelper.UpdatePage(RegistryHelper.GetPublisherListAsync, page, _publisherList, ref _pagedPublisherList, CommonHelper.PageLengthSmall);
         NavigationManager.NavigateTo(NavigationManager.BaseUri + "publishers/" + page);
-=======
-        _publisherList = CommonHelper.UpdatePage(RegistryHelper.GetPublisherListAsync, page, _publisherList, ref _pagedPublisherList, CommonHelper.PageLengthSmall);
->>>>>>> a80fc4c3
         CommonHelper.Spinner = string.Empty;
         StateHasChanged();
     }
