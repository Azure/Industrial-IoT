--- conflicted
+++ resolved
@@ -1,13 +1,7 @@
 ﻿@*------------------------------------------------------------
-<<<<<<< HEAD
-     Copyright (c) Microsoft Corporation.  All rights reserved.
-     Licensed under the MIT License (MIT). See License.txt in the repo root for license information.
-    ------------------------------------------------------------*@
-=======
     Copyright (c) Microsoft Corporation.  All rights reserved.
     Licensed under the MIT License (MIT). See License.txt in the repo root for license information.
 ------------------------------------------------------------*@
->>>>>>> a9a73da5
 
 @using Microsoft.Azure.IIoT.App.Shared
 @using Microsoft.Azure.IIoT.App.Pages
