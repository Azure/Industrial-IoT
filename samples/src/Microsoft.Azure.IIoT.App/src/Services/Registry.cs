﻿// ------------------------------------------------------------
//  Copyright (c) Microsoft Corporation.  All rights reserved.
//  Licensed under the MIT License (MIT). See License.txt in the repo root for license information.
// ------------------------------------------------------------

namespace Microsoft.Azure.IIoT.App.Services {
    using Microsoft.Azure.IIoT.App.Data;
    using Microsoft.Azure.IIoT.App.Models;
    using Microsoft.Azure.IIoT.OpcUa.Api.Registry;
    using Microsoft.Azure.IIoT.OpcUa.Api.Registry.Models;
    using System;
    using System.Linq;
    using System.Diagnostics;
    using System.Threading.Tasks;

    public class Registry {

        /// <summary>
        /// Create registry
        /// </summary>
        /// <param name="registryService"></param>
        public Registry(IRegistryServiceApi registryService) {
            _registryService = registryService;
        }

        /// <summary>
        /// GetEndpointListAsync
        /// </summary>
        /// <param name="discovererId"></param>
        /// <returns>EndpointInfoApiModel</returns>
<<<<<<< HEAD
        public async Task<PagedResult<EndpointInfo>> GetEndpointListAsync(
            string discovererId, string applicationId) {
=======
        public async Task<PagedResult<EndpointInfoApiModel>> GetEndpointListAsync(
            string discovererId, string applicationId, string supervisorId) {
>>>>>>> 44ec1d50

            var pageResult = new PagedResult<EndpointInfo>();

            try {
                var model = new EndpointRegistrationQueryApiModel();
                model.DiscovererId = discovererId == PathAll ? null : discovererId;
                model.ApplicationId = applicationId == PathAll ? null : applicationId;
                model.SupervisorId = supervisorId == PathAll ? null : supervisorId;

                var endpoints = await _registryService.QueryAllEndpointsAsync(model);
                foreach (var endpoint in endpoints) {
                    pageResult.Results.Add(new EndpointInfo {
                        EndpointModel = endpoint
                    });
                }
            }
            catch (Exception e) {
                Trace.TraceWarning("Can not get endpoint list");
                var errorMessage = string.Concat(e.Message, e.InnerException?.Message ?? "--", e?.StackTrace ?? "--");
                Trace.TraceWarning(errorMessage);
                pageResult.Error = e.Message;
            }

            pageResult.PageSize = 10;
            pageResult.RowCount = pageResult.Results.Count;
            pageResult.PageCount = (int)Math.Ceiling((decimal)pageResult.RowCount / 10);
            return pageResult;
        }

        /// <summary>
        /// GetDiscovererListAsync
        /// </summary>
        /// <returns>DiscovererInfo</returns>
        public async Task<PagedResult<DiscovererInfo>> GetDiscovererListAsync() {
            var pageResult = new PagedResult<DiscovererInfo>();

            try {
                var discovererModel = new DiscovererQueryApiModel();
                var applicationModel = new ApplicationRegistrationQueryApiModel();
                var discoverers = await _registryService.QueryAllDiscoverersAsync(discovererModel);

                if (discoverers != null) {
                    if (discoverers.Count() > 0) {
                        foreach (var discoverer in discoverers) {
                            var info = new DiscovererInfo {
                                DiscovererModel = discoverer,
                                HasApplication = false,
                                ScanStatus = (discoverer.Discovery == DiscoveryMode.Off) || (discoverer.Discovery == null) ? false : true
                            };
                            applicationModel.DiscovererId = discoverer.Id;
                            var applications = await _registryService.QueryAllApplicationsAsync(applicationModel);
                            if (applications != null) {
                                info.HasApplication = true;
                            }
                            pageResult.Results.Add(info);
                        }
                    }
                    else {
                        pageResult.Results.Add(new DiscovererInfo {
                            DiscovererModel = new DiscovererApiModel { Id = "No Discoveres Found" }
                        });
                    }
                }
            }
            catch (Exception e) {
                Trace.TraceWarning("Can not get discoverers as list");
                var errorMessage = string.Concat(e.Message, e.InnerException?.Message ?? "--", e?.StackTrace ?? "--");
                Trace.TraceWarning(errorMessage);
                pageResult.Error = e.Message;
            }

            pageResult.PageSize = 10;
            pageResult.RowCount = pageResult.Results.Count;
            pageResult.PageCount = (int)Math.Ceiling((decimal)pageResult.RowCount / 10);
            return pageResult;
        }

        /// <summary>
        /// GetApplicationListAsync
        /// </summary>
        /// <returns>ApplicationInfoApiModel</returns>
        public async Task<PagedResult<ApplicationInfoApiModel>> GetApplicationListAsync() {
            var pageResult = new PagedResult<ApplicationInfoApiModel>();

            try {
                var applicationModel = new ApplicationRegistrationQueryApiModel();
                var applications = await _registryService.QueryAllApplicationsAsync(applicationModel);

                if (applications != null) {
                    foreach (var application in applications) {
                        pageResult.Results.Add(application);
                    }
                }
            }
            catch (Exception e) {
                Trace.TraceWarning("Can not get applications list");
                var errorMessage = string.Concat(e.Message, e.InnerException?.Message ?? "--", e?.StackTrace ?? "--");
                Trace.TraceWarning(errorMessage);
                pageResult.Error = e.Message;
            }

            pageResult.PageSize = 10;
            pageResult.RowCount = pageResult.Results.Count;
            pageResult.PageCount = (int)Math.Ceiling((decimal)pageResult.RowCount / 10);
            return pageResult;
        }

        /// <summary>
        /// SetScanAsync
        /// </summary>
        /// <param name="discoverer"></param>
        /// <returns></returns>
        public async Task<string> SetDiscoveryAsync(DiscovererInfo discoverer) {
            var model = discoverer.DiscovererModel.DiscoveryConfig;
            DiscoveryMode discoveryMode;

            if (model == null) {
                model = new DiscoveryConfigApiModel();
            }

            if (discoverer.ScanStatus == true) {
                discoveryMode = DiscoveryMode.Fast;
            }
            else {
                discoveryMode = DiscoveryMode.Off;
            }

            try {
                await _registryService.SetDiscoveryModeAsync(discoverer.DiscovererModel.Id, discoveryMode, model);
            }
            catch (Exception exception) {
                var errorMessageTrace = string.Concat(exception.Message, exception.InnerException?.Message ?? "--", exception?.StackTrace ?? "--");
                Trace.TraceError(errorMessageTrace);
                return errorMessageTrace;
            }
            return null;
        }

        /// <summary>
        /// UpdateDiscovererAsync
        /// </summary>
        /// <param name="discoverer"></param>
        /// <param name="config"></param>
        /// <returns></returns>
        public async Task<string> UpdateDiscovererAsync(DiscovererInfo discoverer, DiscoveryConfigApiModel config) {
            var model = new DiscovererUpdateApiModel();
            model.DiscoveryConfig = discoverer.DiscovererModel.DiscoveryConfig;

            if (config.AddressRangesToScan != null) {
                model.DiscoveryConfig.AddressRangesToScan = config.AddressRangesToScan;
            }
            if (config.PortRangesToScan != null) {
                model.DiscoveryConfig.PortRangesToScan = config.PortRangesToScan;
            }
            if (config.ActivationFilter != null) {
                model.DiscoveryConfig.ActivationFilter = config.ActivationFilter;
            }
            if (config.MaxNetworkProbes != null && config.MaxNetworkProbes != 0) {
                model.DiscoveryConfig.MaxNetworkProbes = config.MaxNetworkProbes;
            }
            if (config.MaxPortProbes != null && config.MaxPortProbes != 0) {
                model.DiscoveryConfig.MaxPortProbes = config.MaxPortProbes;
            }
            if (config.NetworkProbeTimeoutMs != null && config.NetworkProbeTimeoutMs != 0) {
                model.DiscoveryConfig.NetworkProbeTimeoutMs = config.NetworkProbeTimeoutMs;
            }
            if (config.PortProbeTimeoutMs != null && config.PortProbeTimeoutMs != 0) {
                model.DiscoveryConfig.PortProbeTimeoutMs = config.PortProbeTimeoutMs;
            }
            if (config.IdleTimeBetweenScansSec != null && config.IdleTimeBetweenScansSec != 0) {
                model.DiscoveryConfig.IdleTimeBetweenScansSec = config.IdleTimeBetweenScansSec;
            }
            else {
                model.DiscoveryConfig.IdleTimeBetweenScansSec = _5MINUTES;
            }

            try {
                await _registryService.UpdateDiscovererAsync(discoverer.DiscovererModel.Id, model);
            }
            catch (Exception exception) {
                var errorMessageTrace = string.Concat(exception.Message, exception.InnerException?.Message ?? "--", exception?.StackTrace ?? "--");
                Trace.TraceError(errorMessageTrace);
                return errorMessageTrace;
            }
            return null;
        }

        /// <summary>
        /// GetGatewayListAsync
        /// </summary>
        /// <returns>GatewayApiModel</returns>
        public async Task<PagedResult<GatewayApiModel>> GetGatewayListAsync() {
            var pageResult = new PagedResult<GatewayApiModel>();

            try {
                var gatewayModel = new GatewayQueryApiModel();
                var gateways = await _registryService.QueryAllGatewaysAsync(gatewayModel);

                if (gateways != null) {
                    foreach (var gateway in gateways) {
                        pageResult.Results.Add(gateway);
                    }
                }
            }
            catch (Exception e) {
                Trace.TraceWarning("Can not get gateways list");
                var errorMessage = string.Concat(e.Message, e.InnerException?.Message ?? "--", e?.StackTrace ?? "--");
                Trace.TraceWarning(errorMessage);
                pageResult.Error = e.Message;
            }

            pageResult.PageSize = 10;
            pageResult.RowCount = pageResult.Results.Count;
            pageResult.PageCount = (int)Math.Ceiling((decimal)pageResult.RowCount / 10);
            return pageResult;
        }

        /// <summary>
        /// GetPublisherListAsync
        /// </summary>
        /// <returns>PublisherApiModel</returns>
        public async Task<PagedResult<PublisherApiModel>> GetPublisherListAsync() {
            var pageResult = new PagedResult<PublisherApiModel>();

            try {
                var publisherModel = new PublisherQueryApiModel();
                var publishers = await _registryService.QueryAllPublishersAsync(publisherModel);

                if (publishers != null) {
                    foreach (var publisher in publishers) {
                        pageResult.Results.Add(publisher);
                    }
                }
            }
            catch (Exception e) {
                Trace.TraceWarning("Can not get publisher list");
                var errorMessage = string.Concat(e.Message, e.InnerException?.Message ?? "--", e?.StackTrace ?? "--");
                Trace.TraceWarning(errorMessage);
                pageResult.Error = e.Message;
            }

            pageResult.PageSize = 10;
            pageResult.RowCount = pageResult.Results.Count;
            pageResult.PageCount = (int)Math.Ceiling((decimal)pageResult.RowCount / 10);
            return pageResult;
        }

        /// <summary>
        /// Unregister application
        /// </summary>
        /// <param name="applicationId"></param>
        /// <returns></returns>
        public async Task<string> UnregisterApplicationAsync(string applicationId) {
            
            try {
                await _registryService.UnregisterApplicationAsync(applicationId);
            }
            catch (Exception exception) {
                var errorMessageTrace = string.Concat(exception.Message, exception.InnerException?.Message ?? "--", exception?.StackTrace ?? "--");
                Trace.TraceError(errorMessageTrace);
                return errorMessageTrace;
            }
            return null;
        }

        /// <summary>
        /// GetSupervisorListAsync
        /// </summary>
        /// <returns>SupervisorApiModel</returns>
        public async Task<PagedResult<SupervisorApiModel>> GetSupervisorListAsync() {

            var pageResult = new PagedResult<SupervisorApiModel>();

            try {
                var model = new SupervisorQueryApiModel();

                var supervisors = await _registryService.QueryAllSupervisorsAsync(model);
                foreach (var supervisor in supervisors) {
                    pageResult.Results.Add(supervisor);
                }
            }
            catch (Exception e) {
                Trace.TraceWarning("Can not get supervisor list");
                var errorMessage = string.Concat(e.Message, e.InnerException?.Message ?? "--", e?.StackTrace ?? "--");
                Trace.TraceWarning(errorMessage);
                pageResult.Error = e.Message;
            }

            pageResult.PageSize = 10;
            pageResult.RowCount = pageResult.Results.Count;
            pageResult.PageCount = (int)Math.Ceiling((decimal)pageResult.RowCount / 10);
            return pageResult;
        }

        /// <summary>
        /// GetSupervisorStatusAsync
        /// </summary>
        /// <param name="supervisorId"></param>
        /// <returns>SupervisorStatusApiModel</returns>
        public async Task<SupervisorStatusApiModel> GetSupervisorStatusAsync(string supervisorId) {
            var supervisorStatus = new SupervisorStatusApiModel();

            try {
                supervisorStatus = await _registryService.GetSupervisorStatusAsync(supervisorId);              
            }
            catch (Exception exception) {
                var errorMessageTrace = string.Concat(exception.Message, exception.InnerException?.Message ?? "--", exception?.StackTrace ?? "--");
                Trace.TraceError(errorMessageTrace);
            }
   
            return supervisorStatus;
        }

        /// <summary>
        /// ResetSupervisorAsync
        /// </summary>
        /// <param name="supervisorId"></param>
        /// <returns>bool</returns>
        public async Task<string> ResetSupervisorAsync(string supervisorId) {
            var supervisorStatus = new SupervisorStatusApiModel();

            try {
                await _registryService.ResetSupervisorAsync(supervisorId);
                return string.Empty;
            }
            catch (Exception exception) {
                var errorMessageTrace = string.Concat(exception.Message, exception.InnerException?.Message ?? "--", exception?.StackTrace ?? "--");
                Trace.TraceError(errorMessageTrace);
                return exception.Message;
            }
        }

        private readonly IRegistryServiceApi _registryService;
        private const int _5MINUTES = 300;
        public string PathAll = "All";
    }
}<|MERGE_RESOLUTION|>--- conflicted
+++ resolved
@@ -28,13 +28,8 @@
         /// </summary>
         /// <param name="discovererId"></param>
         /// <returns>EndpointInfoApiModel</returns>
-<<<<<<< HEAD
         public async Task<PagedResult<EndpointInfo>> GetEndpointListAsync(
-            string discovererId, string applicationId) {
-=======
-        public async Task<PagedResult<EndpointInfoApiModel>> GetEndpointListAsync(
             string discovererId, string applicationId, string supervisorId) {
->>>>>>> 44ec1d50
 
             var pageResult = new PagedResult<EndpointInfo>();
 
