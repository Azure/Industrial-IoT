﻿// ------------------------------------------------------------
//  Copyright (c) Microsoft Corporation.  All rights reserved.
//  Licensed under the MIT License (MIT). See License.txt in the repo root for license information.
// ------------------------------------------------------------

namespace Microsoft.Azure.IIoT.App.Services {
    using Microsoft.Azure.IIoT.App.Data;
    using Microsoft.Azure.IIoT.OpcUa.Api.Registry;
    using Microsoft.Azure.IIoT.OpcUa.Api.Registry.Models;
    using System;
    using System.Diagnostics;
    using System.Threading.Tasks;

    public class Registry {

        /// <summary>
        /// Create registry
        /// </summary>
        /// <param name="registryService"></param>
        public Registry(IRegistryServiceApi registryService) {
            _registryService = registryService;
        }

        /// <summary>
        /// GetEndpointListAsync
        /// </summary>
        /// <param name="discovererId"></param>
        /// <returns>EndpointInfoApiModel</returns>
        public async Task<PagedResult<EndpointInfoApiModel>> GetEndpointListAsync(
            string discovererId) {

            // TODO Use query
            var pageResult = new PagedResult<EndpointInfoApiModel>();

            try {
                var endpoints = await _registryService.ListAllEndpointsAsync();

                var allApplications = await _registryService.ListAllApplicationsAsync();
                if (allApplications != null) {
                    foreach (var application in allApplications) {
                        if (application.DiscovererId == discovererId) {
                            foreach (var endpoint in endpoints) {
                                if (endpoint.ApplicationId == application.ApplicationId) {
                                    pageResult.Results.Add(endpoint);
                                }
                            }
                        }
                    }
                }
            }
            catch (Exception e) {
                Trace.TraceWarning("Can not get endpoint list");
                var errorMessage = string.Concat(e.Message, e.InnerException?.Message ?? "--", e?.StackTrace ?? "--");
                Trace.TraceWarning(errorMessage);
            }

            pageResult.PageSize = 10;
            pageResult.RowCount = pageResult.Results.Count;
            pageResult.PageCount = (int)Math.Ceiling((decimal)pageResult.RowCount / 10);
            return pageResult;
        }

        /// <summary>
        /// GetDiscovererListAsync
        /// </summary>
        /// <returns>DiscovererInfo</returns>
        public async Task<PagedResult<DiscovererInfo>> GetDiscovererListAsync() {
            var pageResult = new PagedResult<DiscovererInfo>();

            try {
                var discoverers = await _registryService.ListAllDiscoverersAsync();
                var applications = await _registryService.ListAllApplicationsAsync();

                if (discoverers != null) {
                    foreach (var discoverer in discoverers) {
                        var info = new DiscovererInfo {
                            DiscovererModel = discoverer,
                            HasApplication = false,
                            ScanStatus = (discoverer.Discovery == DiscoveryMode.Off) || (discoverer.Discovery == null) ? false : true
                        };
                        foreach (var application in applications) {
                            if (application.DiscovererId == discoverer.Id) {
                                info.HasApplication = true;
                            }
                        }
                        pageResult.Results.Add(info);
                    }
                }
            }
            catch (Exception e) {
<<<<<<< HEAD
                Trace.TraceWarning("Can not get discoverers as list");
                var errorMessage = string.Format(e.Message, e.InnerException?.Message ?? "--", e?.StackTrace ?? "--");
=======
                Trace.TraceWarning("Can not get supervisors list");
                var errorMessage = string.Concat(e.Message, e.InnerException?.Message ?? "--", e?.StackTrace ?? "--");
>>>>>>> faba1106
                Trace.TraceWarning(errorMessage);
                pageResult.Results.Add(new SupervisorInfo {
                    SupervisorModel = new SupervisorApiModel { Id = e.Message }
                });
            }

            pageResult.PageSize = 10;
            pageResult.RowCount = pageResult.Results.Count;
            pageResult.PageCount = (int)Math.Ceiling((decimal)pageResult.RowCount / 10);
            return pageResult;
        }

        /// <summary>
        /// GetApplicationListAsync
        /// </summary>
        /// <returns>ApplicationInfoApiModel</returns>
        public async Task<PagedResult<ApplicationInfoApiModel>> GetApplicationListAsync() {
            var pageResult = new PagedResult<ApplicationInfoApiModel>();

            try {
                var applications = await _registryService.ListAllApplicationsAsync();

                if (applications != null) {
                    foreach (var application in applications) {
                        pageResult.Results.Add(application);
                    }
                }
            }
            catch (Exception e) {
                Trace.TraceWarning("Can not get applications list");
                var errorMessage = string.Concat(e.Message, e.InnerException?.Message ?? "--", e?.StackTrace ?? "--");
                Trace.TraceWarning(errorMessage);
                pageResult.Results.Add(new ApplicationInfoApiModel {
                    ApplicationId = e.Message
                });
            }

            pageResult.PageSize = 10;
            pageResult.RowCount = pageResult.Results.Count;
            pageResult.PageCount = (int)Math.Ceiling((decimal)pageResult.RowCount / 10);
            return pageResult;
        }

        /// <summary>
        /// SetScanAsync
        /// </summary>
        /// <param name="discoverer"></param>
        /// <param name="ipMask"></param>
        /// <param name="portRange"></param>
        /// <param name="forceScan"></param>
        /// <returns></returns>
        public async Task SetScanAsync(DiscovererInfo discoverer, string ipMask, string portRange, bool forceScan) {
            var model = new DiscoveryConfigApiModel();

            DiscoveryMode discoveryMode;

            if (forceScan == true) {
                model.AddressRangesToScan = string.Empty;
                model.PortRangesToScan = string.Empty;
            }
            else {
                if (discoverer.DiscovererModel.DiscoveryConfig != null) {
                    model = discoverer.DiscovererModel.DiscoveryConfig;
                }
            }

            if (discoverer.ScanStatus == true && forceScan == true) {
                discoveryMode = DiscoveryMode.Fast;

                if (ipMask != null) {
                    model.AddressRangesToScan = ipMask;
                }
                if (portRange != null) {
                    model.PortRangesToScan = portRange;
                }
                model.IdleTimeBetweenScansSec = _5MINUTES;
            }
            else {
                discoveryMode = DiscoveryMode.Off;
            }

            try {
                if (discoveryMode == DiscoveryMode.Off) {
                    await _registryService.SetDiscoveryModeAsync(discoverer.DiscovererModel.Id, discoveryMode, new DiscoveryConfigApiModel());
                }
                else {
                    await _registryService.SetDiscoveryModeAsync(discoverer.DiscovererModel.Id, discoveryMode, model);
                }

            }
            catch (Exception exception) {
                var errorMessageTrace = string.Concat(exception.Message, exception.InnerException?.Message ?? "--", exception?.StackTrace ?? "--");
                Trace.TraceError(errorMessageTrace);
            }
        }

        private readonly IRegistryServiceApi _registryService;
        private const int _5MINUTES = 300;
    }
}<|MERGE_RESOLUTION|>--- conflicted
+++ resolved
@@ -88,16 +88,11 @@
                 }
             }
             catch (Exception e) {
-<<<<<<< HEAD
                 Trace.TraceWarning("Can not get discoverers as list");
-                var errorMessage = string.Format(e.Message, e.InnerException?.Message ?? "--", e?.StackTrace ?? "--");
-=======
-                Trace.TraceWarning("Can not get supervisors list");
                 var errorMessage = string.Concat(e.Message, e.InnerException?.Message ?? "--", e?.StackTrace ?? "--");
->>>>>>> faba1106
                 Trace.TraceWarning(errorMessage);
-                pageResult.Results.Add(new SupervisorInfo {
-                    SupervisorModel = new SupervisorApiModel { Id = e.Message }
+                pageResult.Results.Add(new DiscovererInfo {
+                    DiscovererModel = new DiscovererApiModel { Id = e.Message }
                 });
             }
 
