--- conflicted
+++ resolved
@@ -4,11 +4,7 @@
   </PropertyGroup>
   <ItemGroup>
     <PackageReference Include="Furly.Extensions.AspNetCore" Version="0.4.20" />
-<<<<<<< HEAD
-    <PackageReference Include="Furly.Azure.KeyVault" Version="0.1.22" />
-=======
     <PackageReference Include="Furly.Azure.KeyVault" Version="0.1.23" />
->>>>>>> debc5d06
     <PackageReference Include="Accelist.FluentValidation.Blazor" Version="4.0.0" />
     <PackageReference Include="Blazored.Modal" Version="4.1.0" />
     <PackageReference Include="Blazored.SessionStorage" Version="2.3.0" />
