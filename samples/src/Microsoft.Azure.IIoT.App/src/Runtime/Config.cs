// ------------------------------------------------------------
//  Copyright (c) Microsoft Corporation.  All rights reserved.
//  Licensed under the MIT License (MIT). See License.txt in the repo root for license information.
// ------------------------------------------------------------

namespace Microsoft.Azure.IIoT.App.Runtime {
    using Microsoft.Azure.IIoT.Auth.Server;
    using Microsoft.Azure.IIoT.Auth.Runtime;
    using Microsoft.Azure.IIoT.Auth.Clients;
    using Microsoft.Azure.IIoT.Api.Runtime;
<<<<<<< HEAD
    using Microsoft.Azure.IIoT.Messaging.SignalR;
    using Microsoft.Azure.IIoT.Messaging.SignalR.Runtime;
=======
    using Microsoft.Azure.IIoT.AspNetCore.ForwardedHeaders;
    using Microsoft.Azure.IIoT.AspNetCore.ForwardedHeaders.Runtime;
>>>>>>> 6c9538aa
    using Microsoft.Extensions.Configuration;
    /// <summary>
    /// Configuration aggregation
    /// </summary>
<<<<<<< HEAD
    public class Config : ApiConfig, IClientConfig, ISignalRServiceConfig {
=======
    public class Config : ApiConfig, IClientConfig, IHostConfig, IForwardedHeadersConfig {
>>>>>>> 6c9538aa

        /// <inheritdoc/>
        public string AppId => _auth.AppId;
        /// <inheritdoc/>
        public string AppSecret => _auth.AppSecret;
        /// <inheritdoc/>
        public string TenantId => _auth.TenantId;
        /// <inheritdoc/>
        public string InstanceUrl => _auth.InstanceUrl;
        /// <inheritdoc/>
        public string Domain => _auth.Domain;

        /// <inheritdoc/>
<<<<<<< HEAD
        public string SignalRConnString => _sr.SignalRConnString;
=======
        public int HttpsRedirectPort => _host.HttpsRedirectPort;
        /// <inheritdoc/>
        public string ServicePathBase => GetStringOrDefault(
            PcsVariable.PCS_FRONTEND_APP_SERVICE_PATH_BASE,
            _host.ServicePathBase);

        /// <inheritdoc/>
        public bool AspNetCoreForwardedHeadersEnabled =>
            _fh.AspNetCoreForwardedHeadersEnabled;
        /// <inheritdoc/>
        public int AspNetCoreForwardedHeadersForwardLimit =>
            _fh.AspNetCoreForwardedHeadersForwardLimit;
>>>>>>> 6c9538aa

        /// <summary>
        /// Configuration constructor
        /// </summary>
        /// <param name="configuration"></param>
        public Config(IConfiguration configuration) :
            base(configuration) {

            _auth = new ApiClientConfig(configuration);
<<<<<<< HEAD
            _sr = new SignalRServiceConfig(configuration);
        }

        private readonly ApiClientConfig _auth;
        private readonly SignalRServiceConfig _sr;
=======
            _host = new HostConfig(configuration);
            _fh = new ForwardedHeadersConfig(configuration);
        }

        private readonly ApiClientConfig _auth;
        private readonly HostConfig _host;
        private readonly ForwardedHeadersConfig _fh;
>>>>>>> 6c9538aa
    }
}<|MERGE_RESOLUTION|>--- conflicted
+++ resolved
@@ -8,22 +8,16 @@
     using Microsoft.Azure.IIoT.Auth.Runtime;
     using Microsoft.Azure.IIoT.Auth.Clients;
     using Microsoft.Azure.IIoT.Api.Runtime;
-<<<<<<< HEAD
     using Microsoft.Azure.IIoT.Messaging.SignalR;
     using Microsoft.Azure.IIoT.Messaging.SignalR.Runtime;
-=======
     using Microsoft.Azure.IIoT.AspNetCore.ForwardedHeaders;
     using Microsoft.Azure.IIoT.AspNetCore.ForwardedHeaders.Runtime;
->>>>>>> 6c9538aa
     using Microsoft.Extensions.Configuration;
+
     /// <summary>
     /// Configuration aggregation
     /// </summary>
-<<<<<<< HEAD
-    public class Config : ApiConfig, IClientConfig, ISignalRServiceConfig {
-=======
-    public class Config : ApiConfig, IClientConfig, IHostConfig, IForwardedHeadersConfig {
->>>>>>> 6c9538aa
+    public class Config : ApiConfig, IClientConfig, ISignalRServiceConfig, IHostConfig, IForwardedHeadersConfig {
 
         /// <inheritdoc/>
         public string AppId => _auth.AppId;
@@ -37,9 +31,9 @@
         public string Domain => _auth.Domain;
 
         /// <inheritdoc/>
-<<<<<<< HEAD
         public string SignalRConnString => _sr.SignalRConnString;
-=======
+
+        /// <inheritdoc/>
         public int HttpsRedirectPort => _host.HttpsRedirectPort;
         /// <inheritdoc/>
         public string ServicePathBase => GetStringOrDefault(
@@ -52,7 +46,6 @@
         /// <inheritdoc/>
         public int AspNetCoreForwardedHeadersForwardLimit =>
             _fh.AspNetCoreForwardedHeadersForwardLimit;
->>>>>>> 6c9538aa
 
         /// <summary>
         /// Configuration constructor
@@ -62,20 +55,14 @@
             base(configuration) {
 
             _auth = new ApiClientConfig(configuration);
-<<<<<<< HEAD
+            _host = new HostConfig(configuration);
+            _fh = new ForwardedHeadersConfig(configuration);
             _sr = new SignalRServiceConfig(configuration);
         }
 
         private readonly ApiClientConfig _auth;
         private readonly SignalRServiceConfig _sr;
-=======
-            _host = new HostConfig(configuration);
-            _fh = new ForwardedHeadersConfig(configuration);
-        }
-
-        private readonly ApiClientConfig _auth;
         private readonly HostConfig _host;
         private readonly ForwardedHeadersConfig _fh;
->>>>>>> 6c9538aa
     }
 }