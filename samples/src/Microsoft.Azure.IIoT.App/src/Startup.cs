// ------------------------------------------------------------
//  Copyright (c) Microsoft Corporation.  All rights reserved.
//  Licensed under the MIT License (MIT). See License.txt in the repo root for license information.
// ------------------------------------------------------------

namespace Microsoft.Azure.IIoT.App {
    using Microsoft.Azure.IIoT.App.Services.SecureData;
    using Microsoft.Azure.IIoT.App.Services;
    using Microsoft.Azure.IIoT.App.Runtime;
    using Microsoft.Azure.IIoT.App.Common;
    using Microsoft.Azure.IIoT.AspNetCore.Auth.Clients;
    using Microsoft.Azure.IIoT.AspNetCore.Auth;
    using Microsoft.Azure.IIoT.AspNetCore.Storage;
    using Microsoft.Azure.IIoT.Auth;
    using Microsoft.Azure.IIoT.Auth.Runtime;
    using Microsoft.Azure.IIoT.Serializers;
    using Microsoft.Azure.IIoT.Http.Default;
    using Microsoft.Azure.IIoT.Http.SignalR;
    using Microsoft.Azure.IIoT.OpcUa.Api.Publisher.Clients;
    using Microsoft.Azure.IIoT.OpcUa.Api.Registry.Clients;
    using Microsoft.Azure.IIoT.OpcUa.Api.Twin.Clients;
    using Microsoft.Azure.IIoT.OpcUa.Api.Vault.Clients;
    using Microsoft.Azure.IIoT.OpcUa.Api.Registry;
    using Microsoft.Azure.IIoT.OpcUa.Api.Publisher;
    using Microsoft.AspNetCore.Builder;
    using Microsoft.AspNetCore.Hosting;
    using Microsoft.AspNetCore.Http;
    using Microsoft.AspNetCore.Components.Authorization;
    using Microsoft.Extensions.Configuration;
    using Microsoft.Extensions.DependencyInjection;
    using Microsoft.Extensions.Logging;
    using Microsoft.Extensions.Hosting;
    using Autofac.Extensions.DependencyInjection;
    using Autofac;
    using Serilog;
    using Serilog.Events;
    using System;
    using Blazored.SessionStorage;
<<<<<<< HEAD
=======
    using Blazored.Modal;
    using Microsoft.Azure.IIoT.App.Services.SecureData;
>>>>>>> a9a73da5

    /// <summary>
    /// Webapp startup
    /// </summary>
    public class Startup {

        /// <summary>
        /// Configuration - Initialized in constructor
        /// </summary>
        public Config Config { get; }

        /// <summary>
        /// Current hosting environment - Initialized in constructor
        /// </summary>
        public IWebHostEnvironment Environment { get; }

        /// <summary>
        /// Created through builder
        /// </summary>
        /// <param name="env"></param>
        /// <param name="configuration"></param>
        public Startup(IWebHostEnvironment env, IConfiguration configuration) :
            this(env, new Config(new ConfigurationBuilder()
                .AddConfiguration(configuration)
                .AddEnvironmentVariables()
                .AddEnvironmentVariables(EnvironmentVariableTarget.User)
                .AddFromDotEnvFile()
                .AddFromKeyVault()
                .Build())) {
        }

        /// <summary>
        /// Create startup
        /// </summary>
        /// <param name="env"></param>
        /// <param name="configuration"></param>
        public Startup(IWebHostEnvironment env, Config configuration) {
            Environment = env ?? throw new ArgumentNullException(nameof(env));
            Config = configuration ?? throw new ArgumentNullException(nameof(configuration));
        }

        /// <summary>
        /// Configure application
        /// </summary>
        /// <param name="app"></param>
        /// <param name="appLifetime"></param>
        public void Configure(IApplicationBuilder app, IHostApplicationLifetime appLifetime) {
            var applicationContainer = app.ApplicationServices.GetAutofacRoot();

            app.UsePathBase();
            app.UseHeaderForwarding();
            app.UseSession();

            var isDevelopment = Environment.IsDevelopment();
            if (isDevelopment) {
                app.UseDeveloperExceptionPage();
            }
            else {
                app.UseExceptionHandler("/Error");
            }

            app.UseHttpsRedirect();
            app.UseStaticFiles();
            app.UseRouting();

            app.UseAuthentication();
            app.UseAuthorization();

            app.UseEndpoints(endpoints => {
                endpoints.MapControllers();
                endpoints.MapBlazorHub();
                endpoints.MapFallbackToPage("/_Host");
            });

            // If you want to dispose of resources that have been resolved in the
            // application container, register for the "ApplicationStopped" event.
            appLifetime.ApplicationStopped.Register(applicationContainer.Dispose);
        }

        /// <summary>
        /// This is where you register dependencies, add services to the
        /// container. This method is called by the runtime, before the
        /// Configure method below.
        /// </summary>
        /// <param name="services"></param>
        /// <returns></returns>
        public void ConfigureServices(IServiceCollection services) {

            // services.AddLogging(o => o.AddConsole().AddDebug());
            services.AddHeaderForwarding();

            services.AddSession(option => {
                option.Cookie.IsEssential = true;
            });

            // Protect anything using keyvault and storage persisted keys
            services.AddAzureDataProtection(Config.Configuration);
            services.AddDistributedMemoryCache();

            services.Configure<CookiePolicyOptions>(options => {
                // This lambda determines whether user consent for non-essential cookies
                // is needed for a given request.
                options.CheckConsentNeeded = context => true;
                options.MinimumSameSitePolicy = SameSiteMode.None;
            });

            services.AddAntiforgery(options => {
                options.Cookie.SameSite = SameSiteMode.Strict;
            });

            services.AddAuthentication(AuthProvider.AzureAD)
                .AddOpenIdConnect(AuthProvider.AzureAD)
             //   .AddOpenIdConnect(AuthScheme.AuthService)
                ;

            services.AddAuthorizationPolicies();
            services.AddControllersWithViews();

            services.AddRazorPages();
            services.AddSignalR()
                .AddJsonSerializer()
                .AddMessagePackSerializer()
             //   .AddAzureSignalRService(Config)
                ;

            services.AddServerSideBlazor();
            services.AddBlazoredSessionStorage();
<<<<<<< HEAD
            services.AddScoped<AuthenticationStateProvider, BlazorAuthStateProvider>();
=======
            services.AddBlazoredModal();
>>>>>>> a9a73da5
        }

        /// <summary>
        /// Configure dependency injection using autofac.
        /// </summary>
        /// <param name="builder"></param>
        public void ConfigureContainer(ContainerBuilder builder) {

            // Register configuration interfaces and logger
            builder.RegisterInstance(Config)
                .AsImplementedInterfaces().AsSelf();
            builder.RegisterInstance(Config.Configuration)
                .AsImplementedInterfaces();

            // Register logger
            builder.AddDiagnostics(Config, new LoggerConfiguration()
                .MinimumLevel.Override("Microsoft.AspNetCore.Components", LogEventLevel.Information)
                .MinimumLevel.Override("Microsoft.AspNetCore.SignalR", LogEventLevel.Information));

            builder.RegisterModule<MessagePackModule>();
            builder.RegisterModule<NewtonSoftJsonModule>();

            // Use web app openid authentication
            // builder.RegisterModule<DefaultConfidentialClientAuthProviders>();
            builder.RegisterModule<WebAppAuthentication>();
            builder.RegisterType<AadApiWebConfig>()
                .AsImplementedInterfaces();
            builder.RegisterType<AuthServiceApiWebConfig>()
                .AsImplementedInterfaces();

            builder.RegisterType<DistributedProtectedCache>()
                .AsImplementedInterfaces();

            // Register http client module (needed for api)...
            builder.RegisterModule<HttpClientModule>();
            builder.RegisterType<SignalRHubClient>()
                .AsImplementedInterfaces(); // Per request

            // Register twin, vault, and registry services clients
            builder.RegisterType<TwinServiceClient>()
                .AsImplementedInterfaces();
            builder.RegisterType<RegistryServiceClient>()
                .AsImplementedInterfaces();
            builder.RegisterType<VaultServiceClient>()
                .AsImplementedInterfaces();
            builder.RegisterType<PublisherServiceClient>()
                .AsImplementedInterfaces();

            // ... with client event callbacks
            builder.RegisterType<RegistryServiceEvents>()
                .AsImplementedInterfaces().AsSelf();
            builder.RegisterType<PublisherServiceEvents>()
                .AsImplementedInterfaces().AsSelf();

            builder.RegisterType<Registry>()
                .AsImplementedInterfaces().AsSelf();
            builder.RegisterType<Browser>()
                .AsImplementedInterfaces().AsSelf();
            builder.RegisterType<Publisher>()
                .AsImplementedInterfaces().AsSelf();
            builder.RegisterType<UICommon>()
                .AsImplementedInterfaces().AsSelf();
            builder.RegisterType<SecureData>()
                .AsImplementedInterfaces().AsSelf();
        }
    }
}<|MERGE_RESOLUTION|>--- conflicted
+++ resolved
@@ -36,11 +36,7 @@
     using Serilog.Events;
     using System;
     using Blazored.SessionStorage;
-<<<<<<< HEAD
-=======
     using Blazored.Modal;
-    using Microsoft.Azure.IIoT.App.Services.SecureData;
->>>>>>> a9a73da5
 
     /// <summary>
     /// Webapp startup
@@ -168,11 +164,8 @@
 
             services.AddServerSideBlazor();
             services.AddBlazoredSessionStorage();
-<<<<<<< HEAD
+            services.AddBlazoredModal();
             services.AddScoped<AuthenticationStateProvider, BlazorAuthStateProvider>();
-=======
-            services.AddBlazoredModal();
->>>>>>> a9a73da5
         }
 
         /// <summary>
