<Project Sdk="Microsoft.NET.Sdk">

  <PropertyGroup>
    <TargetFramework>net6.0</TargetFramework>

    <IsPackable>false</IsPackable>
  </PropertyGroup>

  <ItemGroup>
<<<<<<< HEAD
    <PackageReference Include="FluentAssertions" Version="6.7.0" />
    <PackageReference Include="Microsoft.NET.Test.Sdk" Version="16.5.0" />
    <PackageReference Include="Moq" Version="4.18.1" />
    <PackageReference Include="xunit" Version="2.4.1" />
    <PackageReference Include="xunit.runner.visualstudio" Version="2.4.2">
=======
    <PackageReference Include="FluentAssertions" Version="6.2.0" />
    <PackageReference Include="Microsoft.NET.Test.Sdk" Version="17.3.2" />
    <PackageReference Include="Moq" Version="4.16.1" />
    <PackageReference Include="xunit" Version="2.4.2" />
    <PackageReference Include="xunit.runner.visualstudio" Version="2.4.5">
>>>>>>> 631954e4
      <PrivateAssets>all</PrivateAssets>
      <IncludeAssets>runtime; build; native; contentfiles; analyzers; buildtransitive</IncludeAssets>
    </PackageReference>
    <PackageReference Include="coverlet.collector" Version="3.1.2">
      <PrivateAssets>all</PrivateAssets>
      <IncludeAssets>runtime; build; native; contentfiles; analyzers; buildtransitive</IncludeAssets>
    </PackageReference>
  </ItemGroup>

  <ItemGroup>
    <ProjectReference Include="..\src\Microsoft.Azure.IIoT.Modules.OpcUa.Publisher.csproj" />
  </ItemGroup>

</Project><|MERGE_RESOLUTION|>--- conflicted
+++ resolved
@@ -7,19 +7,11 @@
   </PropertyGroup>
 
   <ItemGroup>
-<<<<<<< HEAD
     <PackageReference Include="FluentAssertions" Version="6.7.0" />
-    <PackageReference Include="Microsoft.NET.Test.Sdk" Version="16.5.0" />
-    <PackageReference Include="Moq" Version="4.18.1" />
-    <PackageReference Include="xunit" Version="2.4.1" />
-    <PackageReference Include="xunit.runner.visualstudio" Version="2.4.2">
-=======
-    <PackageReference Include="FluentAssertions" Version="6.2.0" />
     <PackageReference Include="Microsoft.NET.Test.Sdk" Version="17.3.2" />
-    <PackageReference Include="Moq" Version="4.16.1" />
+    <PackageReference Include="Moq" Version="4.18.2" />
     <PackageReference Include="xunit" Version="2.4.2" />
     <PackageReference Include="xunit.runner.visualstudio" Version="2.4.5">
->>>>>>> 631954e4
       <PrivateAssets>all</PrivateAssets>
       <IncludeAssets>runtime; build; native; contentfiles; analyzers; buildtransitive</IncludeAssets>
     </PackageReference>
