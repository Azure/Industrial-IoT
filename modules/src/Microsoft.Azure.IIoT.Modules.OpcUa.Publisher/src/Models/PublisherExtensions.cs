﻿// ------------------------------------------------------------
//  Copyright (c) Microsoft Corporation.  All rights reserved.
//  Licensed under the MIT License (MIT). See License.txt in the repo root for license information.
// ------------------------------------------------------------

namespace Microsoft.Azure.IIoT.Modules.OpcUa.Publisher.Models {
    using Microsoft.Azure.IIoT.OpcUa.Api.Publisher.Models;
    using Microsoft.Azure.IIoT.OpcUa.Publisher.Config.Models;
    using Microsoft.Azure.IIoT.OpcUa.Publisher.Models;
    using System;
    using System.Collections.Generic;
    using System.Linq;

    /// <summary>
    /// Model extension for Publisher module
    /// </summary>
    public static class PublisherExtensions {

        /// <summary>
        /// Create a service model for an api model
        /// </summary>
        public static PublishedNodesEntryModel ToServiceModel(
            this PublishNodesEndpointApiModel model) {
            if (model == null) {
                return null;
            }

            return new PublishedNodesEntryModel {
                EndpointUrl = new Uri(model.EndpointUrl),
                UseSecurity = model.UseSecurity,
                OpcAuthenticationMode = (OpcAuthenticationMode)model.OpcAuthenticationMode,
                OpcAuthenticationPassword = model.Password,
                OpcAuthenticationUsername = model.UserName,
                OpcNodes = model.OpcNodes != null ? model.OpcNodes.Select(n => n.ToServiceModel()).ToList() : null,
                DataSetWriterGroup = model.DataSetWriterGroup,
                DataSetWriterId = model.DataSetWriterId,
                DataSetPublishingInterval = model.DataSetPublishingInterval,
            };
        }

        /// <summary>
        /// Create service model for an api model
        /// </summary>
        public static OpcNodeModel ToServiceModel(
            this PublishedNodeApiModel model) {
            if (model == null) {
                return null;
            }
            return new OpcNodeModel {
                Id = model.Id,
                DataSetFieldId = model.DataSetFieldId,
                DisplayName = model.DisplayName,
                ExpandedNodeId = model.ExpandedNodeId,
                OpcPublishingInterval = model.OpcPublishingInterval,
                OpcSamplingInterval = model.OpcSamplingInterval,
                HeartbeatIntervalTimespan = model.HeartbeatIntervalTimespan,
                SkipFirst = model.SkipFirst,
                QueueSize = model.QueueSize,
            };
        }

        /// <summary>
        /// Create an api model from service model
        /// </summary>
        public static PublishedNodesResponseApiModel ToApiModel(
            this List<string> model) {
            if (model == null) {
                return null;
            }

            return new PublishedNodesResponseApiModel {
                StatusMessage = model
            };
        }

        /// <summary>
<<<<<<< HEAD
        /// Create an api model from service model ignoring the password
        /// </summary>
        public static List<PublishNodesEndpointApiModel> ToApiModel(
            this List<PublishedNodesEntryModel> endpoints) {
            if (endpoints == null) {
                return null;
            }

            return endpoints.Select(e => new PublishNodesEndpointApiModel {
                EndpointUrl = e.EndpointUrl.AbsoluteUri,
                UseSecurity = (bool)e.UseSecurity,
                OpcAuthenticationMode = (AuthenticationMode)e.OpcAuthenticationMode,
                UserName = e.OpcAuthenticationUsername,
                DataSetWriterGroup = e.DataSetWriterGroup,
                DataSetWriterId = e.DataSetWriterId,
                DataSetPublishingInterval = e.DataSetPublishingInterval
            }).ToList();
=======
        /// Create an api model from service model
        /// </summary>
        public static List<PublishedNodeApiModel> ToApiModel(
            this List<OpcNodeModel> model) {
            if (model == null) {
                return null;
            }

            return model.Select(n => n.ToApiModel()).ToList();
        }

        /// <summary>
        /// Create an api model from service model
        /// </summary>
        public static PublishedNodeApiModel ToApiModel(
            this OpcNodeModel model) {
            if (model == null) {
                return null;
            }
            return new PublishedNodeApiModel {
                Id = model.Id,
                ExpandedNodeId = model.ExpandedNodeId,
                OpcSamplingInterval = model.OpcSamplingInterval,
                OpcPublishingInterval = model.OpcPublishingInterval,
                DataSetFieldId = model.DataSetFieldId,
                DisplayName = model.DisplayName,
                HeartbeatInterval = model.HeartbeatInterval,
                SkipFirst = model.SkipFirst,
                QueueSize = model.QueueSize,
            };
>>>>>>> 53289d61
        }
    }
}<|MERGE_RESOLUTION|>--- conflicted
+++ resolved
@@ -74,7 +74,6 @@
         }
 
         /// <summary>
-<<<<<<< HEAD
         /// Create an api model from service model ignoring the password
         /// </summary>
         public static List<PublishNodesEndpointApiModel> ToApiModel(
@@ -92,7 +91,9 @@
                 DataSetWriterId = e.DataSetWriterId,
                 DataSetPublishingInterval = e.DataSetPublishingInterval
             }).ToList();
-=======
+        }
+
+        /// <summary>
         /// Create an api model from service model
         /// </summary>
         public static List<PublishedNodeApiModel> ToApiModel(
@@ -123,7 +124,6 @@
                 SkipFirst = model.SkipFirst,
                 QueueSize = model.QueueSize,
             };
->>>>>>> 53289d61
         }
     }
 }