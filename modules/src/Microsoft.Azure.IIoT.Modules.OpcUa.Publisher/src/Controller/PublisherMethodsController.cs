﻿// ------------------------------------------------------------
//  Copyright (c) Microsoft Corporation.  All rights reserved.
//  Licensed under the MIT License (MIT). See License.txt in the repo root for license information.
// ------------------------------------------------------------

namespace Microsoft.Azure.IIoT.Modules.OpcUa.Publisher.Controller {
    using Microsoft.Azure.IIoT.Exceptions;
    using Microsoft.Azure.IIoT.Module.Framework;
    using Microsoft.Azure.IIoT.Modules.OpcUa.Publisher.Models;
    using Microsoft.Azure.IIoT.Modules.OpcUa.Publisher.Filters;
    using Microsoft.Azure.IIoT.OpcUa.Api.Publisher.Models;
    using Microsoft.Azure.IIoT.OpcUa.Edge.Publisher;
    using System;
    using System.Collections.Generic;
    using System.Threading.Tasks;
    using System.Net;

    /// <summary>
    /// Publisher direct  method controller
    /// </summary>
    [Version(1)]
    [ExceptionsFilter]
    public class PublisherMethodsController : IMethodController {

        /// <summary>
        /// ctor
        /// </summary>
        public PublisherMethodsController(IPublisherConfigServices configServices) {
            _configServices = configServices ?? throw new ArgumentNullException(nameof(configServices));
        }

        /// <summary>
        /// Handler for PublishNodes direct method
        /// </summary>
        public async Task<PublishedNodesResponseApiModel> PublishNodesAsync(
            PublishNodesEndpointApiModel request) {
            var response = await _configServices.PublishNodesAsync(request.ToServiceModel()).ConfigureAwait(false);
            return response.ToApiModel();
        }

        /// <summary>
        /// Handler for UnpublishNodes DM
        /// </summary>
        public async Task<PublishedNodesResponseApiModel> UnpublishNodesAsync(
            PublishNodesEndpointApiModel request) {
            var response = await _configServices.UnpublishNodesAsync(request.ToServiceModel()).ConfigureAwait(false);
            return response.ToApiModel();
        }

        /// <summary>
        /// Handler for UnpublishAllNodes DM
        /// </summary>
        public async Task<PublishedNodesResponseApiModel> UnpublishAllNodesAsync(
            PublishNodesEndpointApiModel request) {

            if (request.OpcNodes != null) {
                throw new MethodCallStatusException((int)HttpStatusCode.BadRequest, "OpcNodes is set.");
            }

            var response = await _configServices.UnpublishAllNodesAsync(request.ToServiceModel()).ConfigureAwait(false);
            return response.ToApiModel();
        }

        /// <summary>
        /// Handler for GetConfiguredEndpoints DM
        /// </summary>
        public async Task<List<PublishNodesEndpointApiModel>> GetConfiguredEndpointsAsync() {

            var response = await _configServices.GetConfiguredEndpointsAsync().ConfigureAwait(false);
            return response.ToApiModel();
        }

        /// <summary>
        /// Handler for GetConfiguredNodesOnEndpoint DM
        /// </summary>
<<<<<<< HEAD
        public async Task GetConfiguredNodesOnEndpointAsync(PublishNodesEndpointApiModel request) {
            if (request.OpcNodes != null) {
                throw new MethodCallStatusException((int)HttpStatusCode.BadRequest, "OpcNodes is set.");
            }
            await Task.Delay(0);
            throw new MethodCallStatusException((int)HttpStatusCode.NotImplemented, "Not Implemented");
=======
        public async Task<List<PublishedNodeApiModel>> GetConfiguredNodesOnEndpointAsync(PublishNodesRequestApiModel request) {
            var response = await _configServices.GetConfiguredNodesOnEndpointAsync(request.ToServiceModel()).ConfigureAwait(false);
            return response.ToApiModel();
>>>>>>> 53289d61
        }

        /// <summary>
        /// Handler for GetDiagnosticInfo DM
        /// </summary>
        public async Task GetDiagnosticInfoAsync(PublishNodesEndpointApiModel request) {
            await Task.Delay(0);
            throw new MethodCallStatusException((int)HttpStatusCode.NotImplemented, "Not Implemented");
        }

        /// <summary>
        /// Handler for GetInfo DM
        /// </summary>
        public async Task GetInfoAsync() {
            await Task.Delay(0).ConfigureAwait(false);
            throw new MethodCallStatusException((int)HttpStatusCode.NotFound, "Discontinued");
        }

        /// <summary>
        /// Handler for GetDiagnosticLog DM - Discontinued
        /// </summary>
        public async Task GetDiagnosticLogAsync() {
            await Task.Delay(0).ConfigureAwait(false);
            throw new MethodCallStatusException((int)HttpStatusCode.NotFound, "Discontinued");
        }

        /// <summary>
        /// Handler for GetDiagnosticStartupLog DM - Discontinued
        /// </summary>
        public async Task GetDiagnosticStartupLogAsync() {
            await Task.Delay(0).ConfigureAwait(false);
            throw new MethodCallStatusException((int)HttpStatusCode.NotFound, "Discontinued");
        }

        /// <summary>
        /// Handler for ExitApplication DM - Discontinued
        /// </summary>
        public async Task ExitApplicationAsync() {
            await Task.Delay(0).ConfigureAwait(false);
            throw new MethodCallStatusException((int)HttpStatusCode.NotFound, "Discontinued");
        }

        private readonly IPublisherConfigServices _configServices;
    }
}<|MERGE_RESOLUTION|>--- conflicted
+++ resolved
@@ -73,18 +73,9 @@
         /// <summary>
         /// Handler for GetConfiguredNodesOnEndpoint DM
         /// </summary>
-<<<<<<< HEAD
-        public async Task GetConfiguredNodesOnEndpointAsync(PublishNodesEndpointApiModel request) {
-            if (request.OpcNodes != null) {
-                throw new MethodCallStatusException((int)HttpStatusCode.BadRequest, "OpcNodes is set.");
-            }
-            await Task.Delay(0);
-            throw new MethodCallStatusException((int)HttpStatusCode.NotImplemented, "Not Implemented");
-=======
         public async Task<List<PublishedNodeApiModel>> GetConfiguredNodesOnEndpointAsync(PublishNodesRequestApiModel request) {
             var response = await _configServices.GetConfiguredNodesOnEndpointAsync(request.ToServiceModel()).ConfigureAwait(false);
             return response.ToApiModel();
->>>>>>> 53289d61
         }
 
         /// <summary>
