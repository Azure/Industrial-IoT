--- conflicted
+++ resolved
@@ -14,9 +14,6 @@
     using Microsoft.Azure.IIoT.OpcUa.Edge.Publisher.State;
     using Microsoft.Azure.IIoT.OpcUa.Publisher;
     using Microsoft.Azure.IIoT.OpcUa.Publisher.Models;
-<<<<<<< HEAD
-    using System.Linq;
-=======
     using Microsoft.Extensions.Configuration;
     using Mono.Options;
     using Opc.Ua;
@@ -26,7 +23,10 @@
     using System.Collections.Generic;
     using System.ComponentModel;
 
->>>>>>> 344cd4be
+namespace Microsoft.Azure.IIoT.Modules.OpcUa.Publisher.Runtime {
+    using Microsoft.Azure.IIoT.OpcUa.Edge.Publisher.Engine;
+    using Microsoft.Azure.IIoT.OpcUa.Publisher.Models;
+    using System.Linq;
 
     /// <summary>
     /// Class that represents a dictionary with all command line arguments from the legacy version of the OPC Publisher
