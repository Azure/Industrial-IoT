--- conflicted
+++ resolved
@@ -25,12 +25,7 @@
                 .AddJsonFile("appsettings.json", true)
                 .AddEnvironmentVariables()
                 .AddEnvironmentVariables(EnvironmentVariableTarget.User)
-<<<<<<< HEAD
                 .AddLegacyPublisherCommandLine(args)
-=======
-                .AddFromDotEnvFile()
-                .AddPublisherCommandLine(args)
->>>>>>> 214f0640
                 .Build();
 
             var module = new ModuleProcess(config);
