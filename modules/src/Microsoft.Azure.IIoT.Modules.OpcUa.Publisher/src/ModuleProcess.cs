﻿// ------------------------------------------------------------
//  Copyright (c) Microsoft Corporation.  All rights reserved.
//  Licensed under the MIT License (MIT). See License.txt in the repo root for license information.
// ------------------------------------------------------------

namespace Microsoft.Azure.IIoT.Modules.OpcUa.Publisher {
    using System;
    using System.Diagnostics;
    using System.Runtime.Loader;
    using System.Threading;
    using System.Threading.Tasks;
    using Autofac;
    using Microsoft.Azure.IIoT.Agent.Framework;
    using Microsoft.Azure.IIoT.Api.Jobs.Clients;
    using Microsoft.Azure.IIoT.Module.Framework;
    using Microsoft.Azure.IIoT.Module.Framework.Client;
    using Microsoft.Azure.IIoT.Module.Framework.Hosting;
    using Microsoft.Azure.IIoT.Module.Framework.Services;
    using Microsoft.Azure.IIoT.Modules.OpcUa.Publisher.Agent;
    using Microsoft.Azure.IIoT.Modules.OpcUa.Publisher.Runtime;
    using Microsoft.Azure.IIoT.Modules.OpcUa.Publisher.v2.Controller;
    using Microsoft.Azure.IIoT.OpcUa.Edge.Publisher.Engine;
    using Microsoft.Azure.IIoT.OpcUa.Protocol.Services;
<<<<<<< HEAD
    using Microsoft.Azure.IIoT.Hub;
=======
    using Microsoft.Azure.IIoT.OpcUa.Publisher.Models;
>>>>>>> d3f38fec
    using Microsoft.Extensions.Configuration;
    using Serilog;

    /// <summary>
    /// Publisher module
    /// </summary>
    public class ModuleProcess : IProcessControl {
        /// <summary>
        /// Create process
        /// </summary>
        /// <param name="config"></param>
        public ModuleProcess(IConfigurationRoot config) {
            _config = config;
            _exitCode = 0;
            _exit = new TaskCompletionSource<bool>();
            AssemblyLoadContext.Default.Unloading += _ => _exit.TrySetResult(true);
            SiteId = _config?.GetValue<string>("site", null);
        }

        /// <summary>
        /// Site of the module
        /// </summary>
        public string SiteId { get; set; }

        /// <inheritdoc />
        public void Reset() {
            _reset.TrySetResult(true);
        }

        /// <inheritdoc />
        public void Exit(int exitCode) {
            // Shut down gracefully.
            _exitCode = exitCode;
            _exit.TrySetResult(true);

            // Set timer to kill the entire process after a minute.
#pragma warning disable IDE0067 // Dispose objects before losing scope
            var _ = new Timer(o => Process.GetCurrentProcess().Kill(), null,
                TimeSpan.FromMinutes(1), TimeSpan.FromMinutes(1));
#pragma warning restore IDE0067 // Dispose objects before losing scope
        }

        /// <summary>
        /// Whether the module is running
        /// </summary>
        public event EventHandler<bool> OnRunning;

        /// <summary>
        /// Run module host
        /// </summary>
        public async Task<int> RunAsync() {
            // Wait until the module unloads
            while (true) {
                using (var hostScope = ConfigureContainer(_config)) {
                    _reset = new TaskCompletionSource<bool>();
                    var module = hostScope.Resolve<IModuleHost>();
                    var workerSupervisor = hostScope.Resolve<IWorkerSupervisor>();
                    var logger = hostScope.Resolve<ILogger>();
                    try {
                        // Start module
                        await module.StartAsync(IdentityType.Publisher, SiteId, "Publisher", this);
                        await workerSupervisor.StartAsync();
                        OnRunning?.Invoke(this, true);
                        await Task.WhenAny(_reset.Task, _exit.Task);
                        if (_exit.Task.IsCompleted) {
                            logger.Information("Module exits...");
                            return _exitCode;
                        }

                        _reset = new TaskCompletionSource<bool>();
                        logger.Information("Module reset...");
                    }
                    catch (Exception ex) {
                        logger.Error(ex, "Error during module execution - restarting!");
                    }
                    finally {
                        await workerSupervisor.StopAsync();
                        await module.StopAsync();
                        OnRunning?.Invoke(this, false);
                    }
                }
            }
        }

        /// <summary>
        /// Autofac configuration.
        /// </summary>
        /// <param name="configuration"></param>
        /// <returns></returns>
        private IContainer ConfigureContainer(IConfiguration configuration) {
            var config = new Config(configuration);
            var builder = new ContainerBuilder();
            var legacyCliOptions = new LegacyCliOptions(configuration);

            // Register configuration interfaces
            builder.RegisterInstance(config)
                .AsImplementedInterfaces().SingleInstance();
            builder.RegisterInstance(config.Configuration)
                .AsImplementedInterfaces().SingleInstance();
            builder.RegisterInstance(this)
                .AsImplementedInterfaces().SingleInstance();

            builder.RegisterModule<PublisherJobsConfiguration>();

            // Register module and agent framework ...
            builder.RegisterModule<AgentFramework>();
            builder.RegisterModule<ModuleFramework>();

            LoggerConfiguration loggerConfiguration = null;

            if (legacyCliOptions.RunInLegacyMode) {
                loggerConfiguration = legacyCliOptions.ToLoggerConfiguration();

                // we overwrite the ModuleHost registration from PerLifetimeScope (in builder.RegisterModule<ModuleFramework>) to Singleton as
                // we want to reuse the Client from the ModuleHost in sub-scopes.
                builder.RegisterType<ModuleHost>().AsImplementedInterfaces().SingleInstance();

                builder.RegisterInstance(legacyCliOptions).AsImplementedInterfaces();
                builder.RegisterType<PublishedNodesJobConverter>().SingleInstance();
                builder.RegisterType<LegacyJobOrchestrator>().AsImplementedInterfaces().SingleInstance();
            }
            else {
                // Use cloud job manager
                builder.RegisterType<JobOrchestratorClient>()
                    .AsImplementedInterfaces().SingleInstance();
                // ... plus controllers
                builder.RegisterType<ConfigurationSettingsController>()
                    .AsImplementedInterfaces().SingleInstance();
                builder.RegisterType<IdentityTokenSettingsController>()
                    .AsImplementedInterfaces().SingleInstance();
            }

            builder.AddDiagnostics(config, loggerConfiguration);

            // Register job types...
            builder.RegisterModule<PublisherJobsConfiguration>();

<<<<<<< HEAD
            // Use cloud job manager
            builder.RegisterType<JobOrchestratorClient>()
                .AsImplementedInterfaces().SingleInstance();
            builder.RegisterType<VariantEncoderFactory>()
                .AsImplementedInterfaces().SingleInstance();

=======
>>>>>>> d3f38fec
            // Opc specific parts
            builder.RegisterType<DefaultSessionManager>()
                .SingleInstance().AsImplementedInterfaces();
            builder.RegisterType<SubscriptionServices>()
                .SingleInstance().AsImplementedInterfaces();
            builder.RegisterType<VariantEncoderFactory>()
                .AsImplementedInterfaces().SingleInstance();

            return builder.Build();
        }

        private readonly IConfigurationRoot _config;
        private readonly TaskCompletionSource<bool> _exit;
        private int _exitCode;
        private TaskCompletionSource<bool> _reset;
    }
}<|MERGE_RESOLUTION|>--- conflicted
+++ resolved
@@ -4,28 +4,25 @@
 // ------------------------------------------------------------
 
 namespace Microsoft.Azure.IIoT.Modules.OpcUa.Publisher {
+    using Microsoft.Azure.IIoT.Modules.OpcUa.Publisher.Agent;
+    using Microsoft.Azure.IIoT.Modules.OpcUa.Publisher.Runtime;
+    using Microsoft.Azure.IIoT.Modules.OpcUa.Publisher.v2.Controller;
+    using Microsoft.Azure.IIoT.Module.Framework;
+    using Microsoft.Azure.IIoT.Module.Framework.Client;
+    using Microsoft.Azure.IIoT.Module.Framework.Hosting;
+    using Microsoft.Azure.IIoT.Module.Framework.Services;
+    using Microsoft.Azure.IIoT.OpcUa.Edge.Publisher.Engine;
+    using Microsoft.Azure.IIoT.OpcUa.Protocol.Services;
+    using Microsoft.Azure.IIoT.OpcUa.Publisher.Models;
+    using Microsoft.Azure.IIoT.Agent.Framework;
+    using Microsoft.Azure.IIoT.Api.Jobs.Clients;
+    using Microsoft.Azure.IIoT.Hub;
     using System;
     using System.Diagnostics;
     using System.Runtime.Loader;
     using System.Threading;
     using System.Threading.Tasks;
     using Autofac;
-    using Microsoft.Azure.IIoT.Agent.Framework;
-    using Microsoft.Azure.IIoT.Api.Jobs.Clients;
-    using Microsoft.Azure.IIoT.Module.Framework;
-    using Microsoft.Azure.IIoT.Module.Framework.Client;
-    using Microsoft.Azure.IIoT.Module.Framework.Hosting;
-    using Microsoft.Azure.IIoT.Module.Framework.Services;
-    using Microsoft.Azure.IIoT.Modules.OpcUa.Publisher.Agent;
-    using Microsoft.Azure.IIoT.Modules.OpcUa.Publisher.Runtime;
-    using Microsoft.Azure.IIoT.Modules.OpcUa.Publisher.v2.Controller;
-    using Microsoft.Azure.IIoT.OpcUa.Edge.Publisher.Engine;
-    using Microsoft.Azure.IIoT.OpcUa.Protocol.Services;
-<<<<<<< HEAD
-    using Microsoft.Azure.IIoT.Hub;
-=======
-    using Microsoft.Azure.IIoT.OpcUa.Publisher.Models;
->>>>>>> d3f38fec
     using Microsoft.Extensions.Configuration;
     using Serilog;
 
@@ -33,6 +30,7 @@
     /// Publisher module
     /// </summary>
     public class ModuleProcess : IProcessControl {
+        
         /// <summary>
         /// Create process
         /// </summary>
@@ -139,18 +137,24 @@
             if (legacyCliOptions.RunInLegacyMode) {
                 loggerConfiguration = legacyCliOptions.ToLoggerConfiguration();
 
-                // we overwrite the ModuleHost registration from PerLifetimeScope (in builder.RegisterModule<ModuleFramework>) to Singleton as
+                // we overwrite the ModuleHost registration from PerLifetimeScope 
+                // (in builder.RegisterModule<ModuleFramework>) to Singleton as
                 // we want to reuse the Client from the ModuleHost in sub-scopes.
-                builder.RegisterType<ModuleHost>().AsImplementedInterfaces().SingleInstance();
+                builder.RegisterType<ModuleHost>()
+                    .AsImplementedInterfaces().SingleInstance();
 
-                builder.RegisterInstance(legacyCliOptions).AsImplementedInterfaces();
-                builder.RegisterType<PublishedNodesJobConverter>().SingleInstance();
-                builder.RegisterType<LegacyJobOrchestrator>().AsImplementedInterfaces().SingleInstance();
+                builder.RegisterInstance(legacyCliOptions)
+                    .AsImplementedInterfaces();
+                builder.RegisterType<PublishedNodesJobConverter>()
+                    .SingleInstance();
+                builder.RegisterType<LegacyJobOrchestrator>()
+                    .AsImplementedInterfaces().SingleInstance();
             }
             else {
                 // Use cloud job manager
                 builder.RegisterType<JobOrchestratorClient>()
                     .AsImplementedInterfaces().SingleInstance();
+                    
                 // ... plus controllers
                 builder.RegisterType<ConfigurationSettingsController>()
                     .AsImplementedInterfaces().SingleInstance();
@@ -160,18 +164,6 @@
 
             builder.AddDiagnostics(config, loggerConfiguration);
 
-            // Register job types...
-            builder.RegisterModule<PublisherJobsConfiguration>();
-
-<<<<<<< HEAD
-            // Use cloud job manager
-            builder.RegisterType<JobOrchestratorClient>()
-                .AsImplementedInterfaces().SingleInstance();
-            builder.RegisterType<VariantEncoderFactory>()
-                .AsImplementedInterfaces().SingleInstance();
-
-=======
->>>>>>> d3f38fec
             // Opc specific parts
             builder.RegisterType<DefaultSessionManager>()
                 .SingleInstance().AsImplementedInterfaces();
