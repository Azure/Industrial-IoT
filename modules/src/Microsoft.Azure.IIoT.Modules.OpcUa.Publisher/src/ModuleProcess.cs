﻿// ------------------------------------------------------------
//  Copyright (c) Microsoft Corporation.  All rights reserved.
//  Licensed under the MIT License (MIT). See License.txt in the repo root for license information.
// ------------------------------------------------------------

namespace Microsoft.Azure.IIoT.Modules.OpcUa.Publisher {
    using Microsoft.Azure.IIoT.Modules.OpcUa.Publisher.Agent;
    using Microsoft.Azure.IIoT.Modules.OpcUa.Publisher.Runtime;
    using Microsoft.Azure.IIoT.Modules.OpcUa.Publisher.Controller;
    using Microsoft.Azure.IIoT.Module.Framework;
    using Microsoft.Azure.IIoT.Module.Framework.Client;
    using Microsoft.Azure.IIoT.Module.Framework.Hosting;
    using Microsoft.Azure.IIoT.Module.Framework.Services;
    using Microsoft.Azure.IIoT.OpcUa.Edge.Publisher.Engine;
    using Microsoft.Azure.IIoT.OpcUa.Edge.Publisher.Models;
    using Microsoft.Azure.IIoT.OpcUa.Protocol.Services;
    using Microsoft.Azure.IIoT.Agent.Framework;
    using Microsoft.Azure.IIoT.Api.Jobs.Clients;
    using Microsoft.Azure.IIoT.Hub;
    using Microsoft.Azure.IIoT.Serializers;
    using System;
    using System.Diagnostics;
    using System.Runtime.Loader;
    using System.Threading;
    using System.Threading.Tasks;
    using Autofac;
    using Microsoft.Extensions.Configuration;
    using Serilog;
<<<<<<< HEAD
    using Prometheus;
=======
    using Microsoft.Azure.IIoT.Module;
>>>>>>> a86062c6

    /// <summary>
    /// Publisher module
    /// </summary>
    public class ModuleProcess : IProcessControl {

        /// <summary>
        /// Create process
        /// </summary>
        /// <param name="config"></param>
        public ModuleProcess(IConfigurationRoot config) {
            _config = config;
            _exitCode = 0;
            _exit = new TaskCompletionSource<bool>();
            AssemblyLoadContext.Default.Unloading += _ => _exit.TrySetResult(true);
            SiteId = _config?.GetValue<string>("site", null);
        }

        /// <summary>
        /// Site of the module
        /// </summary>
        public string SiteId { get; set; }

        /// <inheritdoc />
        public void Reset() {
            _reset.TrySetResult(true);
        }

        /// <inheritdoc />
        public void Exit(int exitCode) {
            // Shut down gracefully.
            _exitCode = exitCode;
            _exit.TrySetResult(true);

            // Set timer to kill the entire process after a minute.
#pragma warning disable IDE0067 // Dispose objects before losing scope
            var _ = new Timer(o => Process.GetCurrentProcess().Kill(), null,
                TimeSpan.FromMinutes(1), TimeSpan.FromMinutes(1));
#pragma warning restore IDE0067 // Dispose objects before losing scope
        }

        /// <summary>
        /// Whether the module is running
        /// </summary>
        public event EventHandler<bool> OnRunning;

        /// <summary>
        /// Run module host
        /// </summary>
        public async Task<int> RunAsync() {
            // Wait until the module unloads
            while (true) {
                using (var hostScope = ConfigureContainer(_config)) {
                    _reset = new TaskCompletionSource<bool>();
                    var module = hostScope.Resolve<IModuleHost>();
                    var events = hostScope.Resolve<IEventEmitter>();
                    var workerSupervisor = hostScope.Resolve<IWorkerSupervisor>();
                    var logger = hostScope.Resolve<ILogger>();
                    var port = 9702;
                    logger.Information("Initiating prometheus at port {0}/metrics", port);
                    var server = new MetricServer(port: port);
                    try {
                        server.Start();
                        logger.Information("Started prometheus server");
                        var product = "OpcPublisher_" +
                            GetType().Assembly.GetReleaseVersion().ToString();
                        _publisherModuleStart.Inc();
                        // Start module
                        await module.StartAsync(IdentityType.Publisher, SiteId,
                            product, this);
                        await workerSupervisor.StartAsync();
                        OnRunning?.Invoke(this, true);
                        await Task.WhenAny(_reset.Task, _exit.Task);
                        if (_exit.Task.IsCompleted) {
                            logger.Information("Module exits...");
                            return _exitCode;
                        }

                        _reset = new TaskCompletionSource<bool>();
                        logger.Information("Module reset...");
                    }
                    catch (Exception ex) {
                        logger.Error(ex, "Error during module execution - restarting!");
                    }
                    finally {
                        await workerSupervisor.StopAsync();
                        await module.StopAsync();
                        _publisherModuleStart.Set(0);
                        server.Stop();
                        OnRunning?.Invoke(this, false);
                    }
                }
            }
        }

        /// <summary>
        /// Autofac configuration.
        /// </summary>
        /// <param name="configuration"></param>
        /// <returns></returns>
        private IContainer ConfigureContainer(IConfiguration configuration) {
            var config = new Config(configuration);
            var builder = new ContainerBuilder();
            var legacyCliOptions = new LegacyCliOptions(configuration);

            // Register configuration interfaces
            builder.RegisterInstance(config)
                .AsImplementedInterfaces().SingleInstance();
            builder.RegisterInstance(config.Configuration)
                .AsImplementedInterfaces().SingleInstance();
            builder.RegisterInstance(this)
                .AsImplementedInterfaces().SingleInstance();

            builder.RegisterModule<PublisherJobsConfiguration>();

            // Register module and agent framework ...
            builder.RegisterModule<AgentFramework>();
            builder.RegisterModule<ModuleFramework>();
            builder.RegisterModule<NewtonSoftJsonModule>();

            if (legacyCliOptions.RunInLegacyMode) {
                builder.AddDiagnostics(config,
                    legacyCliOptions.ToLoggerConfiguration());
                builder.RegisterInstance(legacyCliOptions)
                    .AsImplementedInterfaces();

                // we overwrite the ModuleHost registration from PerLifetimeScope
                // (in builder.RegisterModule<ModuleFramework>) to Singleton as
                // we want to reuse the Client from the ModuleHost in sub-scopes.
                builder.RegisterType<ModuleHost>()
                    .AsImplementedInterfaces().SingleInstance();
                // Local orchestrator
                builder.RegisterType<LegacyJobOrchestrator>()
                    .AsImplementedInterfaces().SingleInstance();

                // Create jobs from published nodes file
                builder.RegisterType<PublishedNodesJobConverter>()
                    .SingleInstance();
            }
            else {
                builder.AddDiagnostics(config);

                // Client instance per job
                builder.RegisterType<PerDependencyClientAccessor>()
                    .AsImplementedInterfaces().InstancePerLifetimeScope();
                // Cloud job manager
                builder.RegisterType<JobOrchestratorClient>()
                    .AsImplementedInterfaces().SingleInstance();

                // ... plus controllers
                builder.RegisterType<ConfigurationSettingsController>()
                    .AsImplementedInterfaces().SingleInstance();
                builder.RegisterType<IdentityTokenSettingsController>()
                    .AsImplementedInterfaces().SingleInstance();
            }

            // Opc specific parts
            builder.RegisterType<DefaultSessionManager>()
                .SingleInstance().AsImplementedInterfaces();
            builder.RegisterType<SubscriptionServices>()
                .SingleInstance().AsImplementedInterfaces();
            builder.RegisterType<VariantEncoderFactory>()
                .AsImplementedInterfaces().SingleInstance();

            return builder.Build();
        }

        private readonly IConfigurationRoot _config;
        private readonly TaskCompletionSource<bool> _exit;
        private int _exitCode;
        private TaskCompletionSource<bool> _reset;
        private static readonly Gauge _publisherModuleStart = Metrics.CreateGauge("iiot_edge_publisher_publisher_module_start", "publisher module started");
    }
}<|MERGE_RESOLUTION|>--- conflicted
+++ resolved
@@ -26,11 +26,8 @@
     using Autofac;
     using Microsoft.Extensions.Configuration;
     using Serilog;
-<<<<<<< HEAD
     using Prometheus;
-=======
     using Microsoft.Azure.IIoT.Module;
->>>>>>> a86062c6
 
     /// <summary>
     /// Publisher module
