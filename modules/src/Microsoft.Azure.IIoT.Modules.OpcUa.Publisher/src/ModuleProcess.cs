--- conflicted
+++ resolved
@@ -91,15 +91,9 @@
                     logger.Information("Initiating prometheus at port {0}/metrics", kPublisherPrometheusPort);
                     var server = new MetricServer(port: kPublisherPrometheusPort);
                     try {
-<<<<<<< HEAD
-                        server.StartWhenEnabled(config, logger);
+
+                        server.StartWhenEnabled(moduleConfig, logger);
                         var version = GetType().Assembly.GetReleaseVersion().ToString();
-                        kPublisherModuleStart.Inc();
-=======
-                        server.StartWhenEnabled(moduleConfig, logger);
-                        var product = "OpcPublisher_" +
-                            GetType().Assembly.GetReleaseVersion().ToString();
->>>>>>> 54a0a0d8
                         // Start module
                         kPublisherModuleStart.WithLabels(
                             identity.DeviceId ?? "", identity.ModuleId ?? "").Inc();
