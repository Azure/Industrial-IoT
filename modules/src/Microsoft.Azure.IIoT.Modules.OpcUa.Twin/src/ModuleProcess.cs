// ------------------------------------------------------------
//  Copyright (c) Microsoft Corporation.  All rights reserved.
//  Licensed under the MIT License (MIT). See License.txt in the repo root for license information.
// ------------------------------------------------------------

namespace Microsoft.Azure.IIoT.Modules.OpcUa.Twin {
    using Microsoft.Azure.IIoT.Modules.OpcUa.Twin.Runtime;
    using Microsoft.Azure.IIoT.Modules.OpcUa.Twin.Controllers;
    using Microsoft.Azure.IIoT.OpcUa.Edge;
    using Microsoft.Azure.IIoT.OpcUa.Edge.Control.Services;
    using Microsoft.Azure.IIoT.OpcUa.Edge.Export.Services;
    using Microsoft.Azure.IIoT.OpcUa.Edge.Supervisor.Services;
    using Microsoft.Azure.IIoT.OpcUa.Edge.Twin.Services;
    using Microsoft.Azure.IIoT.OpcUa.Protocol;
    using Microsoft.Azure.IIoT.OpcUa.Protocol.Services;
    using Microsoft.Azure.IIoT.Module;
    using Microsoft.Azure.IIoT.Module.Framework;
    using Microsoft.Azure.IIoT.Module.Framework.Services;
    using Microsoft.Azure.IIoT.Module.Framework.Client;
    using Microsoft.Azure.IIoT.Tasks.Default;
    using Microsoft.Azure.IIoT.Utils;
    using Microsoft.Azure.IIoT.Hub;
    using Microsoft.Azure.IIoT.Serializers;
    using Microsoft.Extensions.Configuration;
    using Autofac;
    using System;
    using System.Runtime.Loader;
    using System.Threading.Tasks;
    using System.Diagnostics;
    using System.Threading;
    using Serilog;
    using Prometheus;
<<<<<<< HEAD
=======

>>>>>>> 0f5004ae

    /// <summary>
    /// Module Process
    /// </summary>
    public class ModuleProcess : IProcessControl {

        /// <summary>
        /// Site of the module
        /// </summary>
        public string SiteId { get; set; }

        /// <summary>
        /// Whethr the module is running
        /// </summary>

        public event EventHandler<bool> OnRunning;

        /// <summary>
        /// Create process
        /// </summary>
        /// <param name="config"></param>
        /// <param name="injector"></param>
        public ModuleProcess(IConfiguration config, IInjector injector = null) {
            _config = config;
            _injector = injector;
            _exitCode = 0;
            _exit = new TaskCompletionSource<bool>();
            AssemblyLoadContext.Default.Unloading += _ => _exit.TrySetResult(true);
            SiteId = _config?.GetValue<string>("site", null);
        }

        /// <inheritdoc/>
        public void Reset() {
            _reset.TrySetResult(true);
        }

        /// <inheritdoc/>
        public void Exit(int exitCode) {

            // Shut down gracefully.
            _exitCode = exitCode;
            _exit.TrySetResult(true);

            if (HostContext.IsContainer) {
                // Set timer to kill the entire process after 5 minutes.
#pragma warning disable IDE0067 // Dispose objects before losing scope
                var _ = new Timer(o => {
                    Log.Logger.Fatal("Killing non responsive module process!");
                    Process.GetCurrentProcess().Kill();
                }, null, TimeSpan.FromMinutes(5), TimeSpan.FromMinutes(5));
#pragma warning restore IDE0067 // Dispose objects before losing scope
            }
        }

        /// <summary>
        /// Run module host
        /// </summary>
        public async Task<int> RunAsync() {
            // Wait until the module unloads
            while (true) {
                using (var hostScope = ConfigureContainer(_config)) {
                    _reset = new TaskCompletionSource<bool>();
                    var module = hostScope.Resolve<IModuleHost>();
                    var logger = hostScope.Resolve<ILogger>();
                    var moduleConfig = hostScope.Resolve<IModuleConfig>();
                    var identity = hostScope.Resolve<IIdentity>();
                    logger.Information("Initiating prometheus at port {0}/metrics", kTwinPrometheusPort);
                    var server = new MetricServer(port: kTwinPrometheusPort);
                    try {
                        server.StartWhenEnabled(moduleConfig, logger);
                        // Start module
                        var version = GetType().Assembly.GetReleaseVersion().ToString();
                        kTwinModuleStart.WithLabels(
                            identity.DeviceId ?? "", identity.ModuleId ?? "").Inc();
                        await module.StartAsync(IdentityType.Supervisor, SiteId,
                            "OpcTwin", version, this);
                        OnRunning?.Invoke(this, true);
                        await Task.WhenAny(_reset.Task, _exit.Task);
                        if (_exit.Task.IsCompleted) {
                            logger.Information("Module exits...");
                            return _exitCode;
                        }
                        _reset = new TaskCompletionSource<bool>();
                        logger.Information("Module reset...");
                    }
                    catch (Exception ex) {
                        logger.Error(ex, "Error during module execution - restarting!");
                    }
                    finally {
                        kTwinModuleStart.WithLabels(
                            identity.DeviceId ?? "", identity.ModuleId ?? "").Set(0);
                        await module.StopAsync();
                        server.StopWhenEnabled(moduleConfig, logger);
                        OnRunning?.Invoke(this, false);
                    }
                }
            }
        }

        /// <summary>
        /// Autofac configuration.
        /// </summary>
        /// <param name="configuration"></param>
        /// <returns></returns>
        private IContainer ConfigureContainer(IConfiguration configuration) {

            var config = new Config(configuration);
            var builder = new ContainerBuilder();

            // Register configuration interfaces
            builder.RegisterInstance(config)
                .AsImplementedInterfaces();
            builder.RegisterInstance(this)
                .AsImplementedInterfaces();

            // register logger
            builder.AddDiagnostics(config);

            // Register module framework
            builder.RegisterModule<ModuleFramework>();
            builder.RegisterModule<NewtonSoftJsonModule>();

            // Register opc ua services
            builder.RegisterType<ClientServices>()
                .AsImplementedInterfaces().SingleInstance();
            builder.RegisterType<AddressSpaceServices>()
                .AsImplementedInterfaces();
            builder.RegisterType<VariantEncoderFactory>()
                .AsImplementedInterfaces();
            builder.RegisterType<StackLogger>()
                .AsImplementedInterfaces().SingleInstance().AutoActivate();
            builder.RegisterType<TaskProcessor>()
                .AsImplementedInterfaces();

            // Register controllers
            builder.RegisterType<SupervisorMethodsController>()
                .AsImplementedInterfaces().InstancePerLifetimeScope();
            builder.RegisterType<SupervisorSettingsController>()
                .AsImplementedInterfaces().InstancePerLifetimeScope();

            // Register supervisor services
            builder.RegisterType<SupervisorServices>()
                .AsImplementedInterfaces().InstancePerLifetimeScope();
            builder.RegisterType<TwinContainerFactory>()
                .AsImplementedInterfaces().InstancePerLifetimeScope();

            if (_injector != null) {
                // Inject additional services
                builder.RegisterInstance(_injector)
                    .AsImplementedInterfaces().SingleInstance()
                    .ExternallyOwned();

                _injector.Inject(builder);
            }

            return builder.Build();
        }

        /// <summary>
        /// Container factory for twins
        /// </summary>
        public class TwinContainerFactory : IContainerFactory {

            /// <summary>
            /// Create twin container factory
            /// </summary>
            /// <param name="client"></param>
            /// <param name="logger"></param>
            /// <param name="injector"></param>
            public TwinContainerFactory(IClientHost client, ILogger logger,
                IInjector injector = null) {
                _client = client ?? throw new ArgumentNullException(nameof(client));
                _logger = logger ?? throw new ArgumentNullException(nameof(logger));
                _injector = injector;
            }

            /// <inheritdoc/>
            public IContainer Create(Action<ContainerBuilder> configure) {

                // Create container for all twin level scopes...
                var builder = new ContainerBuilder();

                // Register outer instances
                builder.RegisterInstance(_logger)
                    .OnRelease(_ => { }) // Do not dispose
                    .AsImplementedInterfaces();
                builder.RegisterInstance(_client)
                    .OnRelease(_ => { }) // Do not dispose
                    .AsImplementedInterfaces();

                // Register other opc ua services
                builder.RegisterType<VariantEncoderFactory>()
                    .AsImplementedInterfaces();
                builder.RegisterType<TwinServices>()
                    .AsImplementedInterfaces().InstancePerLifetimeScope();
                builder.RegisterType<AddressSpaceServices>()
                    .AsImplementedInterfaces().InstancePerLifetimeScope();
                builder.RegisterType<DataUploadServices>()
                    .AsImplementedInterfaces().InstancePerLifetimeScope();

                // Register module framework
                builder.RegisterModule<ModuleFramework>();
                builder.RegisterModule<NewtonSoftJsonModule>();

                // Register twin controllers
                builder.RegisterType<EndpointMethodsController>()
                    .AsImplementedInterfaces().InstancePerLifetimeScope();
                builder.RegisterType<EndpointSettingsController>()
                    .AsImplementedInterfaces().InstancePerLifetimeScope();

                configure?.Invoke(builder);
                _injector?.Inject(builder);

                // Build twin container
                return builder.Build();
            }

            private readonly IClientHost _client;
            private readonly IInjector _injector;
            private readonly ILogger _logger;
        }

        private readonly IConfiguration _config;
        private readonly IInjector _injector;
        private readonly TaskCompletionSource<bool> _exit;
        private TaskCompletionSource<bool> _reset;
        private int _exitCode;
        private const int kTwinPrometheusPort = 9701;
        private static readonly Gauge kTwinModuleStart = Metrics
            .CreateGauge("iiot_edge_twin_module_start", "twin module started",
                new GaugeConfiguration {
                    LabelNames = new[] { "deviceid", "module" }
                });
    }
}<|MERGE_RESOLUTION|>--- conflicted
+++ resolved
@@ -30,10 +30,6 @@
     using System.Threading;
     using Serilog;
     using Prometheus;
-<<<<<<< HEAD
-=======
-
->>>>>>> 0f5004ae
 
     /// <summary>
     /// Module Process
@@ -77,7 +73,7 @@
             _exitCode = exitCode;
             _exit.TrySetResult(true);
 
-            if (HostContext.IsContainer) {
+            if (Host.IsContainer) {
                 // Set timer to kill the entire process after 5 minutes.
 #pragma warning disable IDE0067 // Dispose objects before losing scope
                 var _ = new Timer(o => {
