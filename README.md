--- conflicted
+++ resolved
@@ -42,11 +42,7 @@
 
 # Running the module
 
-<<<<<<< HEAD
 You can run the module through the supplied gateway app GatewayApp.NetCore on Windows along with the Gateway SDK and IoT Hub module directly via Visual Studio 2017 by hitting F5 (after publishing GatewayApp.NetCore). Don't forget your command line arguments!
-=======
-You can run the module on Windows along with Azure IoT Edge and its IoT Hub module directly via Visual Studio 2015 by hitting F5 (after publishing). Don't forget your command line arguments!
->>>>>>> e342f264
 
 You can also run the module in a Docker container using the Dockerfile provided. From the root of the repo, in a console, type:
 
