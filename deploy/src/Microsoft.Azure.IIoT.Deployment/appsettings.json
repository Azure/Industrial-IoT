{
  // RunMode determines which steps of Industrial IoT solution deployment will
  // be executed. Valid values are:
  //
  //    - Full
  //        Performs application registration, deployment of Azure resources
  //        and deployment of microservices into AKS cluster.
  //
  //    - ApplicationRegistration
  //        Performs only application registration and output JSON for
  //        ApplicationRegistration property bellow.
  //
  //    - ResourceDeployment
  //        Performs deployment of Azure resources and deployment of
  //        microservices into AKS cluster.
  //
  "RunMode": "Full",

  // Defines authentication details. Different authentication flows will be
  // used based on which configuration parameters are specified:
  //
  //    - If ClientId and ClientSecret are provided then Client credentials
  //      authentication flow will be used. This flow requires a Service
  //      Principal.
  //      https://docs.microsoft.com/en-us/azure/active-directory/develop/msal-authentication-flows#client-credentials
  //
  //    - If ClientId and ClientSecret are not provided then Interactive
  //      authentication flow will be used on Windows.
  //      https://docs.microsoft.com/en-us/azure/active-directory/develop/msal-authentication-flows#interactive
  //
  //    - If ClientId and ClientSecret are not provided then Device code
  //      authentication flow will be used on Linux and macOS.
  //      https://docs.microsoft.com/en-us/azure/active-directory/develop/msal-authentication-flows#device-code
  //
  "Auth": {

    // Defines which Azure cloud to use. Valid values are:
    //
    //    - AzureGlobalCloud
    //    - AzureChinaCloud
    //    - AzureUSGovernment
    //    - AzureGermanCloud
    //
    "AzureEnvironment": "AzureGlobalCloud",

    // Id of the tenant to be used. Should be Guid.
    "TenantId": null,

    // Details of Service Principal that should be used for authentication.
    //
    //    - ClientId
    //        ClientId of Service Principal. Other aliases of ClientId are AppId
    //        and ApplicationId.
    //
    //    - ClientSecret
    //        ClientSecret of Service Principal. It is also sometimes referred
    //        to as password.
    //
    "ClientId": null,
    "ClientSecret": null
  },

  // Id of Azure Subscription within tenant. Should be Guid.
  "SubscriptionId": null,

  // Name of the application deployment. Should be globally unique name.
  //
  // Note: This name will be used as name of App Service resource, thus
  // determining its URL as <ApplicationName>.azurewebsites.net. As a result, it
  // should be a globally unique name.
  //
  "ApplicationName": null,

  // Base URL that will be used for generating RedirectUris for client
  // application. This is required for enabling client authentication for
  // use of exposed APIs (including access to Swagger).
  //
  // Usually this would be <ApplicationName>.azurewebsites.net
  //
  // This parameter is used only in ApplicationRegistration run mode.
  //
  "ApplicationUrl": null,

  //"ResourceGroup": {
  //  // Name of the Resource Group where Azure resources will be created.
  //  "Name": "",

  //  // Determines whether an existing Resource Group should be used or a new one
  //  // should be created.
  //  "UseExisting": false,

  //  // Region where new Resource Group should be created. The following regions
  //  // are supported:
  //  //
  //  //    - USEast
  //  //    - USEast2
  //  //    - USWest
  //  //    - USWest2
  //  //    - USCentral
  //  //    - EuropeNorth
  //  //    - EuropeWest
  //  //    - AsiaSouthEast
  //  //    - AustraliaEast
  //  //
  //  "Region": ""
  //},

  // azure-industrial-iot Helm chart details
  "Helm": {
    // Helm repository URL
    "RepoUrl": "https://microsoft.github.io/charts/repo",
    // azure-industrial-iot Helm chart version
    "ChartVersion": "0.3.2",
    // Azure IIoT components image tag
<<<<<<< HEAD
    "ImageTag": "2.7.199",
    // Default docker container registry
    "ContainerRegistryServer": "mcr.microsoft.com"
=======
    "ImageTag": "2.7.206"
>>>>>>> a99e6ea4
  },

  // Provides definitions of applications and Service Principals to be used.
  // Those definitions will be used instead of creating new application
  // registrations and Service Principals for deployment of Azure resources.
  //
  // This is useful in ResourceDeployment mode. Execution in
  // ApplicationRegistration run mode will output JSON object for this property.
  //
  // Properties correspond to that of application registration and Service
  // Principal manifests. Definition of application properties can be found
  // here:
  //
  //  https://docs.microsoft.com/en-us/azure/active-directory/develop/reference-app-manifest
  //
  // Application objects should contain the following properties:
  //
  //    {
  //      "Id": "<guid>",
  //      "DisplayName": "<application name string>",
  //      "IdentifierUris": [
  //        "<unique user-defined URI for the application>"
  //      ],
  //      "AppId": "<guid>"
  //    }
  //
  // Service Principal objects should contain the following
  // properties:
  //
  //    {
  //      "Id": "<guid>",
  //      "DisplayName": "<service principal name string>",
  //    }
  //
  // ApplicationSecret is client secret (password) of an Application.
  //
  //"ApplicationRegistration": {
  //  "ServiceApplication": { ... Application objects ... },
  //  "ServiceApplicationSP": { ... Application Service Principal objects ... },
  //  "ServiceApplicationSecret": "",
  //
  //  "ClientApplication": { ... Application objects ... },
  //  "ClientApplicationSP": { ... Application Service Principal objects ... },
  //  "ClientApplicationSecret": "",
  //
  //  "AksApplication": { ... Application objects ... },
  //  "AksApplicationSP": { ... Application Service Principal objects ... },
  //  "AksApplicationSecret": ""
  //},

  // Defines whether to create .env file after deployment or not.
  //
  // .env file will contain environment variables necessary for connecting to
  // microservices of Industrial IoT solution for degugging purposes or for
  // access via cli client.
  //
  "SaveEnvFile": null,

  // Defines whether to perform cleanup of registered applications and Azure
  // resources if an error occurs during deployment of Industrial IoT solution.
  "NoCleanup": null
}<|MERGE_RESOLUTION|>--- conflicted
+++ resolved
@@ -112,13 +112,9 @@
     // azure-industrial-iot Helm chart version
     "ChartVersion": "0.3.2",
     // Azure IIoT components image tag
-<<<<<<< HEAD
-    "ImageTag": "2.7.199",
+    "ImageTag": "2.7.206",
     // Default docker container registry
     "ContainerRegistryServer": "mcr.microsoft.com"
-=======
-    "ImageTag": "2.7.206"
->>>>>>> a99e6ea4
   },
 
   // Provides definitions of applications and Service Principals to be used.
