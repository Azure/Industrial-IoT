﻿// ------------------------------------------------------------
//  Copyright (c) Microsoft Corporation.  All rights reserved.
//  Licensed under the MIT License (MIT). See License.txt in the repo root for license information.
// ------------------------------------------------------------

namespace Microsoft.Azure.IIoT.Deployment.Deployment {
    using Microsoft.Azure.IIoT.Deployment.Infrastructure;
    using Microsoft.Graph;
    using Microsoft.Rest;
    using Serilog;
    using System;
    using System.Collections.Generic;
    using System.Linq;
    using System.Threading;
    using System.Threading.Tasks;

    class ApplicationsManager {

        public const string SERVICE_KEY_NAME = "Service Key";
        public const string CLIENT_KEY_NAME = "Client Key";
        public const string AKS_KEY_NAME = "rbac";

        protected readonly Guid _tenantId;
        protected readonly MicrosoftGraphServiceClient _msGraphServiceClient;

        private Application _serviceApplication;
        private ServicePrincipal _serviceApplicationSP;
        private string _serviceApplicationSecret;

        private Application _clientApplication;
        private ServicePrincipal _clientApplicationSP;
        private string _clientApplicationSecret;

        private Application _aksApplication;
        private ServicePrincipal _aksApplicationSP;
        private string _aksApplicationSecret;

        public ApplicationsManager (
            Guid tenantId,
            TokenCredentials microsoftGraphTokenCredentials,
            CancellationToken cancellationToken
        ) {
            _tenantId = tenantId;

            _msGraphServiceClient = new MicrosoftGraphServiceClient(
                microsoftGraphTokenCredentials,
                cancellationToken
            );
        }

        public Application GetServiceApplication() {
            return _serviceApplication;
        }

        public ServicePrincipal GetServiceApplicationSP() {
            return _serviceApplicationSP;
        }

        public string GetServiceApplicationSecret() {
            return _serviceApplicationSecret;
        }

        public Application GetClientApplication() {
            return _clientApplication;
        }

        public ServicePrincipal GetClientApplicationSP() {
            return _clientApplicationSP;
        }

        public string GetClientApplicationSecret() {
            return _clientApplicationSecret;
        }

        public Application GetAKSApplication() {
            return _aksApplication;
        }

        public ServicePrincipal GetAKSApplicationSP() {
            return _aksApplicationSP;
        }

        public string GetAKSApplicationSecret() {
            return _aksApplicationSecret;
        }

        public async Task RegisterApplicationsAsync(
            string applicationName,
            DirectoryObject owner,
            IEnumerable<string> tags = null,
            CancellationToken cancellationToken = default
        ) {
            tags ??= new List<string>();

            var serviceApplicationName = applicationName + "-service";
            var clientApplicationName = applicationName + "-client";
            var aksApplicationName = applicationName + "-aks";

            // Service Application /////////////////////////////////////////////
            // Register service application
            var serviceApplicationRegistrationResult = await RegisterServiceApplicationAsync(
                    serviceApplicationName,
                    owner,
                    tags,
                    cancellationToken
                );

            _serviceApplication = serviceApplicationRegistrationResult.Item1;
            _serviceApplicationSecret = serviceApplicationRegistrationResult.Item2.SecretText;

            // Find service principal for service application
            _serviceApplicationSP = await _msGraphServiceClient
                .GetApplicationServicePrincipalAsync(_serviceApplication, cancellationToken);

            // Add current user or service principal as app owner for service
            // application, if it is not owner already.
            await _msGraphServiceClient
                .AddAsApplicationOwnerAsync(
                    _serviceApplication,
                    owner,
                    cancellationToken
                );

            // Client Application //////////////////////////////////////////////
            // Register client application
            var clientApplicationRegistrationResult = await RegisterClientApplicationAsync(
                    _serviceApplication,
                    clientApplicationName,
                    tags,
                    cancellationToken
                );

            _clientApplication = clientApplicationRegistrationResult.Item1;
            _clientApplicationSecret = clientApplicationRegistrationResult.Item2.SecretText;

            // Find service principal for client application
            _clientApplicationSP = await _msGraphServiceClient
                .GetApplicationServicePrincipalAsync(_clientApplication, cancellationToken);

            // Add current user or service principal as app owner for client
            // application, if it is not owner already.
            await _msGraphServiceClient
                .AddAsApplicationOwnerAsync(
                    _clientApplication,
                    owner,
                    cancellationToken
                );

            // Update service application to include client application as knownClientApplications
            _serviceApplication = await _msGraphServiceClient
                .AddAsKnownClientApplicationAsync(
                    _serviceApplication,
                    _clientApplication,
                    cancellationToken
                );

            // Grant admin consent for service application "user_impersonation" API permissions of client application
            // Grant admin consent for Microsoft Graph "User.Read" API permissions of client application
            await _msGraphServiceClient
                .GrantAdminConsentToClientApplicationAsync(
                    _serviceApplicationSP,
                    _clientApplicationSP,
                    cancellationToken
                );

            // App Registration for AKS ////////////////////////////////////////
            // Register aks application
            var aksApplicationRegistrationResult = await RegisterAKSApplicationAsync(
                    aksApplicationName,
                    tags,
                    cancellationToken
                );

            _aksApplication = aksApplicationRegistrationResult.Item1;
            _aksApplicationSecret = aksApplicationRegistrationResult.Item2.SecretText;

            // Find service principal for aks application
            _aksApplicationSP = await _msGraphServiceClient
                .GetApplicationServicePrincipalAsync(_aksApplication, cancellationToken);

            // Add current user or service principal as app owner for aks
            // application, if it is not owner already.
            await _msGraphServiceClient
                .AddAsApplicationOwnerAsync(
                    _aksApplication,
                    owner,
                    cancellationToken
                );
        }

        /// <summary>
        /// Retrieve Application and Service Principal definitions from
        /// Microsoft Graph.
        /// </summary>
        /// <param name="applicationRegistrationConfiguration"></param>
        /// <param name="cancellationToken"></param>
        /// <returns></returns>
        public async Task GetDefinitionsFromMicrosoftGraphAsync(
            Guid serviceApplicationId,
            string serviceApplicationSecret,
            Guid clientApplicationId,
            string clientApplicationSecret,
            Guid aksApplicationId,
            string aksApplicationSecret,
            CancellationToken cancellationToken = default
        ) {
            Log.Information("Application and Service Principal definitions will be retrieved from Microsoft Graph.");

            Log.Information("Getting service application registration ...");
            _serviceApplication = await _msGraphServiceClient
                .GetApplicationAsync(
                    serviceApplicationId,
                    cancellationToken
                );

            _serviceApplicationSP = await _msGraphServiceClient
                .GetApplicationServicePrincipalAsync(
                    _serviceApplication,
                    cancellationToken
                );

            _serviceApplicationSecret = serviceApplicationSecret;

            Log.Information("Getting client application registration ...");
            _clientApplication = await _msGraphServiceClient
                .GetApplicationAsync(
                    clientApplicationId,
                    cancellationToken
                );

            _clientApplicationSP = await _msGraphServiceClient
                .GetApplicationServicePrincipalAsync(
                    _clientApplication,
                    cancellationToken
                );

            _clientApplicationSecret = clientApplicationSecret;

            Log.Information("Getting AKS application registration ...");
            _aksApplication = await _msGraphServiceClient
                .GetApplicationAsync(
                    aksApplicationId,
                    cancellationToken
                );

            _aksApplicationSP = await _msGraphServiceClient
                .GetApplicationServicePrincipalAsync(
                    _aksApplication,
                    cancellationToken
                );

            _aksApplicationSecret = aksApplicationSecret;
        }

        /// <summary>
        /// Load Application and Service Principal definitions from provided
        /// ApplicationRegistrationDefinition object.
        /// </summary>
        /// <param name="applicationRegistrationDefinition"></param>
        public void Load(ApplicationRegistrationDefinition applicationRegistrationDefinition) {
            // Details of service application
            _serviceApplication = applicationRegistrationDefinition.ServiceApplication;
            _serviceApplicationSP = applicationRegistrationDefinition.ServiceApplicationSP;
            _serviceApplicationSecret = applicationRegistrationDefinition.ServiceApplicationSecret;

            // Details of client application
            _clientApplication = applicationRegistrationDefinition.ClientApplication;
            _clientApplicationSP = applicationRegistrationDefinition.ClientApplicationSP;
            _clientApplicationSecret = applicationRegistrationDefinition.ClientApplicationSecret;

            // Details of aks application
            _aksApplication = applicationRegistrationDefinition.AksApplication;
            _aksApplicationSP = applicationRegistrationDefinition.AksApplicationSP;
            _aksApplicationSecret = applicationRegistrationDefinition.AksApplicationSecret;
        }

        /// <summary>
        /// Dump application registration details as ApplicationRegistrationDefinition object.
        /// </summary>
        /// <returns></returns>
        public ApplicationRegistrationDefinition ToApplicationRegistrationDefinition() {
            var definition = new ApplicationRegistrationDefinition(
                // Details of service application
                _serviceApplication,
                _serviceApplicationSP,
                _serviceApplicationSecret,
                // Details of client application
                _clientApplication,
                _clientApplicationSP,
                _clientApplicationSecret,
                // Details of aks application
                _aksApplication,
                _aksApplicationSP,
                _aksApplicationSecret
            );

            return definition;
        }

        /// <summary>
        /// Try to delete all application registrations and their service principals.
        /// </summary>
        /// <param name="cancellationToken"></param>
        /// <returns></returns>
        public async Task DeleteApplicationsAsync(
            CancellationToken cancellationToken = default
        ) {
            // Service Application
            if (null != _serviceApplicationSP) {
                try {
                    await _msGraphServiceClient
                        .DeleteServicePrincipalAsync(
                            _serviceApplicationSP,
                            cancellationToken
                        );
                }
                catch (Exception) {
                    Log.Warning("Ignoring failure to delete ServicePrincipal of Service Application");
                }
            }

            if (null != _serviceApplication) {
                try {
                    await _msGraphServiceClient
                        .DeleteApplicationAsync(
                            _serviceApplication,
                            cancellationToken
                        );
                }
                catch (Exception) {
                    Log.Warning("Ignoring failure to delete Service Application");
                }
            }

            // Client Application
            if (null != _clientApplicationSP) {
                try {
                    await _msGraphServiceClient
                        .DeleteServicePrincipalAsync(
                            _clientApplicationSP,
                            cancellationToken
                        );
                }
                catch (Exception) {
                    Log.Warning("Ignoring failure to delete ServicePrincipal of Client Application");
                }
            }

            if (null != _clientApplication) {
                try {
                    await _msGraphServiceClient
                        .DeleteApplicationAsync(
                            _clientApplication,
                            cancellationToken
                        );
                }
                catch (Exception) {
                    Log.Warning("Ignoring failure to delete Client Application");
                }
            }

            // AKS Application
            if (null != _aksApplicationSP) {
                try {
                    await _msGraphServiceClient
                        .DeleteServicePrincipalAsync(
                            _aksApplicationSP,
                            cancellationToken
                        );
                }
                catch (Exception) {
                    Log.Warning("Ignoring failure to delete ServicePrincipal of AKS Application");
                }
            }

            if (null != _aksApplication) {
                try {
                    await _msGraphServiceClient
                        .DeleteApplicationAsync(
                            _aksApplication,
                            cancellationToken
                        );
                }
                catch (Exception) {
                    Log.Warning("Ignoring failure to delete AKS Application");
                }
            }
        }

        /// <summary>
        /// Update Redirect URIs of client application with URIs based on provided applicationURL.
        /// </summary>
        /// <param name="applicationURL"></param>
        /// <param name="cancellationToken"></param>
        /// <returns></returns>
        public async Task UpdateClientApplicationRedirectUrisAsync(
            string applicationURL,
            CancellationToken cancellationToken = default
        ) {
            if (string.IsNullOrWhiteSpace(applicationURL)) {
                throw new ArgumentNullException(nameof(applicationURL));
            }

            applicationURL = applicationURL.Trim();

            if (!applicationURL.StartsWith("https://") && !applicationURL.StartsWith("http://")) {
                applicationURL = $"https://{applicationURL}";
            }

            if (!applicationURL.EndsWith("/")) {
                applicationURL += "/";
            }

            Log.Information($"Updating RedirectUris of client " +
                $"application to point to '{applicationURL}'");

            var redirectUris = new List<string> {
                $"{applicationURL}registry/swagger/oauth2-redirect.html",
                $"{applicationURL}twin/swagger/oauth2-redirect.html",
                $"{applicationURL}history/swagger/oauth2-redirect.html",
                $"{applicationURL}vault/swagger/oauth2-redirect.html",
<<<<<<< HEAD
                $"{applicationURL}publisher/swagger/",
                $"{applicationURL}publisher/swagger/oauth2-redirect.html",
                $"{applicationURL}events/swagger/",
                $"{applicationURL}events/swagger/oauth2-redirect.html",
                $"{applicationURL}edge/publisher/swagger/",
                $"{applicationURL}edge/publisher/swagger/oauth2-redirect.html",
=======
                $"{applicationURL}onboarding/swagger/oauth2-redirect.html",
                $"{applicationURL}publisher/swagger/oauth2-redirect.html",
                $"{applicationURL}jobs/swagger/oauth2-redirect.html",
                $"{applicationURL}configuration/swagger/oauth2-redirect.html",
                $"{applicationURL}edge/jobs/swagger/oauth2-redirect.html",
                $"{applicationURL}edge/manage/swagger/oauth2-redirect.html",
>>>>>>> 1d9ffed6
                $"{applicationURL}frontend/signin-oidc",
            };

            _clientApplication = await _msGraphServiceClient
                .UpdateApplicationRedirectUrisAsync(
                    _clientApplication,
                    redirectUris,
                    cancellationToken
                );
        }

        protected async Task<Tuple<Application, PasswordCredential>> RegisterServiceApplicationAsync(
            string serviceApplicationName,
            DirectoryObject owner,
            IEnumerable<string> tags = null,
            CancellationToken cancellationToken = default
        ) {
            try {
                tags ??= new List<string>();

                Log.Information("Creating service application registration ...");

                // Setup AppRoles for service application
                var serviceApplicationAppRoles = new List<AppRole>();

                var serviceApplicationApproverRoleId = Guid.NewGuid();
                serviceApplicationAppRoles.Add(new AppRole {
                    DisplayName = "Approver",
                    Value = "Sign",
                    Description = "Approvers have the ability to issue certificates.",
                    AllowedMemberTypes = new List<string> { "User", "Application" },
                    Id = serviceApplicationApproverRoleId
                });

                var serviceApplicationWriterRoleId = Guid.NewGuid();
                serviceApplicationAppRoles.Add(new AppRole {
                    DisplayName = "Writer",
                    Value = "Write",
                    Description = "Writers Have the ability to change entities.",
                    AllowedMemberTypes = new List<string> { "User", "Application" },
                    Id = serviceApplicationWriterRoleId
                });

                var serviceApplicationAdministratorRoleId = Guid.NewGuid();
                serviceApplicationAppRoles.Add(new AppRole {
                    DisplayName = "Administrator",
                    Value = "Admin",
                    Description = "Admins can access advanced features.",
                    AllowedMemberTypes = new List<string> { "User", "Application" },
                    Id = serviceApplicationAdministratorRoleId
                });

                // Setup RequiredResourceAccess for service application

                var keyVaultUserImpersonationRequiredResourceAccess = new RequiredResourceAccess {
                    ResourceAppId = AzureAppsConstants.AzureKeyVault.AppId,
                    ResourceAccess = new List<ResourceAccess> {
                        new ResourceAccess {
                            Id = AzureAppsConstants.AzureKeyVault.ResourceAccess["user_impersonation"],
                            Type = "Scope"
                        }
                    }
                };

                var microsoftGraphUserReadRequiredResourceAccess = new RequiredResourceAccess {
                    ResourceAppId = AzureAppsConstants.MicrosoftGraph.AppId,
                    ResourceAccess = new List<ResourceAccess> {
                        new ResourceAccess {
                            Id = AzureAppsConstants.MicrosoftGraph.ResourceAccess["User.Read"],
                            Type = "Scope"
                        }
                    }
                };

                var serviceApplicationRequiredResourceAccess = new List<RequiredResourceAccess>() {
                    keyVaultUserImpersonationRequiredResourceAccess,
                    microsoftGraphUserReadRequiredResourceAccess
                };

                // Add OAuth2Permissions
                var oauth2Permissions = new List<PermissionScope> {
                    new PermissionScope {
                        AdminConsentDescription = $"Allow the app to access {serviceApplicationName} on behalf of the signed-in user.",
                        AdminConsentDisplayName = $"Access {serviceApplicationName}",
                        Id = Guid.NewGuid(),
                        IsEnabled = true,
                        Type = "User",
                        UserConsentDescription = $"Allow the application to access {serviceApplicationName} on your behalf.",
                        UserConsentDisplayName = $"Access {serviceApplicationName}",
                        Value = "user_impersonation"
                    }
                };

                var serviceApplicationApiApplication = new ApiApplication {
                    Oauth2PermissionScopes = oauth2Permissions
                };

                // ODataType = null is a workaround for a bug:
                // https://github.com/microsoftgraph/msgraph-beta-sdk-dotnet/issues/87
                var serviceApplicationWebApplication = new WebApplication {
                    ImplicitGrantSettings = new ImplicitGrantSettings {
                        ODataType = null,
                        EnableIdTokenIssuance = true
                    }
                };

                var serviceApplicationDefinition = new Application {
                    DisplayName = serviceApplicationName,
                    IsFallbackPublicClient = false,
                    IdentifierUris = new List<string> {
                        $"https://{_tenantId.ToString()}/{serviceApplicationName}"
                    },
                    Tags = tags,
                    SignInAudience = "AzureADMyOrg",
                    AppRoles = serviceApplicationAppRoles,
                    RequiredResourceAccess = serviceApplicationRequiredResourceAccess,
                    Api = serviceApplicationApiApplication,
                    Web = serviceApplicationWebApplication,
                    PasswordCredentials = new List<PasswordCredential> { }
                };

                var serviceApplication = await _msGraphServiceClient
                    .CreateApplicationAsync(
                        serviceApplicationDefinition,
                        cancellationToken
                    );

                // Add Service Key PasswordCredential
                var serviceApplicationPasswordCredential = await _msGraphServiceClient
                    .AddApplication2YPasswordCredentialAsync(
                        serviceApplication,
                        SERVICE_KEY_NAME,
                        cancellationToken
                    );

                // We need to create ServicePrincipal for this application.
                var serviceApplicationSP = await _msGraphServiceClient
                    .CreateApplicationServicePrincipalAsync(
                        serviceApplication,
                        tags,
                        cancellationToken
                    );

                // Add app role assignment to owner as Approver, Writer and Administrator.
                string PrincipalType;

                if (owner is User) {
                    PrincipalType = "User";
                }
                else if (owner is ServicePrincipal) {
                    PrincipalType = "ServicePrincipal";
                }
                else if (owner is Group) {
                    PrincipalType = "Group";
                }
                else {
                    throw new ArgumentException($"Owner is of unknown type: {owner.GetType()}", "owner");
                }

                var approverAppRoleAssignmentDefinition = new AppRoleAssignment {
                    PrincipalType = PrincipalType,
                    PrincipalId = new Guid(owner.Id),
                    ResourceId = new Guid(serviceApplicationSP.Id),
                    ResourceDisplayName = "Approver",
                    Id = serviceApplicationApproverRoleId.ToString(),
                    AppRoleId = serviceApplicationApproverRoleId
                };

                var writerAppRoleAssignmentDefinition = new AppRoleAssignment {
                    PrincipalType = PrincipalType,
                    PrincipalId = new Guid(owner.Id),
                    ResourceId = new Guid(serviceApplicationSP.Id),
                    ResourceDisplayName = "Writer",
                    Id = serviceApplicationWriterRoleId.ToString(),
                    AppRoleId = serviceApplicationWriterRoleId
                };

                var administratorAppRoleAssignmentDefinition = new AppRoleAssignment {
                    PrincipalType = PrincipalType,
                    PrincipalId = new Guid(owner.Id),
                    ResourceId = new Guid(serviceApplicationSP.Id),
                    ResourceDisplayName = "Administrator",
                    Id = serviceApplicationAdministratorRoleId.ToString(),
                    AppRoleId = serviceApplicationAdministratorRoleId
                };

                await _msGraphServiceClient
                    .AddServicePrincipalAppRoleAssignmentAsync(
                        serviceApplicationSP,
                        approverAppRoleAssignmentDefinition,
                        cancellationToken
                    );

                await _msGraphServiceClient
                    .AddServicePrincipalAppRoleAssignmentAsync(
                        serviceApplicationSP,
                        writerAppRoleAssignmentDefinition,
                        cancellationToken
                    );

                await _msGraphServiceClient
                    .AddServicePrincipalAppRoleAssignmentAsync(
                        serviceApplicationSP,
                        administratorAppRoleAssignmentDefinition,
                        cancellationToken
                    );

                // Get updated definition
                serviceApplication = await _msGraphServiceClient
                    .GetApplicationAsync(
                        new Guid(serviceApplication.Id),
                        cancellationToken
                    );

                var result = new Tuple<Application, PasswordCredential>(
                    serviceApplication,
                    serviceApplicationPasswordCredential
                );

                Log.Information("Created service application registration.");

                return result;
            }
            catch (Exception) {
                Log.Error("Failed to create service application registration.");
                throw;
            }
        }

        protected async Task<Tuple<Application, PasswordCredential>> RegisterClientApplicationAsync(
            Application serviceApplication,
            string clientApplicationName,
            IEnumerable<string> tags = null,
            CancellationToken cancellationToken = default
        ) {
            try {
                tags ??= new List<string>();

                Log.Information("Creating client application registration ...");

                // Extract id of Oauth2PermissionScope for user impersonation
                var saApiOauth2PermissionScopeUserImpersonationList = serviceApplication
                    .Api
                    .Oauth2PermissionScopes
                    .Where(scope => "User" == scope.Type
                        && "user_impersonation" == scope.Value
                        && scope.IsEnabled.GetValueOrDefault(false)
                    )
                    .ToList();

                if (saApiOauth2PermissionScopeUserImpersonationList.Count != 1
                    || !saApiOauth2PermissionScopeUserImpersonationList.First().Id.HasValue) {
                    throw new Exception("Service appplication does not expose Oauth2PermissionScope for user impersonation.");
                }

                var saApiOauth2PermissionScopeUserImpersonationId =
                    saApiOauth2PermissionScopeUserImpersonationList.First().Id.Value;

                var serviceApplicationUserImpersonationRequiredResourceAccess = new RequiredResourceAccess {
                    ResourceAppId = serviceApplication.AppId,  // service application
                    ResourceAccess = new List<ResourceAccess> {
                        new ResourceAccess {
                            Id = saApiOauth2PermissionScopeUserImpersonationId,  // "user_impersonation"
                            Type = "Scope"
                        }
                    }
                };

                var microsoftGraphUserReadRequiredResourceAccess = new RequiredResourceAccess {
                    ResourceAppId = AzureAppsConstants.MicrosoftGraph.AppId,
                    ResourceAccess = new List<ResourceAccess> {
                        new ResourceAccess {
                            Id = AzureAppsConstants.MicrosoftGraph.ResourceAccess["User.Read"],
                            Type = "Scope"
                        }
                    }
                };

                var clientApplicationRequiredResourceAccess = new List<RequiredResourceAccess>() {
                    serviceApplicationUserImpersonationRequiredResourceAccess,
                    microsoftGraphUserReadRequiredResourceAccess
                };

                var clientApplicationPublicClientApplication = new Microsoft.Graph.PublicClientApplication {
                    RedirectUris = new List<string> {
                        "urn:ietf:wg:oauth:2.0:oob"
                    }
                };

                // Note: Oauth2AllowImplicitFlow will be enabled automatically since both
                // EnableIdTokenIssuance and EnableAccessTokenIssuance are set to true.

                // ODataType = null is a workaround for a bug:
                // https://github.com/microsoftgraph/msgraph-beta-sdk-dotnet/issues/87
                var clientApplicationWebApplication = new WebApplication {
                    //Oauth2AllowImplicitFlow = true,
                    ImplicitGrantSettings = new ImplicitGrantSettings {
                        ODataType = null,
                        EnableIdTokenIssuance = true,
                        EnableAccessTokenIssuance = true
                    }
                };

                var clientApplicationDefinition = new Application {
                    DisplayName = clientApplicationName,
                    IsFallbackPublicClient = true,
                    IdentifierUris = new List<string> {
                        $"https://{_tenantId.ToString()}/{clientApplicationName}"
                    },
                    Tags = tags,
                    SignInAudience = "AzureADMyOrg",
                    RequiredResourceAccess = clientApplicationRequiredResourceAccess,
                    PublicClient = clientApplicationPublicClientApplication,
                    Web = clientApplicationWebApplication,
                    PasswordCredentials = new List<PasswordCredential> { }
                };

                var clientApplication = await _msGraphServiceClient
                    .CreateApplicationAsync(
                        clientApplicationDefinition,
                        cancellationToken
                    );

                // Add Client Key PasswordCredential
                var clientApplicationPasswordCredential = await _msGraphServiceClient
                    .AddApplication2YPasswordCredentialAsync(
                        clientApplication,
                        CLIENT_KEY_NAME,
                        cancellationToken
                    );

                // We need to create ServicePrincipal for this application.
                await _msGraphServiceClient
                    .CreateApplicationServicePrincipalAsync(
                        clientApplication,
                        tags,
                        cancellationToken
                    );

                // Get updated definition
                clientApplication = await _msGraphServiceClient
                    .GetApplicationAsync(
                        new Guid(clientApplication.Id),
                        cancellationToken
                    );

                var result = new Tuple<Application, PasswordCredential>(
                    clientApplication,
                    clientApplicationPasswordCredential
                );

                Log.Information("Created client application registration.");

                return result;
            }
            catch (Exception) {
                Log.Error("Failed to created client application registration.");
                throw;
            }
        }

        protected async Task<Tuple<Application, PasswordCredential>> RegisterAKSApplicationAsync(
            string aksApplicationName,
            IEnumerable<string> tags = null,
            CancellationToken cancellationToken = default
        ) {
            try {
                tags ??= new List<string>();

                Log.Information("Creating AKS application registration ...");

                // Add OAuth2Permissions for user impersonation
                var aksOauth2Permissions = new List<PermissionScope> {
                    new PermissionScope {
                        AdminConsentDescription = $"Allow the app to access {aksApplicationName} on behalf of the signed-in user.",
                        AdminConsentDisplayName = $"Access {aksApplicationName}",
                        Id = Guid.NewGuid(),
                        IsEnabled = true,
                        Type = "User",
                        UserConsentDescription = $"Allow the application to access {aksApplicationName} on your behalf.",
                        UserConsentDisplayName = $"Access {aksApplicationName}",
                        Value = "user_impersonation"
                    }
                };

                var aksApplicationApiApplication = new ApiApplication {
                    Oauth2PermissionScopes = aksOauth2Permissions
                };

                // ODataType = null is a workaround for a bug:
                // https://github.com/microsoftgraph/msgraph-beta-sdk-dotnet/issues/87
                var aksApplicationWebApplication = new WebApplication {
                    ImplicitGrantSettings = new ImplicitGrantSettings {
                        ODataType = null,
                        EnableIdTokenIssuance = true
                    }
                };

                var aksApplicationDefinition = new Application {
                    DisplayName = aksApplicationName,
                    IsFallbackPublicClient = false,
                    IdentifierUris = new List<string> {
                        $"https://{_tenantId.ToString()}/{aksApplicationName}"
                    },
                    Tags = tags,
                    SignInAudience = "AzureADMyOrg",
                    AppRoles = new List<AppRole>(),
                    RequiredResourceAccess = new List<RequiredResourceAccess>(),
                    Api = aksApplicationApiApplication,
                    Web = aksApplicationWebApplication,
                    PasswordCredentials = new List<PasswordCredential> { }
                };

                var aksApplication = await _msGraphServiceClient
                    .CreateApplicationAsync(
                        aksApplicationDefinition,
                        cancellationToken
                    );

                // Add RBAC Key PasswordCredential
                var aksApplicationPasswordCredential = await _msGraphServiceClient
                    .AddApplication2YPasswordCredentialAsync(
                        aksApplication,
                        AKS_KEY_NAME,
                        cancellationToken
                    );

                // We need to create ServicePrincipal for this application.
                await _msGraphServiceClient
                    .CreateApplicationServicePrincipalAsync(
                        aksApplication,
                        tags,
                        cancellationToken
                    );

                // Get updated definition
                aksApplication = await _msGraphServiceClient
                    .GetApplicationAsync(
                        new Guid(aksApplication.Id),
                        cancellationToken
                    );

                var result = new Tuple<Application, PasswordCredential>(
                    aksApplication,
                    aksApplicationPasswordCredential
                );

                Log.Information("Created AKS application registration.");

                return result;
            }
            catch (Exception) {
                Log.Error("Failed to create AKS application registration.");
                throw;
            }
        }
    }
}<|MERGE_RESOLUTION|>--- conflicted
+++ resolved
@@ -419,21 +419,9 @@
                 $"{applicationURL}twin/swagger/oauth2-redirect.html",
                 $"{applicationURL}history/swagger/oauth2-redirect.html",
                 $"{applicationURL}vault/swagger/oauth2-redirect.html",
-<<<<<<< HEAD
-                $"{applicationURL}publisher/swagger/",
                 $"{applicationURL}publisher/swagger/oauth2-redirect.html",
-                $"{applicationURL}events/swagger/",
                 $"{applicationURL}events/swagger/oauth2-redirect.html",
-                $"{applicationURL}edge/publisher/swagger/",
                 $"{applicationURL}edge/publisher/swagger/oauth2-redirect.html",
-=======
-                $"{applicationURL}onboarding/swagger/oauth2-redirect.html",
-                $"{applicationURL}publisher/swagger/oauth2-redirect.html",
-                $"{applicationURL}jobs/swagger/oauth2-redirect.html",
-                $"{applicationURL}configuration/swagger/oauth2-redirect.html",
-                $"{applicationURL}edge/jobs/swagger/oauth2-redirect.html",
-                $"{applicationURL}edge/manage/swagger/oauth2-redirect.html",
->>>>>>> 1d9ffed6
                 $"{applicationURL}frontend/signin-oidc",
             };
 
