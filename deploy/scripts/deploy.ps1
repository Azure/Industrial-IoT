﻿<#
 .SYNOPSIS
    Deploys Industrial IoT services to Azure

 .DESCRIPTION
    Deploys the Industrial IoT services dependencies and optionally micro services and UI to Azure.

 .PARAMETER type
    The type of deployment (minimum, local, services, app, all)

 .PARAMETER version
    Set to "preview" or another mcr image tag to deploy - if not set deploys last released images ("latest").

 .PARAMETER version
    Set to "preview" or another mcr image tag to deploy - if not set deploys last released images ("latest").

 .PARAMETER resourceGroupName
    Can be the name of an existing or a new resource group

 .PARAMETER resourceGroupLocation
    Optional, a resource group location. If specified, will try to create a new resource group in this location.

 .PARAMETER subscriptionId
    Optional, the subscription id where resources will be deployed.

 .PARAMETER subscriptionName
    Or alternatively the subscription name.

 .PARAMETER accountName
    The account name to use if not to use default.

 .PARAMETER applicationName
    The name of the application if not local deployment.

 .PARAMETER aadConfig
    The aad configuration object (use aad-register.ps1 to create object).  If not provides calls aad-register.ps1.

 .PARAMETER context
    A previously created az context to be used as authentication.

 .PARAMETER aadApplicationName
    The application name to use when registering aad application.  If not set, uses applicationName

 .PARAMETER acrRegistryName
    An optional name of a Azure container registry to deploy containers from.

 .PARAMETER acrSubscriptionName
    The subscription of the container registry if differemt from the specified subscription.

 .PARAMETER environmentName
    The cloud environment to use (defaults to Azure Cloud).
#>

param(
<<<<<<< HEAD
    [ValidateSet("minimum", "local", "services", "app", "all")] [string] $type = "all",
=======
    [ValidateSet("local", "services", "app", "all")] [string] $type = "all",
>>>>>>> 83f603ca
    [string] $version,
    [string] $applicationName,
    [string] $resourceGroupName,
    [string] $resourceGroupLocation,
    [string] $subscriptionName,
    [string] $subscriptionId,
    [string] $accountName,
    [string] $aadApplicationName,
    [string] $acrRegistryName,
    [string] $acrSubscriptionName,
    $aadConfig,
    $context = $null,
    [switch] $testAllDeploymentOptions,
    [string] $environmentName = "AzureCloud"
)

#*******************************************************************************************************
# Login and select subscription to deploy into
#*******************************************************************************************************
Function Select-Context() {
    [OutputType([Microsoft.Azure.Commands.Profile.Models.Core.PSAzureContext])]
    Param(
        $environment,
        [Microsoft.Azure.Commands.Profile.Models.Core.PSAzureContext] $context
    )

    $rootDir = Get-RootFolder $script:ScriptDir
    $contextFile = Join-Path $rootDir ".user"
    if (!$context) {
        # Migrate .user file into root (next to .env)
        if (!(Test-Path $contextFile)) {
            $oldFile = Join-Path $script:ScriptDir ".user"
            if (Test-Path $oldFile) {
                Move-Item -Path $oldFile -Destination $contextFile
            }
        }
        if (Test-Path $contextFile) {
            $profile = Import-AzContext -Path $contextFile
            if (($null -ne $profile) `
                    -and ($null -ne $profile.Context) `
                    -and ($null -ne (Get-AzSubscription))) {
                $context = $profile.Context
            }
        }
    }
    if (!$context) {
        try {
            $connection = Connect-AzAccount -Environment $environment.Name `
                -ErrorAction Stop
            $context = $connection.Context
        }
        catch {
            throw "The login to the Azure account was not successful."
        }
    }

    $subscriptionDetails = $null
    if (![string]::IsNullOrEmpty($script:subscriptionName)) {
        $subscriptionDetails = Get-AzSubscription -SubscriptionName $script:subscriptionName
        if (!$subscriptionDetails -and !$script:interactive) {
            throw "Invalid subscription provided with -subscriptionName"
        }
    }

    if (!$subscriptionDetails -and ![string]::IsNullOrEmpty($script:subscriptionId)) {
        $subscriptionDetails = Get-AzSubscription -SubscriptionId $script:subscriptionId
        if (!$subscriptionDetails -and !$script:interactive) {
            throw "Invalid subscription provided with -subscriptionId"
        }
    }

    if (!$subscriptionDetails) {
        $subscriptions = Get-AzSubscription | Where-Object { $_.State -eq "Enabled" }

        if ($subscriptions.Count -eq 0) {
            throw "No active subscriptions found - exiting."
        }
        elseif ($subscriptions.Count -eq 1) {
            $subscriptionId = $subscriptions[0].Id
        }
        else {
            if (!$script:interactive) {
                throw "Provide a subscription to use using -subscriptionId or -subscriptionName"
            }
            Write-Host "Please choose a subscription from this list (using its Index):"
            $script:index = 0
            $subscriptions | Format-Table -AutoSize -Property `
                 @{Name="Index"; Expression = {($script:index++)}},`
                 @{Name="Subscription"; Expression = {$_.Name}},`
                 @{Name="Id"; Expression = {$_.SubscriptionId}}`
            | Out-Host
            while ($true) {
                $option = Read-Host ">"
                try {
                    if ([int]$option -ge 1 -and [int]$option -le $subscriptions.Count) {
                        break
                    }
                }
                catch {
                    Write-Host "Invalid index '$($option)' provided."
                }
                Write-Host "Choose from the list using an index between 1 and $($subscriptions.Count)."
            }
            $subscriptionId = $subscriptions[$option - 1].Id
        }
        $subscriptionDetails = Get-AzSubscription -SubscriptionId $subscriptionId
        if (!$subscriptionDetails) {
            throw "Failed to get details for subscription $($subscriptionId)"
        }
    }

    # Update context
    $writeProfile = $false
    if ($context.Subscription.Id -ne $subscriptionDetails.Id) {
        $context = ($subscriptionDetails | Set-AzContext)
        # If file exists - silently update profile
        $writeProfile = Test-Path $contextFile
    }
    # If file does not exist yet - ask
    if (!(Test-Path $contextFile) -and $script:interactive) {
        $reply = Read-Host -Prompt "Save credentials in .user file [y/n]"
        if ($reply -match "[yY]") {
            Write-Host ".user file will be used as persisted context."
            Write-Host "Enure you do not share it and do delete it when no longer needed."
            $writeProfile = $true
        }
    }
    if ($writeProfile) {
        Save-AzContext -Path $contextFile
    }

    Write-Host "Azure subscription $($context.Subscription.Name) ($($context.Subscription.Id)) selected."
    return $context
}

#*******************************************************************************************************
# Get private registry credentials
#*******************************************************************************************************
Function Select-RegistryCredentials() {
    # set private container registry source if provided at command line
    if ([string]::IsNullOrEmpty($script:acrRegistryName) `
            -and [string]::IsNullOrEmpty($script:acrSubscriptionName)) {
        return $null
    }

    if (![string]::IsNullOrEmpty($script:acrSubscriptionName) `
            -and ($context.Subscription.Name -ne $script:acrSubscriptionName)) {
        $acrSubscription = Get-AzSubscription -SubscriptionName $script:acrSubscriptionName
        if (!$acrSubscription) {
            Write-Warning "Specified container registry subscription $($script:acrSubscriptionName) not found."
        }
        $containerContext = Get-AzContext -ListAvailable | Where-Object {
            $_.Subscription.Name -eq $script:acrSubscriptionName
        }
    }

    if (!$containerContext) {
        # use current context
        $containerContext = $context
        Write-Host "Try using current authentication context to access container registry."
    }
    if ($containerContext.Length -gt 1) {
        $containerContext = $containerContext[0]
    }
    if ([string]::IsNullOrEmpty($script:acrRegistryName)) {
        # use default dev images repository name - see acr-build.ps1
        $script:acrRegistryName = "industrialiotdev"
    }

    Write-Host "Looking up credentials for $($script:acrRegistryName) registry."

    try {
        $registry = Get-AzContainerRegistry -DefaultProfile $containerContext `
        | Where-Object { $_.Name -eq $script:acrRegistryName }
    }
    catch {
        $registry = $null
    }
    if (!$registry) {
        Write-Warning "$($script:acrRegistryName) registry not found."
        return $null
    }
    try {
        $creds = Get-AzContainerRegistryCredential -Registry $registry `
            -DefaultProfile $containerContext
    }
    catch {
        $creds = $null
    }
    if (!$creds) {
        Write-Warning "Failed to get credentials for $($script:acrRegistryName)."
        return $null
    }
    return @{
        dockerServer   = $registry.LoginServer
        dockerUser     = $creds.Username
        dockerPassword = $creds.Password
    }
}

#*******************************************************************************************************
# Filter locations for provider and resource type
#*******************************************************************************************************
Function Select-ResourceGroupLocations() {
    param (
        $locations,
        $provider,
        $typeName
    )
    $regions = @()
    foreach ($item in $(Get-AzResourceProvider -ProviderNamespace $provider)) {
        foreach ($resourceType in $item.ResourceTypes) {
            if ($resourceType.ResourceTypeName -eq $typeName) {
                foreach ($region in $resourceType.Locations) {
                    $regions += $region
                }
            }
        }
    }
    if ($regions.Count -gt 0) {
        $locations = $locations | Where-Object {
            return $_.DisplayName -in $regions
        }
    }
    return $locations
}

#*******************************************************************************************************
# Get locations
#*******************************************************************************************************
Function Get-ResourceGroupLocations() {
    # Filter resource namespaces
    $locations = Get-AzLocation | Where-Object {
        foreach ($provider in $script:requiredProviders) {
            if ($_.Providers -notcontains $provider) {
                return $false
            }
        }
        return $true
    }

    # Filter resource types - TODO read parameters from table
    $locations = Select-ResourceGroupLocations -locations $locations `
        -provider "Microsoft.Devices" -typeName "ProvisioningServices"

    return $locations
}

#*******************************************************************************************************
# Select location
#*******************************************************************************************************
Function Select-ResourceGroupLocation() {
    $locations = Get-ResourceGroupLocations

    if (![string]::IsNullOrEmpty($script:resourceGroupLocation)) {
        foreach ($location in $locations) {
            if ($location.Location -eq $script:resourceGroupLocation -or `
                    $location.DisplayName -eq $script:resourceGroupLocation) {
                $script:resourceGroupLocation = $location.Location
                return
            }
        }
        if ($interactive) {
            throw "Location '$script:resourceGroupLocation' is not a valid location."
        }
    }
    Write-Host "Please choose a location for your deployment from this list (using its Index):"
    $script:index = 0
    $locations | Format-Table -AutoSize -property `
            @{Name="Index"; Expression = {($script:index++)}},`
            @{Name="Location"; Expression = {$_.DisplayName}} `
    | Out-Host
    while ($true) {
        $option = Read-Host -Prompt ">"
        try {
            if ([int]$option -ge 1 -and [int]$option -le $locations.Count) {
                break
            }
        }
        catch {
            Write-Host "Invalid index '$($option)' provided."
        }
        Write-Host "Choose from the list using an index between 1 and $($locations.Count)."
    }
    $script:resourceGroupLocation = $locations[$option - 1].Location
}


#*******************************************************************************************************
# Update resource group tags
#*******************************************************************************************************
Function Set-ResourceGroupTags() {
    Param(
        [string] $state,
        [string] $version
    )
    $resourceGroup = Get-AzResourceGroup -ResourceGroupName $script:resourceGroupName
    if (!$resourceGroup) {
        return
    }
    $tags = $resourceGroup.Tags
    if (!$tags) {
        $tags = @{}
    }
    $update = $false
    if (![string]::IsNullOrEmpty($state)) {
        if ($tags.ContainsKey("IoTSuiteState")) {
            if ($tags.IoTSuiteState -ne $state) {
                $tags.IoTSuiteState = $state
                $update = $true
            }
        }
        else {
            $tags += @{ "IoTSuiteState" = $state }
            $update = $true
        }
    }
    if (![string]::IsNullOrEmpty($version)) {
        if ($tags.ContainsKey("IoTSuiteVersion")) {
            if ($tags.IoTSuiteVersion -ne $version) {
                $tags.IoTSuiteVersion = $version
                $update = $true
            }
        }
        else {
            $tags += @{ "IoTSuiteVersion" = $version }
            $update = $true
        }
    }
    $type = "AzureIndustrialIoT"
    if ($tags.ContainsKey("IoTSuiteType")) {
        if ($tags.IoTSuiteType -ne $type) {
            $tags.IoTSuiteType = $type
            $update = $true
        }
    }
    else {
        $tags += @{ "IoTSuiteType" = $type }
        $update = $true
    }
    if (!$update) {
        return
    }
    $resourceGroup = Set-AzResourceGroup -Name $script:resourceGroupName -Tag $tags
}

#*******************************************************************************************************
# Get or create new resource group for deployment
#*******************************************************************************************************
Function Select-ResourceGroup() {

    $first = $true
    while ([string]::IsNullOrEmpty($script:resourceGroupName) `
            -or ($script:resourceGroupName -notmatch "^[a-z0-9-_]*$")) {
        if (!$script:interactive) {
            throw "Invalid resource group name specified which is mandatory for non-interactive script use."
        }
        if ($first -eq $false) {
            Write-Host "Use alphanumeric characters as well as '-' or '_'."
        }
        else {
            Write-Host
            Write-Host "Please provide a name for the resource group."
            $first = $false
        }
        $script:resourceGroupName = Read-Host -Prompt ">"
    }

    $resourceGroup = Get-AzResourceGroup -Name $script:resourceGroupName `
        -ErrorAction SilentlyContinue
    if (!$resourceGroup) {
        Write-Host "Resource group '$script:resourceGroupName' does not exist."
        Select-ResourceGroupLocation
        $resourceGroup = New-AzResourceGroup -Name $script:resourceGroupName `
            -Location $script:resourceGroupLocation
        Write-Host "Created new resource group $($script:resourceGroupName) in $($resourceGroup.Location)."
        Set-ResourceGroupTags -state "Created"
        return $True
    }
    else {
        Set-ResourceGroupTags -state "Updating"
        $script:resourceGroupLocation = $resourceGroup.Location
        Write-Host "Using existing resource group $($script:resourceGroupName)..."
        return $False
    }
}

#******************************************************************************
# Generate a random password
#******************************************************************************
Function New-Password() {
    param(
        $length = 15
    )
    $punc = 46..46
    $digits = 48..57
    $lcLetters = 65..90
    $ucLetters = 97..122
    $password = `
        [char](Get-Random -Count 1 -InputObject ($lcLetters)) + `
        [char](Get-Random -Count 1 -InputObject ($ucLetters)) + `
        [char](Get-Random -Count 1 -InputObject ($digits)) + `
        [char](Get-Random -Count 1 -InputObject ($punc))
    $password += get-random -Count ($length - 4) `
        -InputObject ($punc + $digits + $lcLetters + $ucLetters) |`
        ForEach-Object -begin { $aa = $null } -process { $aa += [char]$_ } -end { $aa }

    return $password
}

#******************************************************************************
# Get env file content from deployment
#******************************************************************************
Function Get-EnvironmentVariables() {
    Param(
        $deployment
    )
    if (![string]::IsNullOrEmpty($script:resourceGroupName)) {
        Write-Output "PCS_RESOURCE_GROUP=$($script:resourceGroupName)"
    }

    $var = $deployment.Outputs["keyVaultUri"].Value
    if (![string]::IsNullOrEmpty($var)) {
        Write-Output "PCS_KEYVAULT_URL=$($var)"
    }
    $var = $script:aadConfig.ServiceId
    if (![string]::IsNullOrEmpty($var)) {
        Write-Output "PCS_KEYVAULT_APPID=$($var)"
        $var = $script:aadConfig.ServiceSecret
        if (![string]::IsNullOrEmpty($var)) {
            Write-Output "PCS_KEYVAULT_SECRET=$($var)"
        }
        $var = $deployment.Outputs["tenantId"].Value
        if (![string]::IsNullOrEmpty($var)) {
            Write-Output "PCS_AUTH_TENANT=$($var)"
        }
    }

    $var = $deployment.Outputs["tsiUrl"].Value
    if (![string]::IsNullOrEmpty($var)) {
        Write-Output "PCS_TSI_URL=$($var)"
    }

    $var = $deployment.Outputs["serviceUrl"].Value
    if (![string]::IsNullOrEmpty($var)) {
        Write-Output "PCS_SERVICE_URL=$($var)"
    }
    $var = $deployment.Outputs["appUrl"].Value
    if (![string]::IsNullOrEmpty($var)) {
        Write-Output "PCS_APP_URL=$($var)"
    }
}

#******************************************************************************
# find the top most folder with solution in it
#******************************************************************************
Function Get-RootFolder() {
    param(
        $startDir
    )
    $cur = $startDir
    while (![string]::IsNullOrEmpty($cur)) {
        if (Test-Path -Path (Join-Path $cur "Industrial-IoT.sln") -PathType Leaf) {
            return $cur
        }
        $cur = Split-Path $cur
    }
    return $startDir
}

#******************************************************************************
# Write or output .env file
#******************************************************************************
Function Write-EnvironmentVariables() {
    Param(
        $deployment
    )

    # find the top most folder
    $rootDir = Get-RootFolder $script:ScriptDir

    $writeFile = $false
    if ($script:interactive) {
        $ENVVARS = Join-Path $rootDir ".env"
        $prompt = "Save environment as $ENVVARS for local development? [y/n]"
        $reply = Read-Host -Prompt $prompt
        if ($reply -match "[yY]") {
            $writeFile = $true
        }
        if ($writeFile) {
            if (Test-Path $ENVVARS) {
                $prompt = "Overwrite existing .env file in $rootDir? [y/n]"
                if ( $reply -match "[yY]" ) {
                    Remove-Item $ENVVARS -Force
                }
                else {
                    $writeFile = $false
                }
            }
        }
    }
    if ($writeFile) {
        Get-EnvironmentVariables $deployment | Out-File -Encoding ascii `
            -FilePath $ENVVARS

        Write-Host
        Write-Host ".env file created in $rootDir."
        Write-Host
        Write-Warning "!!!!!!!!!!!!!!!!!!!!!!!!!!!!!!!!!!!!!!!!!!!!!!!!!!!!!!!!!"
        Write-Warning "!The file contains security keys to your Azure resources!"
        Write-Warning "! Safeguard the contents of this file, or delete it now !"
        Write-Warning "!!!!!!!!!!!!!!!!!!!!!!!!!!!!!!!!!!!!!!!!!!!!!!!!!!!!!!!!!"
        Write-Host
    }
    else {
        Get-EnvironmentVariables $deployment | Out-Default
    }
}

#*******************************************************************************************************
# Deploy azuredeploy.json
#*******************************************************************************************************
Function New-Deployment() {
    Param(
        $context
    )

    $templateParameters = @{ }

    if ([string]::IsNullOrEmpty($script:repo)) {
        # Try get repo name / TODO
        $script:repo = "https://github.com/Azure/Industrial-IoT"
    }

    if ([string]::IsNullOrEmpty($script:branchName)) {
        # Try get branch name
        $script:branchName = $env:BUILD_SOURCEBRANCH
        if (![string]::IsNullOrEmpty($script:branchName)) {
            if ($script:branchName.StartsWith("refs/heads/")) {
                $script:branchName = $script:branchName.Replace("refs/heads/", "")
            }
            else {
                $script:branchName = $null
            }
        }
        if ([string]::IsNullOrEmpty($script:branchName)) {
            try {
                $argumentList = @("rev-parse", "--abbrev-ref", "@{upstream}")
                $symbolic = (& "git" $argumentList 2>&1 | ForEach-Object { "$_" });
                if ($LastExitCode -ne 0) {
                    throw "git $($argumentList) failed with $($LastExitCode)."
                }
                $remote = $symbolic.Split('/')[0]
                $argumentList = @("remote", "get-url", $remote)
                $giturl = (& "git" $argumentList 2>&1 | ForEach-Object { "$_" });
                if ($LastExitCode -ne 0) {
                    throw "git $($argumentList) failed with $($LastExitCode)."
                }
                $script:repo = $giturl
                $script:branchName = $symbolic.Replace("$($remote)/", "")
                if ($script:branchName -eq "HEAD") {
                    Write-Warning "$($symbolic) is not a branch - using master."
                    $script:branchName = "master"
                }
            }
            catch {
                Write-Warning "$($_.Exception.Message).  Using master branch."
                $script:repo = "https://github.com/Azure/Industrial-IoT"
                $script:branchName = "master"
            }
        }
    }

    Set-ResourceGroupTags -state "Deploying" -version $script:branchName
    Write-Host "Deployment will use '$($script:branchName)' branch in '$($script:repo)'."
    $templateParameters.Add("branchName", $script:branchName)
    $templateParameters.Add("repoUrl", $script:repo)

    if (($script:type -eq "local") -or ($script:type -eq "minimum")) {
        if ([string]::IsNullOrEmpty($script:applicationName) `
                -or ($script:applicationName -notmatch "^[a-z0-9-]*$")) {
            $script:applicationName = $script:resourceGroupName
        }
        if ($script:type -eq "minimum") {
            $templateParameters.Add("deploymentLevel", "Minimum")
        }
    }
    else {
        $first = $true
        while ([string]::IsNullOrEmpty($script:applicationName) `
                -or ($script:applicationName -notmatch "^[a-z0-9-]*$")) {
            if (!$script:interactive) {
                throw "Invalid application name specified which is mandatory for non-interactive script use."
            }
            if ($first -eq $false) {
                Write-Host "You can only use alphanumeric characters as well as '-'."
            }
            else {
                Write-Host
                Write-Host "Please specify a name for your application."
                $first = $false
            }
            if ($script:resourceGroupName -match "^[a-z0-9-]*$") {
                Write-Host "Hit enter to use $($script:resourceGroupName)."
            }
            $script:applicationName = Read-Host -Prompt ">"
            if ([string]::IsNullOrEmpty($script:applicationName)) {
                $script:applicationName = $script:resourceGroupName
            }
        }

        if ([string]::IsNullOrEmpty($script:version)) {
            $script:version = "latest"
        }
        $templateParameters.Add("imagesTag", $script:version)
        $creds = Select-RegistryCredentials
        if ($creds) {
            $templateParameters.Add("dockerServer", $creds.dockerServer)
            $templateParameters.Add("dockerUser", $creds.dockerUser)
            $templateParameters.Add("dockerPassword", $creds.dockerPassword)

            # see acr-build.ps1 for naming logic
            $namespace = $script:branchName
            if ($namespace.StartsWith("feature/")) {
                $namespace = $namespace.Replace("feature/", "")
            }
            elseif ($namespace.StartsWith("release/") -or ($namespace -eq "master")) {
                $namespace = "public"
            }
            $namespace = $namespace.Replace("_", "/").Substring(0, [Math]::Min($namespace.Length, 24))
            $templateParameters.Add("imagesNamespace", $namespace)
            Write-Host "Using $($script:version) $($namespace) images from $($creds.dockerServer)."
        }
        else {
            $templateParameters.Add("dockerServer", "mcr.microsoft.com")
            Write-Host "Using $($script:version) images from mcr.microsoft.com."
        }

        if ($script:type -eq "all") {
            $templateParameters.Add("siteName", $script:applicationName)
            $templateParameters.Add("numberOfLinuxGateways", 1)
            $templateParameters.Add("numberOfWindowsGateways", 1)
            $templateParameters.Add("numberOfSimulations", 1)

            # Get all vm skus available in the location and in the account
            $availableVms = Get-AzComputeResourceSku | Where-Object {
                ($_.ResourceType.Contains("virtualMachines")) -and `
                ($_.Locations -icontains $script:resourceGroupLocation) -and `
                ($_.Restrictions.Count -eq 0)
            }
            # Sort based on sizes and filter minimum requirements
            $availableVmNames = $availableVms `
                | Select-Object -ExpandProperty Name -Unique
            $vmSizes = Get-AzVMSize $script:resourceGroupLocation `
                | Where-Object { $availableVmNames -icontains $_.Name } `
                | Where-Object {
                    ($_.NumberOfCores -ge 2) -and `
                    ($_.MemoryInMB -ge 8192) -and `
                    ($_.OSDiskSizeInMB -ge 1047552) -and `
                    ($_.ResourceDiskSizeInMB -gt 8192)
                } `
                | Sort-Object -Property `
                    NumberOfCores,MemoryInMB,ResourceDiskSizeInMB,Name
            # Pick top
            if ($vmSizes.Count -ne 0) {
                $vmSize = $vmSizes[0].Name
                Write-Host "Using $($vmSize) as VM size for all edge simulation hosts..."
                $templateParameters.Add("edgeVmSize", $vmSize)
            }

            $adminUser = "sandboxuser"
            $adminPassword = New-Password
            $templateParameters.Add("edgePassword", $adminPassword)
            $templateParameters.Add("edgeUserName", $adminUser)
        }
        if ($script:type -eq "app") {
            $templateParameters.Add("siteName", $script:applicationName)
        }
        if ($script:type -eq "services") {
            $templateParameters.Add("serviceSiteName", $script:applicationName)
        }
    }

    $aadAddReplyUrls = $false
    if (!$script:aadConfig) {
        if ([string]::IsNullOrEmpty($script:aadApplicationName)) {
            $script:aadApplicationName = $script:applicationName
        }

        # register aad application
        Write-Host
        Write-Host "Registering client and services AAD applications in your tenant..."
        $script:aadConfig = & (Join-Path $script:ScriptDir "aad-register.ps1") `
            -Context $context -Name $script:aadApplicationName

        Write-Host "Client and services AAD applications registered..."
        Write-Host
        $aadAddReplyUrls = $true
    }
    elseif (($script:aadConfig -is [string]) -and (Test-Path $script:aadConfig)) {
        # read configuration from file
        $script:aadConfig = Get-Content -Raw -Path $script:aadConfig | ConvertFrom-Json
    }

    if (![string]::IsNullOrEmpty($script:aadConfig.ServicePrincipalId)) {
        $templateParameters.Add("servicePrincipalId", $script:aadConfig.ServicePrincipalId)
    }
    if (![string]::IsNullOrEmpty($script:aadConfig.ServiceId)) {
        $templateParameters.Add("serviceAppId", $script:aadConfig.ServiceId)
    }
    if (![string]::IsNullOrEmpty($script:aadConfig.ServiceSecret)) {
        $templateParameters.Add("serviceAppSecret", $script:aadConfig.ServiceSecret)
    }
    if (![string]::IsNullOrEmpty($script:aadConfig.ClientId)) {
        $templateParameters.Add("clientAppId", $script:aadConfig.ClientId)
    }
    if (![string]::IsNullOrEmpty($script:aadConfig.ClientSecret)) {
        $templateParameters.Add("clientAppSecret", $script:aadConfig.ClientSecret)
    }
    if (![string]::IsNullOrEmpty($script:aadConfig.Authority)) {
        $templateParameters.Add("authorityUri", $script:aadConfig.Authority)
    }
    if (![string]::IsNullOrEmpty($script:aadConfig.Audience)) {
        $templateParameters.Add("serviceAudience", $script:aadConfig.Audience)
    }

    # register providers
    $script:requiredProviders | ForEach-Object {
        Register-AzResourceProvider -ProviderNamespace $_
    } | Out-Null

    while ($true) {
        try {
            Write-Host "Starting deployment..."

            if (![string]::IsNullOrEmpty($adminUser) -and ![string]::IsNullOrEmpty($adminPassword)) {
                Write-Host
                Write-Host "To troubleshoot simulation use the following User and Password to log into the VM's:"
                Write-Host
                Write-Host $adminUser
                Write-Host $adminPassword
                Write-Host
            }

            # Start the deployment
            $templateFilePath = Join-Path (Join-Path (Split-Path $ScriptDir) "templates") "azuredeploy.json"
            $deployment = New-AzResourceGroupDeployment -ResourceGroupName $resourceGroupName `
                -TemplateFile $templateFilePath -TemplateParameterObject $templateParameters

            if ($deployment.ProvisioningState -ne "Succeeded") {
                Set-ResourceGroupTags -state "Failed"
                throw "Deployment $($deployment.ProvisioningState)."
            }

            Set-ResourceGroupTags -state "Complete"
            Write-Host "Deployment succeeded."

            #
            # Add reply urls
            #
            $replyUrls = New-Object System.Collections.Generic.List[System.String]
            if ($aadAddReplyUrls) {
                # retrieve existing urls
                $app = Get-AzADApplication -ObjectId $aadConfig.ClientPrincipalId
                if ($app.ReplyUrls -and ($app.ReplyUrls.Count -ne 0)) {
                    $replyUrls = $app.ReplyUrls;
                }
            }
            $website = $deployment.Outputs["appUrl"].Value
            if (![string]::IsNullOrEmpty($website)) {
                Write-Host
                Write-Host "The deployed application can be found at:"
                Write-Host $website
                Write-Host
                if (![string]::IsNullOrEmpty($script:aadConfig.ClientPrincipalId)) {
                    if (!$aadAddReplyUrls) {
                        Write-Host "To be able to use the application you need to register the following"
                        Write-Host "reply url for AAD application $($script:aadConfig.ClientPrincipalId):"
                        Write-Host "$($website)/signin-oidc"
                    }
                    else {
                        $replyUrls.Add("$($website)/signin-oidc")
                    }
                }
            }

            if ($aadAddReplyUrls -and ![string]::IsNullOrEmpty($script:aadConfig.ClientPrincipalId)) {
                $serviceUri = $deployment.Outputs["serviceUrl"].Value

                if (![string]::IsNullOrEmpty($serviceUri)) {
                    $replyUrls.Add($serviceUri + "/twin/swagger/oauth2-redirect.html")
                    $replyUrls.Add($serviceUri + "/registry/swagger/oauth2-redirect.html")
                    $replyUrls.Add($serviceUri + "/history/swagger/oauth2-redirect.html")
                    $replyUrls.Add($serviceUri + "/vault/swagger/oauth2-redirect.html")
                    $replyUrls.Add($serviceUri + "/publisher/swagger/oauth2-redirect.html")
                    $replyUrls.Add($serviceUri + "/onboarding/swagger/oauth2-redirect.html")
                    $replyUrls.Add($serviceUri + "/configuration/swagger/oauth2-redirect.html")
                    $replyUrls.Add($serviceUri + "/edge/manage/swagger/oauth2-redirect.html")
                    $replyUrls.Add($serviceUri + "/edge/jobs/swagger/oauth2-redirect.html")
                    $replyUrls.Add($serviceUri + "/jobs/swagger/oauth2-redirect.html")
                }

                $replyUrls.Add("http://localhost:9080/twin/swagger/oauth2-redirect.html")
                $replyUrls.Add("http://localhost:9080/registry/swagger/oauth2-redirect.html")
                $replyUrls.Add("http://localhost:9080/history/swagger/oauth2-redirect.html")
                $replyUrls.Add("http://localhost:9080/vault/swagger/oauth2-redirect.html")
                $replyUrls.Add("http://localhost:9080/publisher/swagger/oauth2-redirect.html")
                $replyUrls.Add("http://localhost:9080/onboarding/swagger/oauth2-redirect.html")
                $replyUrls.Add("http://localhost:9080/configuration/swagger/oauth2-redirect.html")
                $replyUrls.Add("http://localhost:9080/edge/manage/swagger/oauth2-redirect.html")
                $replyUrls.Add("http://localhost:9080/edge/jobs/swagger/oauth2-redirect.html")
                $replyUrls.Add("http://localhost:9080/jobs/swagger/oauth2-redirect.html")

                $replyUrls.Add("http://localhost:5000/signin-oidc")
                $replyUrls.Add("https://localhost:5001/signin-oidc")
            }

            if ($aadAddReplyUrls) {
                # register reply urls in client application registration
                Write-Host
                Write-Host "Registering reply urls for $($aadConfig.ClientPrincipalId)..."

                try {
                    # assumes we are still connected
                    $replyUrls.Add("urn:ietf:wg:oauth:2.0:oob")
                    $replyUrls = ($replyUrls | sort-object –Unique)

                    # TODO
                    #    & (Join-Path $script:ScriptDir "aad-update.ps1") `
                    #        $context `
                    #        -ObjectId $aadConfig.ClientPrincipalId -ReplyUrls $replyUrls
                    Update-AzADApplication -ObjectId $aadConfig.ClientPrincipalId -ReplyUrl $replyUrls `
                        | Out-Null

                    Write-Host "Reply urls registered in client app $($aadConfig.ClientPrincipalId)..."
                    Write-Host
                }
                catch {
                    Write-Host $_.Exception.Message
                    Write-Host
                    Write-Host "Registering reply urls failed. Please add the following urls to"
                    Write-Host "the client app '$($aadConfig.ClientPrincipalId)' manually:"
                    $replyUrls | ForEach-Object { Write-Host $_ }
                }
            }

            #
            # Create environment file
            #
            Write-EnvironmentVariables -deployment $deployment

            if (![string]::IsNullOrEmpty($website)) {
                # Try open application
                Start-Process $website -ErrorAction SilentlyContinue | Out-Null
            }
            return
        }
        catch {
            $ex = $_
            Write-Host $_.Exception.Message
            Write-Host "Deployment failed."

            $deleteResourceGroup = $false
            if (!$script:interactive) {
                $deleteResourceGroup = $script:deleteOnErrorPrompt
            }
            else {
                $retry = Read-Host -Prompt "Try again? [y/n]"
                if ($retry -match "[yY]") {
                    continue
                }
                if ($script:deleteOnErrorPrompt) {
                    $reply = Read-Host -Prompt "Delete resource group? [y/n]"
                    $deleteResourceGroup = ($reply -match "[yY]")
                }
            }
            if ($deleteResourceGroup) {
                try {
                    Write-Host "Removing resource group $($script:resourceGroupName)..."
                    Remove-AzResourceGroup -ResourceGroupName $script:resourceGroupName -Force
                }
                catch {
                    Write-Warning $_.Exception.Message
                }
            }
            throw $ex
        }
    }
}

#*******************************************************************************************************
# Test all deployment options and resource locations one by one
#*******************************************************************************************************
Function Test-All-Deployment-Options() {
    Param(
        $context
    )

    while ([string]::IsNullOrEmpty($script:resourceGroupName) `
            -or ($script:resourceGroupName -notmatch "^[a-z0-9-_]*$")) {
        Write-Host
        $script:resourceGroupName = Read-Host "Please provide test resource group prefix"
    }
    $testGroup = $script:resourceGroupName

    $script:repo = "https://github.com/Azure/Industrial-IoT"
    $script:branchName = "master"
    $script:interactive = $false
    $script:deleteOnErrorPrompt = $false
    # register aad application
    $script:aadConfig = & (Join-Path $script:ScriptDir "aad-register.ps1") `
        -Context $context -Name $script:aadApplicationName

    Get-ResourceGroupLocations | ForEach-Object {
        $script:resourceGroupLocation = $_.Location
        foreach ($deployType in @("all", "app", "services", "local")) {
            $script:type = $deployType
            $script:resourceGroupName = "$($testGroup)_$($script:resourceGroupLocation)_$($script:type)"
            $existing = Get-AzResourceGroup -ResourceGroupName $script:resourceGroupName `
                -ErrorAction SilentlyContinue
            if (!$existing) {
                try {
                    Write-Host("Deploying to $($script:resourceGroupName)...")
                    New-AzResourceGroup -Name $script:resourceGroupName `
                        -Location $script:resourceGroupLocation | Out-Null
                    $script:applicationName = $script:resourceGroupName.Replace("_", "")
                    New-Deployment -context $context | Out-Null

                    Remove-AzResourceGroup -ResourceGroupName $script:resourceGroupName -Force `
                        -ErrorAction SilentlyContinue | Out-Null
                    New-AzResourceGroup -Name $script:resourceGroupName -Location $script:resourceGroupLocation `
                        -ErrorAction SilentlyContinue | Out-Null
                }
                catch {
                    Write-Host
                    Write-Host
                    Write-Warning("$($script:type) in $($script:resourceGroupLocation) failed with $($_.Exception.Message)")
                    Write-Warning($_)
                    Write-Host
                    Write-Host

                    break
                }
            }
        }
    }
}

#*******************************************************************************************************
# Script body
#*******************************************************************************************************
$ErrorActionPreference = "Stop"
$script:ScriptDir = Split-Path $script:MyInvocation.MyCommand.Path
$script:interactive = !$script:context

$script:requiredProviders = @(
    "microsoft.devices",
    "microsoft.documentdb",
    "microsoft.signalrservice",
    "microsoft.servicebus",
    "microsoft.eventhub",
    "microsoft.storage",
    "microsoft.keyvault",
    "microsoft.managedidentity",
    "microsoft.timeseriesinsights",
    "microsoft.web",
    "microsoft.compute",
    "microsoft.containerregistry"
)

Write-Host "Signing in ..."
Write-Host
Import-Module Az
$script:context = Select-Context -context $script:context `
    -environment (Get-AzEnvironment -Name $script:environmentName)

if ($testAllDeploymentOptions.IsPresent) {
    Test-All-Deployment-Options -context $script:context
    return
}

$script:deleteOnErrorPrompt = Select-ResourceGroup
New-Deployment -context $script:context<|MERGE_RESOLUTION|>--- conflicted
+++ resolved
@@ -52,11 +52,7 @@
 #>
 
 param(
-<<<<<<< HEAD
     [ValidateSet("minimum", "local", "services", "app", "all")] [string] $type = "all",
-=======
-    [ValidateSet("local", "services", "app", "all")] [string] $type = "all",
->>>>>>> 83f603ca
     [string] $version,
     [string] $applicationName,
     [string] $resourceGroupName,
