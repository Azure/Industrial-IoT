--- conflicted
+++ resolved
@@ -188,14 +188,6 @@
   {{- else }}
   PCS_HISTORY_SERVICE_PATH_BASE: ""
   {{- end }}
-<<<<<<< HEAD
-  {{- if .Values.deployment.microServices.vault.enabled }}
-  PCS_VAULT_SERVICE_PATH_BASE: {{ required "A valid .Values.apps.urlPathBase.vault is required!" .Values.apps.urlPathBase.vault | b64enc }}
-  {{- else }}
-  PCS_VAULT_SERVICE_PATH_BASE: ""
-  {{- end }}
-=======
->>>>>>> ea582fa3
   {{- if .Values.deployment.microServices.publisher.enabled }}
   PCS_PUBLISHER_SERVICE_PATH_BASE: {{ required "A valid .Values.apps.urlPathBase.publisher is required!" .Values.apps.urlPathBase.publisher | b64enc }}
   {{- else }}
@@ -243,11 +235,7 @@
   PCS_IOTHUB_EVENTHUB_CONSUMER_GROUP_TELEMETRY: {{ required "A valid .Values.azure.iotHub.eventHub.consumerGroup.telemetry is required!" .Values.azure.iotHub.eventHub.consumerGroup.telemetry | b64enc }}
   PCS_IOTHUB_EVENTHUB_CONSUMER_GROUP_ONBOARDING: {{ required "A valid .Values.azure.iotHub.eventHub.consumerGroup.onboarding is required!" .Values.azure.iotHub.eventHub.consumerGroup.onboarding | b64enc }}
   {{- else }}
-<<<<<<< HEAD
-  {{- fail "Valid .Values.azure.iotHub.eventHub.consumerGroup.events, .Values.azure.iotHub.eventHub.consumerGroup.telemetry, and .Values.azure.iotHub.eventHub.consumerGroup.onboarding are required!" }}
-=======
   {{- fail "Valid .Values.azure.iotHub.eventHub.consumerGroup.events, .Values.azure.iotHub.eventHub.consumerGroup.telemetry and .Values.azure.iotHub.eventHub.consumerGroup.onboarding are required!" }}
->>>>>>> ea582fa3
   {{- end }}
   {{- /* Cosmos DB */}}
   PCS_COSMOSDB_CONNSTRING: {{ required "A valid .Values.azure.cosmosDB.connectionString is required!" .Values.azure.cosmosDB.connectionString | b64enc }}
