// ------------------------------------------------------------
//  Copyright (c) Microsoft Corporation.  All rights reserved.
//  Licensed under the MIT License (MIT). See License.txt in the repo root for license information.
// ------------------------------------------------------------

namespace Microsoft.Azure.IIoT.Module.Framework.Client {
    using Microsoft.Azure.IIoT.Abstractions;
    using Microsoft.Azure.IIoT.Exceptions;
    using Microsoft.Azure.IIoT.Utils;
    using Microsoft.Azure.IIoT.Diagnostics;
    using Microsoft.Azure.Devices.Client;
    using Microsoft.Azure.Devices.Client.Transport.Mqtt;
    using Serilog;
    using Serilog.Events;
    using System;
    using System.Collections.Generic;
    using System.IO;
    using System.Linq;
    using System.Security.Cryptography.X509Certificates;
    using System.Threading.Tasks;
    using System.Diagnostics.Tracing;
    using Microsoft.Azure.IIoT.Hub.Module.Client.Default.MqttClient;
    using static Microsoft.Azure.IIoT.Module.Framework.Client.MqttClient.IoTSdkFactory;

    /// <summary>
    /// Injectable factory that creates clients
    /// </summary>
    public sealed partial class IoTSdkFactory : IClientFactory, IDisposable {

        /// <inheritdoc />
        public string DeviceId { get; }

        /// <inheritdoc />
        public string ModuleId { get; }

        /// <inheritdoc />
        public string Gateway { get; }

        /// <inheritdoc />
        public IRetryPolicy RetryPolicy { get; set; }

        /// <summary>
        /// Create sdk factory
        /// </summary>
        /// <param name="config"></param>
        /// <param name="broker"></param>
        /// <param name="logger"></param>
        public IoTSdkFactory(IModuleConfig config, IEventSourceBroker broker, ILogger logger) {
            _logger = logger ?? throw new ArgumentNullException(nameof(logger));

            if (broker != null) {
                _logHook = broker.Subscribe(IoTSdkLogger.EventSource, new IoTSdkLogger(logger));
            }

            // The runtime injects this as an environment variable
            var deviceId = Environment.GetEnvironmentVariable(IoTEdgeVariables.IOTEDGE_DEVICEID);
            var moduleId = Environment.GetEnvironmentVariable(IoTEdgeVariables.IOTEDGE_MODULEID);
            var ehubHost = Environment.GetEnvironmentVariable(IoTEdgeVariables.IOTEDGE_GATEWAYHOSTNAME);

            try {
                if (!string.IsNullOrEmpty(config.MqttClientConnectionString) &&
                    !string.IsNullOrEmpty(config.EdgeHubConnectionString)) {
                    throw new InvalidConfigurationException(
                        "Can't have both a mqtt client connection string and a device connection string.");
                }

                if (!string.IsNullOrEmpty(config.MqttClientConnectionString)) {
                    _mqttClientCs = MqttClientConnectionStringBuilder.Create(config.MqttClientConnectionString);

                    if (_mqttClientCs.UsingIoTHub && string.IsNullOrEmpty(_mqttClientCs.SharedAccessSignature)) {
                        throw new InvalidConfigurationException(
                            "Connection string is missing shared access key.");
                    }
                    if (string.IsNullOrEmpty(_mqttClientCs.DeviceId)) {
                        throw new InvalidConfigurationException(
                            "Connection string is missing device id.");
                    }

                    deviceId = _mqttClientCs.DeviceId;
                    moduleId = _mqttClientCs.ModuleId;
                }
                else if (!string.IsNullOrEmpty(config.EdgeHubConnectionString)) {
                    _deviceClientCs = IotHubConnectionStringBuilder.Create(config.EdgeHubConnectionString);

                    if (string.IsNullOrEmpty(_deviceClientCs.SharedAccessKey)) {
                        throw new InvalidConfigurationException(
                            "Connection string is missing shared access key.");
                    }
                    if (string.IsNullOrEmpty(_deviceClientCs.DeviceId)) {
                        throw new InvalidConfigurationException(
                            "Connection string is missing device id.");
                    }

                    deviceId = _deviceClientCs.DeviceId;
                    moduleId = _deviceClientCs.ModuleId;
                    ehubHost = _deviceClientCs.GatewayHostName ?? ehubHost;

                    if (string.IsNullOrWhiteSpace(_deviceClientCs.GatewayHostName) && !string.IsNullOrWhiteSpace(ehubHost)) {
                        _deviceClientCs = IotHubConnectionStringBuilder.Create(
                            config.EdgeHubConnectionString + ";GatewayHostName=" + ehubHost);

                        _logger.Information($"Details of gateway host are added to IoT Hub connection string: " +
                            $"GatewayHostName={ehubHost}");
                    }
                }
            }
            catch (Exception e) {
                _logger.Error(e, "Bad configuration value in EdgeHubConnectionString config.");
            }

            ModuleId = moduleId;
            DeviceId = deviceId;
            Gateway = ehubHost;

            if (string.IsNullOrEmpty(DeviceId)) {
                var ex = new InvalidConfigurationException(
                    "If you are running outside of an IoT Edge context or in EdgeHubDev mode, then the " +
                    "host configuration is incomplete and missing the EdgeHubConnectionString setting." +
                    "You can run the module using the command line interface or in IoT Edge context, or " +
                    "manually set the 'EdgeHubConnectionString' environment variable.");

                _logger.Error(ex, "The Twin module was not configured correctly.");
                throw ex;
            }

            _bypassCertValidation = config.BypassCertVerification;
            if (!_bypassCertValidation) {
                var certPath = Environment.GetEnvironmentVariable("EdgeModuleCACertificateFile");
                if (!string.IsNullOrWhiteSpace(certPath)) {
                    InstallCert(certPath);
                }
                else if (!string.IsNullOrEmpty(ehubHost)) {
                    _bypassCertValidation = true;
                }
            }
            if (!string.IsNullOrEmpty(ehubHost)) {
                // Running in edge mode
                // the configured transport (if provided) will be forced to it's OverTcp
                // variant as follows: AmqpOverTcp when Amqp, AmqpOverWebsocket or AmqpOverTcp specified
                // and MqttOverTcp otherwise. Default is MqttOverTcp
                if ((config.Transport & TransportOption.Mqtt) != 0) {
                    // prefer Mqtt over Amqp due to performance reasons
                    _transport = TransportOption.MqttOverTcp;
                }
                else {
                    _transport = TransportOption.AmqpOverTcp;
                }
                _logger.Information("Connecting all clients to {edgeHub} using {transport}.",
                    ehubHost, _transport);
            }
            else {
                _transport = config.Transport;
            }
            _timeout = TimeSpan.FromMinutes(5);
        }

        /// <inheritdoc/>
        public void Dispose() {
            _logHook?.Dispose();
        }


        /// <inheritdoc/>
        [System.Diagnostics.CodeAnalysis.SuppressMessage("Security", "CA5359:Do Not Disable Certificate Validation",
            Justification = "<Pending>")]
        public async Task<IClient> CreateAsync(string product, IProcessControl ctrl) {

            if (_bypassCertValidation) {
                _logger.Warning("Bypassing certificate validation for client.");
            }

            // Configure transport settings
            var transportSettings = new List<ITransportSettings>();

            if ((_transport & TransportOption.MqttOverTcp) != 0) {
                var setting = new MqttTransportSettings(
                    TransportType.Mqtt_Tcp_Only);
                if (_bypassCertValidation) {
                    setting.RemoteCertificateValidationCallback =
                        (sender, certificate, chain, sslPolicyErrors) => true;
                }
                transportSettings.Add(setting);
            }
            if ((_transport & TransportOption.MqttOverWebsocket) != 0) {
                var setting = new MqttTransportSettings(
                    TransportType.Mqtt_WebSocket_Only);
                if (_bypassCertValidation) {
                    setting.RemoteCertificateValidationCallback =
                        (sender, certificate, chain, sslPolicyErrors) => true;
                }
                transportSettings.Add(setting);
            }
            if ((_transport & TransportOption.AmqpOverTcp) != 0) {
                var setting = new AmqpTransportSettings(
                    TransportType.Amqp_Tcp_Only);
                if (_bypassCertValidation) {
                    setting.RemoteCertificateValidationCallback =
                        (sender, certificate, chain, sslPolicyErrors) => true;
                }
                transportSettings.Add(setting);
            }
            if ((_transport & TransportOption.AmqpOverWebsocket) != 0) {
                var setting = new AmqpTransportSettings(
                    TransportType.Amqp_WebSocket_Only);
                if (_bypassCertValidation) {
                    setting.RemoteCertificateValidationCallback =
                        (sender, certificate, chain, sslPolicyErrors) => true;
                }
                transportSettings.Add(setting);
            }
            if (transportSettings.Count != 0) {
                return await Try.Options(transportSettings
                    .Select<ITransportSettings, Func<Task<IClient>>>(t =>
                         () => CreateAdapterAsync(product, () => ctrl?.Reset(), t))
                    .ToArray());
            }
            return await CreateAdapterAsync(product, () => ctrl?.Reset());
        }

        /// <summary>
        /// Create client adapter
        /// </summary>
        /// <param name="product"></param>
        /// <param name="onError"></param>
        /// <param name="transportSetting"></param>
        /// <returns></returns>
        private Task<IClient> CreateAdapterAsync(string product, Action onError,
            ITransportSettings transportSetting = null) {
            if (string.IsNullOrEmpty(ModuleId)) {
                if (_mqttClientCs != null) {
                    return MqttClientAdapter.CreateAsync(product, _mqttClientCs, DeviceId,
                        _timeout, RetryPolicy, onError, _logger);
                }
                else if (_deviceClientCs != null) {
                    return DeviceClientAdapter.CreateAsync(product, _deviceClientCs, DeviceId,
                        transportSetting, _timeout, RetryPolicy, onError, _logger);
                }
                else {
<<<<<<< HEAD
                    throw new InvalidConfigurationException(
                        "No connection string for device client specified.");
=======
                    logger.Information("Running outside iotedge context.");
                }

                var client = await CreateAsync(cs, transportSetting);
                var adapter = new ModuleClientAdapter(client);

                // Configure
                client.OperationTimeoutInMilliseconds = (uint)timeout.TotalMilliseconds;
                client.SetConnectionStatusChangesHandler((s, r) =>
                    adapter.OnConnectionStatusChange(deviceId, moduleId, onConnectionLost,
                        logger, s, r));
                if (retry != null) {
                    client.SetRetryPolicy(retry);
                }
                client.ProductInfo = product;
                await client.OpenAsync();
                return adapter;
            }

            /// <inheritdoc />
            public async Task CloseAsync() {
                if (IsClosed) {
                    return;
                }
                _client.OperationTimeoutInMilliseconds = 3000;
                _client.SetRetryPolicy(new NoRetry());
                IsClosed = true;
                await _client.CloseAsync();
            }

            /// <inheritdoc />
            public async Task SendEventAsync(Message message) {
                if (IsClosed) {
                    return;
                }
                await _client.SendEventAsync(message);
            }

            /// <inheritdoc />
            public async Task SendEventAsync(string outputName, Message message) {
                if (IsClosed) {
                    return;
                }
                await _client.SendEventAsync(outputName, message);
            }

            /// <inheritdoc />
            public async Task SendEventBatchAsync(IEnumerable<Message> messages) {
                if (IsClosed) {
                    return;
                }
                await _client.SendEventBatchAsync(messages);
            }

            /// <inheritdoc />
            public Task SetMethodHandlerAsync(string methodName,
                MethodCallback methodHandler, object userContext) {
                return _client.SetMethodHandlerAsync(methodName, methodHandler, userContext);
            }

            /// <inheritdoc />
            public Task SetMethodDefaultHandlerAsync(
                MethodCallback methodHandler, object userContext) {
                return _client.SetMethodDefaultHandlerAsync(methodHandler, userContext);
            }

            /// <inheritdoc />
            public Task SetDesiredPropertyUpdateCallbackAsync(
                DesiredPropertyUpdateCallback callback, object userContext) {
                return _client.SetDesiredPropertyUpdateCallbackAsync(callback, userContext);
            }

            /// <inheritdoc />
            public Task<Twin> GetTwinAsync() {
                return _client.GetTwinAsync();
            }

            /// <inheritdoc />
            public async Task UpdateReportedPropertiesAsync(TwinCollection reportedProperties) {
                if (IsClosed) {
                    return;
                }
                await _client.UpdateReportedPropertiesAsync(reportedProperties);
            }

            /// <inheritdoc />
            public Task UploadToBlobAsync(string blobName, Stream source) {
                throw new NotSupportedException("Module client does not support upload");
            }

            /// <inheritdoc />
            public Task<MethodResponse> InvokeMethodAsync(string deviceId, string moduleId,
                MethodRequest methodRequest, CancellationToken cancellationToken) {
                return _client.InvokeMethodAsync(deviceId, moduleId, methodRequest, cancellationToken);
            }

            /// <inheritdoc />
            public Task<MethodResponse> InvokeMethodAsync(string deviceId,
                MethodRequest methodRequest, CancellationToken cancellationToken) {
                return _client.InvokeMethodAsync(deviceId, methodRequest, cancellationToken);
            }

            /// <inheritdoc />
            public void Dispose() {
                IsClosed = true;
                _client?.Dispose();
            }

            /// <summary>
            /// Handle status change event
            /// </summary>
            /// <param name="deviceId"></param>
            /// <param name="moduleId"></param>
            /// <param name="onConnectionLost"></param>
            /// <param name="logger"></param>
            /// <param name="status"></param>
            /// <param name="reason"></param>
            private void OnConnectionStatusChange(string deviceId, string moduleId,
                Action onConnectionLost, ILogger logger, ConnectionStatus status,
                ConnectionStatusChangeReason reason) {

                if (status == ConnectionStatus.Connected) {
                    logger.Information("{counter}: Module {deviceId}_{moduleId} reconnected " +
                        "due to {reason}.", _reconnectCounter, deviceId, moduleId, reason);
                    kReconnectionStatus.WithLabels(moduleId, deviceId, DateTime.UtcNow.ToString()).Set(_reconnectCounter);
                    _reconnectCounter++;
                    return;
                }
                kDisconnectionStatus.WithLabels(moduleId, deviceId, DateTime.UtcNow.ToString()).Set(_reconnectCounter);
                logger.Information("{counter}: Module {deviceId}_{moduleId} disconnected " +
                    "due to {reason} - now {status}...", _reconnectCounter, deviceId, moduleId,
                        reason, status);
                if (IsClosed) {
                    // Already closed - nothing to do
                    return;
                }
                if (status == ConnectionStatus.Disconnected ||
                    status == ConnectionStatus.Disabled) {
                    // Force
                    IsClosed = true;
                    onConnectionLost?.Invoke();
                }
            }

            /// <summary>
            /// Helper to create module client
            /// </summary>
            /// <param name="cs"></param>
            /// <param name="transportSetting"></param>
            /// <returns></returns>
            private static async Task<ModuleClient> CreateAsync(IotHubConnectionStringBuilder cs,
                ITransportSettings transportSetting) {
                if (transportSetting == null) {
                    if (cs == null) {
                        return await ModuleClient.CreateFromEnvironmentAsync();
                    }
                    return ModuleClient.CreateFromConnectionString(cs.ToString());
                }
                var ts = new ITransportSettings[] { transportSetting };
                if (cs == null) {
                    return await ModuleClient.CreateFromEnvironmentAsync(ts);
                }
                return ModuleClient.CreateFromConnectionString(cs.ToString(), ts);
            }

            private readonly ModuleClient _client;
            private int _reconnectCounter;
            private static readonly Gauge kReconnectionStatus = Metrics
                .CreateGauge("iiot_edge_reconnected", "reconnected count",
                    new GaugeConfiguration {
                        LabelNames = new[] { "module", "device", "timestamp_utc"}
                    });
            private static readonly Gauge kDisconnectionStatus = Metrics
                .CreateGauge("iiot_edge_disconnected", "reconnected count",
                    new GaugeConfiguration {
                        LabelNames = new[] { "module", "device", "timestamp_utc"}
                    });
        }

        /// <summary>
        /// Adapts device client to interface
        /// </summary>
        public sealed class DeviceClientAdapter : IClient {

            /// <summary>
            /// Whether the client is closed
            /// </summary>
            public bool IsClosed { get; internal set; }

            /// <summary>
            /// Create client
            /// </summary>
            /// <param name="client"></param>
            internal DeviceClientAdapter(DeviceClient client) {
                _client = client ??
                    throw new ArgumentNullException(nameof(client));
            }

            /// <summary>
            /// Factory
            /// </summary>
            /// <param name="product"></param>
            /// <param name="cs"></param>
            /// <param name="deviceId"></param>
            /// <param name="transportSetting"></param>
            /// <param name="timeout"></param>
            /// <param name="retry"></param>
            /// <param name="onConnectionLost"></param>
            /// <param name="logger"></param>
            /// <returns></returns>
            public static async Task<IClient> CreateAsync(string product,
                IotHubConnectionStringBuilder cs, string deviceId,
                ITransportSettings transportSetting, TimeSpan timeout,
                IRetryPolicy retry, Action onConnectionLost, ILogger logger) {
                var client = Create(cs, transportSetting);
                var adapter = new DeviceClientAdapter(client);

                // Configure
                client.OperationTimeoutInMilliseconds = (uint)timeout.TotalMilliseconds;
                client.SetConnectionStatusChangesHandler((s, r) =>
                    adapter.OnConnectionStatusChange(deviceId, onConnectionLost, logger, s, r));
                if (retry != null) {
                    client.SetRetryPolicy(retry);
                }
                client.ProductInfo = product;

                await client.OpenAsync();
                return adapter;
            }

            /// <inheritdoc />
            public async Task CloseAsync() {
                if (IsClosed) {
                    return;
                }
                _client.OperationTimeoutInMilliseconds = 3000;
                _client.SetRetryPolicy(new NoRetry());
                IsClosed = true;
                await _client.CloseAsync();
            }

            /// <inheritdoc />
            public async Task SendEventAsync(Message message) {
                if (IsClosed) {
                    return;
                }
                await _client.SendEventAsync(message);
            }

            /// <inheritdoc />
            public Task SendEventAsync(string outputName, Message message) {
                throw new InvalidOperationException(
                    "DeviceClient does not support specifying output target.");
            }

            /// <inheritdoc />
            public async Task SendEventBatchAsync(IEnumerable<Message> messages) {
                if (IsClosed) {
                    return;
                }
                await _client.SendEventBatchAsync(messages);
            }

            /// <inheritdoc />
            public Task SetMethodHandlerAsync(string methodName,
                MethodCallback methodHandler, object userContext) {
                return _client.SetMethodHandlerAsync(methodName, methodHandler, userContext);
            }

            /// <inheritdoc />
            public Task SetMethodDefaultHandlerAsync(
                MethodCallback methodHandler, object userContext) {
                return _client.SetMethodDefaultHandlerAsync(methodHandler, userContext);
            }

            /// <inheritdoc />
            public Task SetDesiredPropertyUpdateCallbackAsync(
                DesiredPropertyUpdateCallback callback, object userContext) {
                return _client.SetDesiredPropertyUpdateCallbackAsync(callback, userContext);
            }

            /// <inheritdoc />
            public Task<Twin> GetTwinAsync() {
                return _client.GetTwinAsync();
            }

            /// <inheritdoc />
            public async Task UpdateReportedPropertiesAsync(TwinCollection reportedProperties) {
                if (IsClosed) {
                    return;
                }
                await _client.UpdateReportedPropertiesAsync(reportedProperties);
            }

            /// <inheritdoc />
            public async Task UploadToBlobAsync(string blobName, Stream source) {
                if (IsClosed) {
                    return;
                }
#pragma warning disable CS0618 // Type or member is obsolete
                await _client.UploadToBlobAsync(blobName, source);
#pragma warning restore CS0618 // Type or member is obsolete
            }

            /// <inheritdoc />
            public Task<MethodResponse> InvokeMethodAsync(string deviceId, string moduleId,
                MethodRequest methodRequest, CancellationToken cancellationToken) {
                throw new NotSupportedException("Device client does not support methods");
            }

            /// <inheritdoc />
            public Task<MethodResponse> InvokeMethodAsync(string deviceId,
                MethodRequest methodRequest, CancellationToken cancellationToken) {
                throw new NotSupportedException("Device client does not support methods");
            }

            /// <inheritdoc />
            public void Dispose() {
                IsClosed = true;
                _client?.Dispose();
            }

            /// <summary>
            /// Handle status change event
            /// </summary>
            /// <param name="deviceId"></param>
            /// <param name="onConnectionLost"></param>
            /// <param name="logger"></param>
            /// <param name="status"></param>
            /// <param name="reason"></param>
            private void OnConnectionStatusChange(string deviceId,
                Action onConnectionLost, ILogger logger, ConnectionStatus status,
                ConnectionStatusChangeReason reason) {

                if (status == ConnectionStatus.Connected) {
                    logger.Information("{counter}: Device {deviceId} reconnected " +
                        "due to {reason}.", _reconnectCounter, deviceId, reason);
                    kReconnectionStatus.WithLabels(deviceId, DateTime.UtcNow.ToString()).Set(_reconnectCounter);
                    _reconnectCounter++;
                    return;
                }
                logger.Information("{counter}: Device {deviceId} disconnected " +
                    "due to {reason} - now {status}...", _reconnectCounter, deviceId,
                        reason, status);
                kDisconnectionStatus.WithLabels(deviceId, DateTime.UtcNow.ToString()).Set(_reconnectCounter);
                if (IsClosed) {
                    // Already closed - nothing to do
                    return;
                }
                if (status == ConnectionStatus.Disconnected ||
                    status == ConnectionStatus.Disabled) {
                    // Force
                    IsClosed = true;
                    onConnectionLost?.Invoke();
                }
            }

            /// <summary>
            /// Helper to create device client
            /// </summary>
            /// <param name="cs"></param>
            /// <param name="transportSetting"></param>
            /// <returns></returns>
            private static DeviceClient Create(IotHubConnectionStringBuilder cs,
                ITransportSettings transportSetting) {
                if (cs == null) {
                    throw new ArgumentNullException(nameof(cs));
                }
                if (transportSetting != null) {
                    return DeviceClient.CreateFromConnectionString(cs.ToString(),
                        new ITransportSettings[] { transportSetting });
>>>>>>> 9ee7ac7f
                }
            }
            return ModuleClientAdapter.CreateAsync(product, _deviceClientCs, DeviceId, ModuleId,
                transportSetting, _timeout, RetryPolicy, onError, _logger);
        }

        /// <summary>
        /// Add certificate in local cert store for use by client for secure connection
        /// to iotedge runtime
        /// </summary>
        private void InstallCert(string certPath) {
            if (!File.Exists(certPath)) {
                // We cannot proceed further without a proper cert file
                _logger.Error("Missing certificate file: {certPath}", certPath);
                throw new InvalidOperationException("Missing certificate file.");
            }

            var store = new X509Store(StoreName.My, StoreLocation.CurrentUser);
            store.Open(OpenFlags.ReadWrite);
            using (var cert = new X509Certificate2(X509Certificate.CreateFromCertFile(certPath))) {
                store.Add(cert);
            }
            _logger.Information("Added Cert: {certPath}", certPath);
            store.Close();
        }

        /// <summary>
        /// Sdk logger event source hook
        /// </summary>
        internal sealed class IoTSdkLogger : EventSourceSerilogSink {

            /// <inheritdoc/>
            public IoTSdkLogger(ILogger logger) :
                base(logger.ForContext("SourceContext", EventSource.Replace('-', '.'))) {
            }

            /// <inheritdoc/>
            public override void OnEvent(EventWrittenEventArgs eventData) {
                switch (eventData.EventName) {
                    case "Enter":
                    case "Exit":
                    case "Associate":
                        WriteEvent(LogEventLevel.Verbose, eventData);
                        break;
                    default:
                        WriteEvent(LogEventLevel.Debug, eventData);
                        break;
                }
            }

            // ddbee999-a79e-5050-ea3c-6d1a8a7bafdd
            public const string EventSource = "Microsoft-Azure-Devices-Device-Client";
        }

        private readonly TimeSpan _timeout;
        private readonly TransportOption _transport;
        private readonly IotHubConnectionStringBuilder _deviceClientCs;
        private readonly MqttClientConnectionStringBuilder _mqttClientCs;
        private readonly ILogger _logger;
        private readonly IDisposable _logHook;
        private readonly bool _bypassCertValidation;
    }
}<|MERGE_RESOLUTION|>--- conflicted
+++ resolved
@@ -236,10 +236,56 @@
                         transportSetting, _timeout, RetryPolicy, onError, _logger);
                 }
                 else {
-<<<<<<< HEAD
                     throw new InvalidConfigurationException(
                         "No connection string for device client specified.");
-=======
+                }
+            }
+            return ModuleClientAdapter.CreateAsync(product, _deviceClientCs, DeviceId, ModuleId,
+                transportSetting, _timeout, RetryPolicy, onError, _logger);
+        }
+
+        /// <summary>
+        /// Adapts module client to interface
+        /// </summary>
+        public sealed class ModuleClientAdapter : IClient {
+
+            /// <summary>
+            /// Whether the client is closed
+            /// </summary>
+            public bool IsClosed { get; internal set; }
+
+            /// <summary>
+            /// Create client
+            /// </summary>
+            /// <param name="client"></param>
+            internal ModuleClientAdapter(ModuleClient client) {
+                _client = client ??
+                    throw new ArgumentNullException(nameof(client));
+            }
+
+            /// <summary>
+            /// Factory
+            /// </summary>
+            /// <param name="product"></param>
+            /// <param name="cs"></param>
+            /// <param name="deviceId"></param>
+            /// <param name="moduleId"></param>
+            /// <param name="transportSetting"></param>
+            /// <param name="timeout"></param>
+            /// <param name="retry"></param>
+            /// <param name="onConnectionLost"></param>
+            /// <param name="logger"></param>
+            /// <returns></returns>
+            public static async Task<IClient> CreateAsync(string product,
+                IotHubConnectionStringBuilder cs, string deviceId, string moduleId,
+                ITransportSettings transportSetting,
+                TimeSpan timeout, IRetryPolicy retry, Action onConnectionLost,
+                ILogger logger) {
+
+                if (cs == null) {
+                    logger.Information("Running in iotedge context.");
+                }
+                else {
                     logger.Information("Running outside iotedge context.");
                 }
 
@@ -611,11 +657,22 @@
                 if (transportSetting != null) {
                     return DeviceClient.CreateFromConnectionString(cs.ToString(),
                         new ITransportSettings[] { transportSetting });
->>>>>>> 9ee7ac7f
-                }
-            }
-            return ModuleClientAdapter.CreateAsync(product, _deviceClientCs, DeviceId, ModuleId,
-                transportSetting, _timeout, RetryPolicy, onError, _logger);
+                }
+                return DeviceClient.CreateFromConnectionString(cs.ToString());
+            }
+
+            private readonly DeviceClient _client;
+            private int _reconnectCounter;
+            private static readonly Gauge kReconnectionStatus = Metrics
+                .CreateGauge("iiot_edge_device_reconnected", "reconnected count",
+                    new GaugeConfiguration {
+                        LabelNames = new[] { "device", "timestamp_utc" }
+                    });
+            private static readonly Gauge kDisconnectionStatus = Metrics
+                .CreateGauge("iiot_edge_device_disconnected", "disconnected count",
+                    new GaugeConfiguration {
+                        LabelNames = new[] { "device", "timestamp_utc" }
+                    });
         }
 
         /// <summary>
