--- conflicted
+++ resolved
@@ -5,13 +5,9 @@
     <Description>Azure Industrial IoT edge module service framework</Description>
   </PropertyGroup>
   <ItemGroup>
-<<<<<<< HEAD
     <PackageReference Include="MQTTnet" Version="3.1.2" />
     <PackageReference Include="MQTTnet.Extensions.ManagedClient" Version="3.1.2" />
-    <PackageReference Include="Microsoft.Azure.Devices.Client" Version="1.41.2" />
-=======
     <PackageReference Include="Microsoft.Azure.Devices.Client" Version="1.41.3" />
->>>>>>> 5465cf1b
     <PackageReference Include="System.Net.Security" Version="4.3.2" />
     <PackageReference Include="System.Net.WebSockets.Client" Version="4.3.2" />
     <PackageReference Include="System.Runtime.Loader" Version="4.3.0" />
