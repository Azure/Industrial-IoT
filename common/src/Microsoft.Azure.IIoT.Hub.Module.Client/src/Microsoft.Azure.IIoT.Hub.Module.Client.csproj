﻿<Project Sdk="Microsoft.NET.Sdk">
  <PropertyGroup>
    <TargetFramework>netstandard2.1</TargetFramework>
    <GenerateDocumentationFile>true</GenerateDocumentationFile>
    <Description>Azure Industrial IoT edge module service framework</Description>
  </PropertyGroup>
  <ItemGroup>
<<<<<<< HEAD
	<PackageReference Include="MQTTnet" Version="3.0.16" />
	<PackageReference Include="MQTTnet.Extensions.ManagedClient" Version="3.0.16" />
    <PackageReference Include="Microsoft.Azure.Devices.Client" Version="1.38.0" />
=======
    <PackageReference Include="Microsoft.Azure.Devices.Client" Version="1.41.2" />
>>>>>>> d73e9a9c
    <PackageReference Include="System.Net.Security" Version="4.3.2" />
    <PackageReference Include="System.Net.WebSockets.Client" Version="4.3.2" />
    <PackageReference Include="System.Runtime.Loader" Version="4.3.0" />
  </ItemGroup>
  <ItemGroup>
    <ProjectReference Include="..\..\Microsoft.Azure.IIoT.Core\src\Microsoft.Azure.IIoT.Core.csproj" />
  </ItemGroup>
</Project><|MERGE_RESOLUTION|>--- conflicted
+++ resolved
@@ -5,13 +5,9 @@
     <Description>Azure Industrial IoT edge module service framework</Description>
   </PropertyGroup>
   <ItemGroup>
-<<<<<<< HEAD
-	<PackageReference Include="MQTTnet" Version="3.0.16" />
-	<PackageReference Include="MQTTnet.Extensions.ManagedClient" Version="3.0.16" />
-    <PackageReference Include="Microsoft.Azure.Devices.Client" Version="1.38.0" />
-=======
+	  <PackageReference Include="MQTTnet" Version="3.0.16" />
+	  <PackageReference Include="MQTTnet.Extensions.ManagedClient" Version="3.0.16" />
     <PackageReference Include="Microsoft.Azure.Devices.Client" Version="1.41.2" />
->>>>>>> d73e9a9c
     <PackageReference Include="System.Net.Security" Version="4.3.2" />
     <PackageReference Include="System.Net.WebSockets.Client" Version="4.3.2" />
     <PackageReference Include="System.Runtime.Loader" Version="4.3.0" />
