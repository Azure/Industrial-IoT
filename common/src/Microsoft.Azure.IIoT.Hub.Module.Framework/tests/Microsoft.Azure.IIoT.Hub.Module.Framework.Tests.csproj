--- conflicted
+++ resolved
@@ -7,11 +7,7 @@
     <PackageReference Include="AutoFixture" Version="4.17.0" />
     <PackageReference Include="AutoFixture.AutoMoq" Version="4.17.0" />
     <PackageReference Include="Microsoft.NET.Test.Sdk" Version="17.4.1" />
-<<<<<<< HEAD
-    <PackageReference Include="Moq" Version="4.18.2" />
-=======
     <PackageReference Include="Moq" Version="4.18.3" />
->>>>>>> 910cf787
     <PackageReference Include="xunit" Version="2.4.2" />
     <PackageReference Include="xunit.runner.visualstudio" Version="2.4.5">
       <PrivateAssets>all</PrivateAssets>
