<Project Sdk="Microsoft.NET.Sdk">

  <PropertyGroup>
    <TargetFramework>netcoreapp3.1</TargetFramework>
  </PropertyGroup>

  <ItemGroup>
    <Content Include="..\..\..\..\modules\src\Microsoft.Azure.IIoT.Modules.OpcUa.Publisher\src\Schemas\publishednodesschema.json" Link="Default\publishednodesschema.json">
      <CopyToOutputDirectory>Always</CopyToOutputDirectory>
    </Content>
    <Content Include="..\..\..\..\modules\src\Microsoft.Azure.IIoT.Modules.OpcUa.Publisher\src\Schemas\strict-publishednodesschema.json" Link="Default\strict-publishednodesschema.json">
      <CopyToOutputDirectory>Always</CopyToOutputDirectory>
    </Content>
  </ItemGroup>
  <ItemGroup>
    <PackageReference Include="Autofac.Extras.Moq" Version="5.0.1" />
    <PackageReference Include="AutoFixture" Version="4.17.0" />
    <PackageReference Include="AutoFixture.AutoMoq" Version="4.17.0" />
<<<<<<< HEAD
    <PackageReference Include="coverlet.msbuild" Version="3.1.0">
      <PrivateAssets>all</PrivateAssets>
      <IncludeAssets>runtime; build; native; contentfiles; analyzers; buildtransitive</IncludeAssets>
    </PackageReference>
    <PackageReference Include="Microsoft.NET.Test.Sdk" Version="16.11.0" />
=======
    <PackageReference Include="coverlet.msbuild" Version="3.1.2">
      <PrivateAssets>all</PrivateAssets>
      <IncludeAssets>runtime; build; native; contentfiles; analyzers; buildtransitive</IncludeAssets>
    </PackageReference>
    <PackageReference Include="Microsoft.NET.Test.Sdk" Version="17.3.2" />
>>>>>>> 1e377d35
    <PackageReference Include="Moq" Version="4.16.1" />
    <PackageReference Include="xunit" Version="2.4.2" />
    <PackageReference Include="xunit.runner.visualstudio" Version="2.4.5">
      <PrivateAssets>all</PrivateAssets>
      <IncludeAssets>runtime; build; native; contentfiles; analyzers</IncludeAssets>
    </PackageReference>
  </ItemGroup>
  <ItemGroup>
    <ProjectReference Include="..\src\Microsoft.Azure.IIoT.Validators.JsonSchemaDotNet.csproj" />
  </ItemGroup>
</Project><|MERGE_RESOLUTION|>--- conflicted
+++ resolved
@@ -16,19 +16,11 @@
     <PackageReference Include="Autofac.Extras.Moq" Version="5.0.1" />
     <PackageReference Include="AutoFixture" Version="4.17.0" />
     <PackageReference Include="AutoFixture.AutoMoq" Version="4.17.0" />
-<<<<<<< HEAD
-    <PackageReference Include="coverlet.msbuild" Version="3.1.0">
-      <PrivateAssets>all</PrivateAssets>
-      <IncludeAssets>runtime; build; native; contentfiles; analyzers; buildtransitive</IncludeAssets>
-    </PackageReference>
-    <PackageReference Include="Microsoft.NET.Test.Sdk" Version="16.11.0" />
-=======
     <PackageReference Include="coverlet.msbuild" Version="3.1.2">
       <PrivateAssets>all</PrivateAssets>
       <IncludeAssets>runtime; build; native; contentfiles; analyzers; buildtransitive</IncludeAssets>
     </PackageReference>
     <PackageReference Include="Microsoft.NET.Test.Sdk" Version="17.3.2" />
->>>>>>> 1e377d35
     <PackageReference Include="Moq" Version="4.16.1" />
     <PackageReference Include="xunit" Version="2.4.2" />
     <PackageReference Include="xunit.runner.visualstudio" Version="2.4.5">
