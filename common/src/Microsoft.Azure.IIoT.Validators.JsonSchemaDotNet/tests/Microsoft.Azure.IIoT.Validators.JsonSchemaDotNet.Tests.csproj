--- conflicted
+++ resolved
@@ -20,15 +20,9 @@
       <PrivateAssets>all</PrivateAssets>
       <IncludeAssets>runtime; build; native; contentfiles; analyzers; buildtransitive</IncludeAssets>
     </PackageReference>
-<<<<<<< HEAD
-    <PackageReference Include="Microsoft.NET.Test.Sdk" Version="16.9.4" />
-    <PackageReference Include="Moq" Version="4.18.1" />
-    <PackageReference Include="xunit" Version="2.4.1" />
-=======
     <PackageReference Include="Microsoft.NET.Test.Sdk" Version="17.3.2" />
-    <PackageReference Include="Moq" Version="4.16.1" />
+    <PackageReference Include="Moq" Version="4.18.2" />
     <PackageReference Include="xunit" Version="2.4.2" />
->>>>>>> 631954e4
     <PackageReference Include="xunit.runner.visualstudio" Version="2.4.5">
       <PrivateAssets>all</PrivateAssets>
       <IncludeAssets>runtime; build; native; contentfiles; analyzers</IncludeAssets>
