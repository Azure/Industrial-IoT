// ------------------------------------------------------------
//  Copyright (c) Microsoft Corporation.  All rights reserved.
//  Licensed under the MIT License (MIT). See License.txt in the repo root for license information.
// ------------------------------------------------------------

namespace Microsoft.Azure.IIoT.Hub.Processor.EventHub {
    using Microsoft.Azure.IIoT.Messaging.EventHub;
    using Microsoft.Azure.IIoT.Messaging;
    using Microsoft.Azure.IIoT.Exceptions;
    using Microsoft.Azure.EventHubs;
    using Microsoft.Azure.EventHubs.Processor;
    using Serilog;
    using System;
    using System.Threading;
    using System.Threading.Tasks;

    /// <summary>
    /// Implementation of event processor host interface to host event
    /// processors.
    /// </summary>
    public sealed class EventProcessorHost : IDisposable,
        IEventProcessingHost, IHostProcess {

        /// <summary>
        /// Create host wrapper
        /// </summary>
        /// <param name="factory"></param>
        /// <param name="hub"></param>
        /// <param name="config"></param>
        /// <param name="logger"></param>
        public EventProcessorHost(IEventProcessorFactory factory, IEventHubConsumerConfig hub,
            IEventProcessorHostConfig config, ILogger logger) :
            this(factory, hub, config, null, null, logger) {
        }

        /// <summary>
        /// Create host wrapper
        /// </summary>
        /// <param name="factory"></param>
        /// <param name="hub"></param>
        /// <param name="config"></param>
        /// <param name="checkpoint"></param>
        /// <param name="lease"></param>
        /// <param name="logger"></param>
        public EventProcessorHost(IEventProcessorFactory factory, IEventHubConsumerConfig hub,
            IEventProcessorHostConfig config, ICheckpointManager checkpoint,
            ILeaseManager lease, ILogger logger) {
            _logger = logger ?? throw new ArgumentNullException(nameof(logger));
            _hub = hub ?? throw new ArgumentNullException(nameof(hub));
            _config = config ?? throw new ArgumentNullException(nameof(config));
            _factory = factory ?? throw new ArgumentNullException(nameof(factory));
            _lease = lease;
            _checkpoint = checkpoint;
            _lock = new SemaphoreSlim(1, 1);
        }

        /// <inheritdoc/>
        public async Task StartAsync() {
            await _lock.WaitAsync();
            try {
                if (_host != null) {
                    _logger.Debug("Event processor host already running.");
                    return;
                }

                _logger.Debug("Starting event processor host...");
                var consumerGroup = _hub.ConsumerGroup;
                if (string.IsNullOrEmpty(consumerGroup)) {
                    consumerGroup = "$default";
                }
                _logger.Information("Using Consumer Group: \"{consumerGroup}\"", consumerGroup);
                if (_lease != null && _checkpoint != null) {
                    _host = new EventHubs.Processor.EventProcessorHost(
                        $"host-{Guid.NewGuid()}", _hub.EventHubPath, consumerGroup,
                        GetEventHubConnectionString(), _checkpoint, _lease);
                }
                else if (_config.BlobStorageConnString != null) {
                    _host = new EventHubs.Processor.EventProcessorHost(
                        _hub.EventHubPath, consumerGroup, GetEventHubConnectionString(),
                        _config.BlobStorageConnString,
                        !string.IsNullOrEmpty(_config.LeaseContainerName) ?
                            _config.LeaseContainerName : _hub.EventHubPath.ToSha1Hash());
                }
                else {
                    _logger.Error("No storage configured or checkpoint " +
                        "manager/lease manager implementation injected.");
                    throw new InvalidConfigurationException("Invalid checkpoint configuration.");
                }
                await _host.RegisterEventProcessorFactoryAsync(
                    _factory, new EventProcessorOptions {
<<<<<<< HEAD
                        InitialOffsetProvider = s => EventPosition.FromEnqueuedTime(DateTime.UtcNow),
=======
                        InitialOffsetProvider = s => _config.InitialReadFromEnd ?
                            EventPosition.FromEnqueuedTime(DateTime.UtcNow) :
                            EventPosition.FromStart(),
>>>>>>> 1967f45b
                        MaxBatchSize = _config.ReceiveBatchSize,
                        ReceiveTimeout = _config.ReceiveTimeout,
                        InvokeProcessorAfterReceiveTimeout = true
                    });
                _logger.Information("Event processor host started.");
            }
            catch (Exception ex) {
                _logger.Error(ex, "Error starting event processor host.");
                _host = null;
                throw ex;
            }
            finally {
                _lock.Release();
            }
        }

        /// <inheritdoc/>
        public async Task StopAsync() {
            await _lock.WaitAsync();
            try {
                if (_host != null) {
                    _logger.Debug("Stopping event processor host...");
                    await _host.UnregisterEventProcessorAsync();
                    _host = null;
                    _logger.Information("Event processor host stopped.");
                }
            }
            catch (Exception ex) {
                _logger.Warning(ex, "Error stopping event processor host");
                _host = null;
            }
            finally {
                _lock.Release();
            }
        }

        /// <inheritdoc/>
        public void Start() {
            StartAsync().Wait();
        }

        /// <inheritdoc/>
        public void Dispose() {
            StopAsync().Wait();
            _lock.Dispose();
        }

        /// <summary>
        /// Helper to get connection string and validate configuration
        /// </summary>
        private string GetEventHubConnectionString() {
            if (!string.IsNullOrEmpty(_hub.EventHubConnString)) {
                try {
                    var csb = new EventHubsConnectionStringBuilder(
                        _hub.EventHubConnString);
                    if (!string.IsNullOrEmpty(csb.EntityPath) ||
                        !string.IsNullOrEmpty(_hub.EventHubPath)) {
                        if (_hub.UseWebsockets) {
                            csb.TransportType = TransportType.AmqpWebSockets;
                        }
                        return csb.ToString();
                    }
                }
                catch {
                    throw new InvalidConfigurationException(
                        "Invalid Event hub connection string " +
                        $"{_hub.EventHubConnString} configured.");
                }
            }
            throw new InvalidConfigurationException(
               "No Event hub connection string with entity path configured.");
        }

        private readonly SemaphoreSlim _lock;
        private readonly ILogger _logger;
        private readonly IEventHubConsumerConfig _hub;
        private readonly IEventProcessorHostConfig _config;
        private readonly IEventProcessorFactory _factory;
        private readonly ILeaseManager _lease;
        private readonly ICheckpointManager _checkpoint;
        private EventHubs.Processor.EventProcessorHost _host;
    }
}<|MERGE_RESOLUTION|>--- conflicted
+++ resolved
@@ -88,13 +88,9 @@
                 }
                 await _host.RegisterEventProcessorFactoryAsync(
                     _factory, new EventProcessorOptions {
-<<<<<<< HEAD
-                        InitialOffsetProvider = s => EventPosition.FromEnqueuedTime(DateTime.UtcNow),
-=======
                         InitialOffsetProvider = s => _config.InitialReadFromEnd ?
                             EventPosition.FromEnqueuedTime(DateTime.UtcNow) :
                             EventPosition.FromStart(),
->>>>>>> 1967f45b
                         MaxBatchSize = _config.ReceiveBatchSize,
                         ReceiveTimeout = _config.ReceiveTimeout,
                         InvokeProcessorAfterReceiveTimeout = true
