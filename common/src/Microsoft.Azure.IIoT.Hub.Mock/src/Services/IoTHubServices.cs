// ------------------------------------------------------------
//  Copyright (c) Microsoft Corporation.  All rights reserved.
//  Licensed under the MIT License (MIT). See License.txt in the repo root for license information.
// ------------------------------------------------------------

namespace Microsoft.Azure.IIoT.Hub.Mock {
    using Microsoft.Azure.Devices.Client;
    using Microsoft.Azure.Devices.Shared;
    using Microsoft.Azure.IIoT.Exceptions;
    using Microsoft.Azure.IIoT.Hub.Mock.SqlParser;
    using Microsoft.Azure.IIoT.Hub.Client;
    using Microsoft.Azure.IIoT.Hub.Models;
    using Microsoft.Azure.IIoT.Utils;
    using Microsoft.Azure.IIoT.Messaging;
    using Microsoft.Azure.IIoT.Serializers;
    using Microsoft.Azure.IIoT.Serializers.NewtonSoft;
    using System;
    using System.Collections.Concurrent;
    using System.Collections.Generic;
    using System.Linq;
    using System.Text;
    using System.Threading.Tasks;
    using System.Threading;

    /// <summary>
    /// Mock device registry
    /// </summary>
    public class IoTHubServices : IIoTHubTwinServices,
        IIoTHubTelemetryServices, IIoTHub, IEventProcessingHost, IHostProcess {

        /// <inheritdoc/>
        public string HostName { get; } = "mock.azure-devices.net";

        /// <inheritdoc/>
        public IEnumerable<IIoTHubDevice> Devices =>
            _devices.Where(d => d.Device.ModuleId == null);

        /// <inheritdoc/>
        public IEnumerable<IIoTHubDevice> Modules =>
            _devices.Where(d => d.Device.ModuleId != null);

        /// <inheritdoc/>
        public BlockingCollection<EventMessage> Events { get; } =
            new BlockingCollection<EventMessage>();

        /// <summary>
        /// Create iot hub services
        /// </summary>
        /// <param name="config"></param>
        public IoTHubServices(IIoTHubConfig config = null) :
            this(config, null, null) {
        }

        /// <summary>
        /// Create iot hub services
        /// </summary>
        /// <param name="config"></param>
        /// <param name="devices"></param>
        /// <param name="serializer"></param>
        private IoTHubServices(IIoTHubConfig config,
            IEnumerable<(DeviceTwinModel, DeviceModel)> devices,
            IJsonSerializer serializer) {
            if (config?.IoTHubConnString != null) {
                HostName = ConnectionString.Parse(config.IoTHubConnString).HostName;
            }
            if (devices != null) {
                _devices.AddRange(devices
                    .Select(d => new IoTHubDeviceModel(this, d.Item2, d.Item1)));
            }
            _serializer = serializer ?? new NewtonSoftJsonSerializer();
            _query = new SqlQuery(this, _serializer);
        }

        /// <summary>
        /// Create iot hub services with devices
        /// </summary>
        /// <param name="serializer"></param>
        /// <param name="devices"></param>
        public static IoTHubServices Create(
            IEnumerable<(DeviceTwinModel, DeviceModel)> devices,
            IJsonSerializer serializer = null) {
            return new IoTHubServices(null, devices, serializer);
        }

        /// <inheritdoc/>
        public Task StartAsync() {
            return Task.CompletedTask;
        }

        /// <inheritdoc/>
        public Task StopAsync() {
            return Task.CompletedTask;
        }

        /// <inheritdoc/>
        public IIoTHubConnection Connect(string deviceId, string moduleId,
            IIoTClientCallback callback) {
            var model = GetModel(deviceId, moduleId);
            if (model == null) {
                return null; // Failed to connect.
            }
            if (model.Connection != null) {
                return null; // Already connected
            }
            model.Connect(callback);
            return model;
        }

        /// <inheritdoc/>
        public Task SendAsync(string deviceId, string moduleId, EventModel message) {
            var payload = _serializer.SerializeToBytes(message.Payload).ToArray();
            var ev = new EventMessage {
                DeviceId = deviceId,
                ModuleId = moduleId,
                EnqueuedTimeUtc = DateTime.UtcNow,
                Message = new Message(payload),
                MessageData = payload
            };
            foreach (var item in message.Properties) {
                ev.Message.Properties.Add(item.Key, item.Value);
            }
            Events.TryAdd(ev);
            return Task.CompletedTask;
        }

        /// <inheritdoc/>
        public Task<DeviceTwinModel> CreateOrUpdateAsync(DeviceTwinModel twin, bool force,
            CancellationToken ct) {
            lock (_lock) {
                var model = GetModel(twin.Id, twin.ModuleId);
                if (model == null) {
                    // Create
                    model = new IoTHubDeviceModel(this,
                        new DeviceModel { Id = twin.Id, ModuleId = twin.ModuleId }, twin);
                    _devices.Add(model);
                }
                else if (!force) {
                    throw new ConflictingResourceException("Twin conflict");
                }
                model.UpdateTwin(twin);
                return Task.FromResult(model.Twin);
            }
        }


        /// <inheritdoc/>
        public Task<DeviceTwinModel> PatchAsync(DeviceTwinModel twin, bool force,
            CancellationToken ct) {
            lock (_lock) {
                var model = GetModel(twin.Id, twin.ModuleId);
                if (model == null) {
                    throw new ResourceNotFoundException("Twin not found");
                }
                model.UpdateTwin(twin);
                return Task.FromResult(model.Twin);
            }
        }

        /// <inheritdoc/>
        public Task<MethodResultModel> CallMethodAsync(string deviceId, string moduleId,
            MethodParameterModel parameters, CancellationToken ct) {
            lock (_lock) {
                var model = GetModel(deviceId, moduleId);
                if (model == null) {
                    throw new ResourceNotFoundException("No such device");
                }
                if (model.Connection == null) {
                    throw new TimeoutException("Timed out waiting for device to connect");
                }
                var result = model.Connection.Call(new MethodRequest(parameters.Name,
                    Encoding.UTF8.GetBytes(parameters.JsonPayload),
                    parameters.ResponseTimeout, parameters.ConnectionTimeout));
                return Task.FromResult(new MethodResultModel {
                    JsonPayload = result.ResultAsJson,
                    Status = result.Status
                });
            }
        }

        /// <inheritdoc/>
        public Task UpdatePropertiesAsync(string deviceId, string moduleId,
            Dictionary<string, VariantValue> properties, string etag, CancellationToken ct) {
            lock (_lock) {
                var model = GetModel(deviceId, moduleId, etag);
                if (model == null) {
                    throw new ResourceNotFoundException("No such device");
                }
                model.UpdateDesiredProperties(properties);
                return Task.CompletedTask;
            }
        }

        /// <inheritdoc/>
        public Task<DeviceTwinModel> GetAsync(string deviceId, string moduleId,
            CancellationToken ct) {
            lock (_lock) {
                var model = GetModel(deviceId, moduleId);
                if (model == null) {
                    throw new ResourceNotFoundException("No such device");
                }
                return Task.FromResult(model.Twin.Clone());
            }
        }

        /// <inheritdoc/>
        public Task<DeviceModel> GetRegistrationAsync(string deviceId, string moduleId,
            CancellationToken ct) {
            lock (_lock) {
                var model = GetModel(deviceId, moduleId);
                if (model == null) {
                    throw new ResourceNotFoundException("No such device");
                }
                return Task.FromResult(model.Device.Clone());
            }
        }

        /// <inheritdoc/>
        public Task DeleteAsync(string deviceId, string moduleId, string etag,
            CancellationToken ct) {
            lock (_lock) {
                var model = GetModel(deviceId, moduleId, etag);
                if (model == null) {
                    throw new ResourceNotFoundException("No such device");
                }
                model.Connect(null);
                _devices.RemoveAll(d => d.Device.Id == deviceId && d.Device.ModuleId == moduleId);
                return Task.CompletedTask;
            }
        }

        /// <inheritdoc/>
        public Task<QueryResultModel> QueryAsync(string query, string continuation,
            int? pageSize, CancellationToken ct) {
            lock (_lock) {
                var result = _query.Query(query).Select(r => r.Copy()).ToList();
                if (pageSize == null) {
                    pageSize = int.MaxValue;
                }

                int.TryParse(continuation, out var index);
                var count = Math.Max(0, Math.Min(pageSize.Value, result.Count - index));

                return Task.FromResult(new QueryResultModel {
                    ContinuationToken = count >= result.Count ? null : count.ToString(),
                    Result = _serializer.FromObject(result.Skip(index).Take(count)).Values.ToList()
                });
            }
        }

        /// <summary>
        /// Get device model
        /// </summary>
        /// <param name="deviceId"></param>
        /// <param name="moduleId"></param>
        /// <param name="etag"></param>
        /// <returns></returns>
        private IoTHubDeviceModel GetModel(string deviceId, string moduleId,
            string etag = null) {
            var model = _devices.FirstOrDefault(
                t => t.Device.Id == deviceId && t.Device.ModuleId == moduleId);
            if (model != null && etag != null && model.Device.Etag != etag) {
                model = null;
            }
            return model;
        }

        /// <summary>
        /// Storage record for device plus twin
        /// </summary>
        public class IoTHubDeviceModel : IIoTHubDevice, IIoTHubConnection {

            /// <summary>
            /// Device
            /// </summary>
            public DeviceModel Device { get; }

            /// <summary>
            /// Twin model
            /// </summary>
            public DeviceTwinModel Twin { get; }

            /// <summary>
            /// The connected client - only one client can be connected simultaneously
            /// </summary>
            public IIoTClientCallback Connection { get; set; }

            /// <summary>
            /// Create device
            /// </summary>
            /// <param name="outer"></param>
            /// <param name="device"></param>
            /// <param name="twin"></param>
            public IoTHubDeviceModel(IoTHubServices outer,
                DeviceModel device, DeviceTwinModel twin) {
                _outer = outer;

                Device = device.Clone();
                Twin = twin.Clone();

                // Simulate authentication
                if (Device.Authentication == null) {
                    Device.Authentication = new DeviceAuthenticationModel {
                        PrimaryKey = Convert.ToBase64String(
                            Encoding.UTF8.GetBytes(Guid.NewGuid().ToString())),
                        SecondaryKey = Convert.ToBase64String(
                            Encoding.UTF8.GetBytes(Guid.NewGuid().ToString()))
                    };
                }
                if (Device.ConnectionState == null) {
                    Device.ConnectionState = "Disconnected";
                }
                if (Twin.ConnectionState == null) {
                    Twin.ConnectionState = "Disconnected";
                }
                if (Twin.Status == null) {
                    Twin.Status = "enabled";
                }
                if (Twin.StatusUpdatedTime == null) {
                    Twin.StatusUpdatedTime = DateTime.UtcNow;
                }
                if (Twin.LastActivityTime == null) {
                    Twin.LastActivityTime = DateTime.UtcNow;
                }
                Twin.Etag = Device.Etag = Guid.NewGuid().ToString();
            }

            /// <inheritdoc/>
            public void Close() {
                Connect(null);
            }

            /// <inheritdoc/>
            public MethodResponse Call(string deviceId, string moduleId,
                MethodRequest methodRequest) {
                var response = _outer.CallMethodAsync(deviceId, moduleId,
                    new MethodParameterModel {
                        JsonPayload = methodRequest.DataAsJson,
                        Name = methodRequest.Name,
                        ConnectionTimeout = methodRequest.ConnectionTimeout,
                        ResponseTimeout = methodRequest.ResponseTimeout
                    }, CancellationToken.None).Result;
                return new MethodResponse(Encoding.UTF8.GetBytes(
                    response.JsonPayload), response.Status);
            }

            /// <inheritdoc/>
            public Twin GetTwin() {
                lock (_lock) {
                    var twin = Twin.Clone();

                    // Wipe out what a client should not see...
                    twin.Tags = null;
                    twin.ConnectionState = null;
                    twin.Status = null;

                    if (twin.Properties == null) {
                        twin.Properties = new TwinPropertiesModel();
                    }
                    if (twin.Properties.Reported == null) {
                        twin.Properties.Reported = new Dictionary<string, VariantValue>();
                    }
                    if (twin.Properties.Desired == null) {
                        twin.Properties.Desired = new Dictionary<string, VariantValue>();
                    }
                    // Double clone but that is ok.
                    return twin.ToTwin(false);
                }
            }

            /// <inheritdoc/>
            public void SendBlob(string blobName, ArraySegment<byte> blob) {
                if (!_outer._blobs.TryAdd(new FileNotification {
                    DeviceId = Device.Id,
                    BlobName = blobName,
                    Blob = blob,
                    EnqueuedTimeUtc = DateTime.UtcNow
                })) {
                    throw new CommunicationException("Failed to upload blob.");
                }
            }

            /// <inheritdoc/>
            public void SendEvent(Message message) {
                if (!_outer.Events.TryAdd(new EventMessage {
                    DeviceId = Device.Id,
                    ModuleId = Device.ModuleId,
                    Message = message,
                    MessageData = message.GetBytes(),
                    EnqueuedTimeUtc = DateTime.UtcNow
                })) {
                    throw new CommunicationException("Failed to send event.");
                }
            }

            /// <inheritdoc/>
            public void SendEvent(string outputName, Message message) {
                if (!_outer.Events.TryAdd(new EventMessage {
                    DeviceId = Device.Id,
                    ModuleId = Device.ModuleId,
                    Message = message,
                    EnqueuedTimeUtc = DateTime.UtcNow,
                    OutputName = outputName
                })) {
                    throw new CommunicationException("Failed to send event.");
                }
            }

            /// <inheritdoc/>
            public void UpdateReportedProperties(TwinCollection reportedProperties) {
                lock (_lock) {
                    if (Twin.Properties == null) {
                        Twin.Properties = new TwinPropertiesModel();
                    }
                    Twin.Properties.Reported = Merge(Twin.Properties.Reported,
                        _outer._serializer.DeserializeTwinProperties(reportedProperties));
                    Twin.LastActivityTime = DateTime.UtcNow;
                    Twin.Etag = Device.Etag = Guid.NewGuid().ToString();
                }
            }

            /// <summary>
            /// Update desired properties
            /// </summary>
            /// <param name="properties"></param>
            public void UpdateDesiredProperties(Dictionary<string, VariantValue> properties) {
                lock (_lock) {
                    if (Twin.Properties == null) {
                        Twin.Properties = new TwinPropertiesModel();
                    }
                    Twin.Properties.Desired = Merge(Twin.Properties.Desired,
                        properties);
                    Twin.LastActivityTime = DateTime.UtcNow;
                    Twin.Etag = Device.Etag = Guid.NewGuid().ToString();
                }
                if (Connection != null) {
                    var desired = new TwinCollection();
                    foreach (var item in Twin.Properties.Desired) {
                        desired[item.Key] = item.Value?.ConvertTo<object>();
                    }
                    Connection.SetDesiredProperties(desired);
                }
            }

            /// <summary>
            /// Update twin
            /// </summary>
            /// <param name="twin"></param>
            internal void UpdateTwin(DeviceTwinModel twin) {
                lock (_lock) {
                    Twin.Tags = Merge(Twin.Tags, twin.Tags);
                    if (Twin.Properties == null) {
                        Twin.Properties = new TwinPropertiesModel();
                    }
                    Twin.Properties.Desired = Merge(
                        Twin.Properties.Desired, twin.Properties?.Desired);
                    Twin.Properties.Reported = Merge(
                        Twin.Properties.Reported, twin.Properties?.Reported);
                    Twin.LastActivityTime = DateTime.UtcNow;
                    Twin.Etag = Device.Etag = Guid.NewGuid().ToString();
                }
            }

            /// <summary>
            /// Connect or disconnect client
            /// </summary>
            /// <param name="client"></param>
            public void Connect(IIoTClientCallback client) {
                lock (_lock) {
                    Connection = client;
                    Twin.ConnectionState = Device.ConnectionState =
                        client == null ? "Disconnected" : "Connected";
                }
            }

            /// <summary>
            /// Merge properties
            /// </summary>
            /// <param name="target"></param>
            /// <param name="source"></param>
            private Dictionary<string, VariantValue> Merge(
                Dictionary<string, VariantValue> target,
                Dictionary<string, VariantValue> source) {

                if (source == null) {
                    return target;
                }

                if (target == null) {
                    return source;
                }

                foreach (var item in source) {
                    if (target.ContainsKey(item.Key)) {
                        if (VariantValueEx.IsNull(item.Value) || VariantValueEx.IsNull(item.Value)) {
                            target.Remove(item.Key);
                        }
                        else {
                            target[item.Key] = item.Value;
                        }
                    }
                    else if (!VariantValueEx.IsNull(item.Value)) {
                        target.Add(item.Key, item.Value);
                    }
                }
                return target;
            }

            private readonly IoTHubServices _outer;
            private readonly object _lock = new object();
        }

        /// <summary>
        /// File notification
        /// </summary>
        public class FileNotification {
            /// <summary/>
            public string DeviceId { get; set; }
            /// <summary/>
            public ArraySegment<byte> Blob { get; set; }
            /// <summary/>
            public string BlobName { get; set; }
            /// <summary/>
            public DateTime EnqueuedTimeUtc { get; set; }
        }

        /// <summary>
        /// Event messages
        /// </summary>
        public class EventMessage {
            /// <summary/>
            public string DeviceId { get; set; }
            /// <summary/>
            public string ModuleId { get; set; }
            /// <summary/>
            public DateTime EnqueuedTimeUtc { get; set; }
            /// <summary/>
            public Message Message { get; set; }
<<<<<<< HEAD
            /// <summary/>
            public byte[] MessageData { get; set; }
=======
            /// <summary> The output target for sending the given message. </summary>
            public string OutputName { get; set; }
>>>>>>> 031d4502
        }

        private readonly SqlQuery _query;
        private readonly object _lock = new object();
        private readonly BlockingCollection<FileNotification> _blobs =
            new BlockingCollection<FileNotification>();
        private readonly List<IoTHubDeviceModel> _devices =
            new List<IoTHubDeviceModel>();
        private readonly IJsonSerializer _serializer;
    }
}<|MERGE_RESOLUTION|>--- conflicted
+++ resolved
@@ -399,6 +399,7 @@
                     ModuleId = Device.ModuleId,
                     Message = message,
                     EnqueuedTimeUtc = DateTime.UtcNow,
+                    MessageData = message.GetBytes(),
                     OutputName = outputName
                 })) {
                     throw new CommunicationException("Failed to send event.");
@@ -535,13 +536,10 @@
             public DateTime EnqueuedTimeUtc { get; set; }
             /// <summary/>
             public Message Message { get; set; }
-<<<<<<< HEAD
-            /// <summary/>
-            public byte[] MessageData { get; set; }
-=======
             /// <summary> The output target for sending the given message. </summary>
             public string OutputName { get; set; }
->>>>>>> 031d4502
+            /// <summary/>
+            public byte[] MessageData { get; set; }
         }
 
         private readonly SqlQuery _query;
