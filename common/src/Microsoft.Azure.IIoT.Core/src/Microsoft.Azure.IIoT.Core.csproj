﻿<Project Sdk="Microsoft.NET.Sdk">
  <PropertyGroup>
    <TargetFramework>netstandard2.1</TargetFramework>
    <IsPackable>true</IsPackable>
    <GeneratePackageOnBuild>true</GeneratePackageOnBuild>
    <GenerateDocumentationFile>true</GenerateDocumentationFile>
    <Description>Azure Industrial IoT default abstraction implementations and utilities</Description>
  </PropertyGroup>
  <ItemGroup>
    <PackageReference Include="Microsoft.CSharp" Version="4.7.0" />
    <PackageReference Include="Newtonsoft.Json" Version="13.0.1" />
    <PackageReference Include="prometheus-net" Version="4.1.1" />
    <PackageReference Include="Serilog" Version="2.10.0" />
    <PackageReference Include="Serilog.Sinks.Console" Version="3.1.1" />
    <PackageReference Include="Serilog.Sinks.File" Version="5.0.0" />
    <PackageReference Include="System.Net.Http" Version="4.3.4" />
<<<<<<< HEAD
    <PackageReference Include="Microsoft.Extensions.Http" Version="3.1.14" />
    <PackageReference Include="Microsoft.Extensions.Configuration.Binder" Version="3.1.15" />
    <PackageReference Include="Microsoft.Extensions.Diagnostics.HealthChecks" Version="3.1.14" />
=======
    <PackageReference Include="Microsoft.Extensions.Http" Version="3.1.15" />
    <PackageReference Include="Microsoft.Extensions.Configuration.Binder" Version="3.1.15" />
    <PackageReference Include="Microsoft.Extensions.Diagnostics.HealthChecks" Version="3.1.15" />
>>>>>>> 101f7d71
    <PackageReference Include="Autofac" Version="5.2.0" />
    <PackageReference Include="System.Runtime.Caching" Version="5.0.0" />
  </ItemGroup>
  <ItemGroup>
    <ProjectReference Include="..\..\Microsoft.Azure.IIoT.Abstractions\src\Microsoft.Azure.IIoT.Abstractions.csproj" />
  </ItemGroup>
</Project><|MERGE_RESOLUTION|>--- conflicted
+++ resolved
@@ -14,15 +14,9 @@
     <PackageReference Include="Serilog.Sinks.Console" Version="3.1.1" />
     <PackageReference Include="Serilog.Sinks.File" Version="5.0.0" />
     <PackageReference Include="System.Net.Http" Version="4.3.4" />
-<<<<<<< HEAD
-    <PackageReference Include="Microsoft.Extensions.Http" Version="3.1.14" />
-    <PackageReference Include="Microsoft.Extensions.Configuration.Binder" Version="3.1.15" />
-    <PackageReference Include="Microsoft.Extensions.Diagnostics.HealthChecks" Version="3.1.14" />
-=======
     <PackageReference Include="Microsoft.Extensions.Http" Version="3.1.15" />
     <PackageReference Include="Microsoft.Extensions.Configuration.Binder" Version="3.1.15" />
     <PackageReference Include="Microsoft.Extensions.Diagnostics.HealthChecks" Version="3.1.15" />
->>>>>>> 101f7d71
     <PackageReference Include="Autofac" Version="5.2.0" />
     <PackageReference Include="System.Runtime.Caching" Version="5.0.0" />
   </ItemGroup>
