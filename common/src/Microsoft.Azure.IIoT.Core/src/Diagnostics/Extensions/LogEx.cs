// ------------------------------------------------------------
//  Copyright (c) Microsoft Corporation.  All rights reserved.
//  Licensed under the MIT License (MIT). See License.txt in the repo root for license information.
// ------------------------------------------------------------

namespace Serilog {
    using Serilog.Events;
    using Microsoft.Extensions.Configuration;
    using Serilog.Core;
<<<<<<< HEAD
=======
    using Microsoft.Azure.IIoT.Diagnostics;
>>>>>>> c9c3fce9

    /// <summary>
    /// Serilog extensions
    /// </summary>
    public static class LogEx {

        /// <summary>
        /// Level switcher
        /// </summary>
        public static LoggingLevelSwitch Level { get; } = new LoggingLevelSwitch();

        /// <summary>
        /// Create console logger
        /// </summary>
        /// <param name="configuration"></param>
        /// <param name="config"></param>
        /// <returns></returns>
        public static LoggerConfiguration Console(this LoggerConfiguration configuration,
            IConfiguration config = null) {
            if (config != null) {
                configuration = configuration.ReadFrom.Configuration(config);
            }
            return configuration
                .Enrich.WithProperty("SourceContext", null)
                .Enrich.FromLogContext()
                .WriteTo.Console(outputTemplate: kDefaultTemplate)
                .MinimumLevel.ControlledBy(Level);
        }

        /// <summary>
        /// Create standard console logger
        /// </summary>
        /// <returns></returns>
        public static ILogger Console() {
            var level = LogEventLevel.Information;
#if DEBUG
            level = LogEventLevel.Debug;
#endif
            return Console(level);
        }

        /// <summary>
        /// Create standard console logger
        /// </summary>
        /// <param name="level"></param>
        /// <returns></returns>
        public static ILogger Console(LogEventLevel level) {
            Level.MinimumLevel = level;
            return new LoggerConfiguration().Console().CreateLogger();
        }

        /// <summary>
        /// Create rolling file logger
        /// </summary>
        /// <param name="configuration"></param>
        /// <param name="path"></param>
        /// <param name="config"></param>
        /// <returns></returns>
        public static LoggerConfiguration RollingFile(this LoggerConfiguration configuration,
            string path, IConfiguration config = null) {
            if (config != null) {
                configuration = configuration.ReadFrom.Configuration(config);
            }
            return configuration
                .Enrich.WithProperty("SourceContext", null)
                .Enrich.FromLogContext()
                .WriteTo.Console(outputTemplate: kDefaultTemplate)
                .WriteTo.File(path, outputTemplate: kDefaultTemplate, rollingInterval: RollingInterval.Day)
                .MinimumLevel.ControlledBy(Level);
        }

        /// <summary>
        /// Create rolling file logger
        /// </summary>
        /// <param name="path"></param>
        /// <returns></returns>
        public static ILogger RollingFile(string path) {
            var level = LogEventLevel.Information;
#if DEBUG
            level = LogEventLevel.Debug;
#endif
            return RollingFile(path, level);
        }

        /// <summary>
        /// Create rolling file logger
        /// </summary>
        /// <param name="path"></param>
        /// <param name="level"></param>
        /// <returns></returns>
        public static ILogger RollingFile(string path, LogEventLevel level) {
            Level.MinimumLevel = level;
            return new LoggerConfiguration().RollingFile(path).CreateLogger();
        }

        /// <summary>
        /// Create simple console out like logger
        /// </summary>
        /// <param name="configuration"></param>
        /// <returns></returns>
        public static LoggerConfiguration ConsoleOut(this LoggerConfiguration configuration) {
            return configuration
                .Enrich.FromLogContext()
                .WriteTo.Console(outputTemplate: "{Message:lj}{NewLine}")
                .MinimumLevel.ControlledBy(Level);
        }

        /// <summary>
        /// Create console out like logger
        /// </summary>
        /// <returns></returns>
        public static ILogger ConsoleOut() {
            var level = LogEventLevel.Information;
#if DEBUG
            level = LogEventLevel.Debug;
#endif
            return ConsoleOut(level);
        }

        /// <summary>
        /// Create console out like logger
        /// </summary>
        /// <param name="level"></param>
        /// <returns></returns>
        public static ILogger ConsoleOut(LogEventLevel level) {
            Level.MinimumLevel = level;
            return new LoggerConfiguration().ConsoleOut().CreateLogger();
        }

        /// <summary>
        /// Create trace logger
        /// </summary>
        /// <param name="level"></param>
        /// <returns></returns>
        public static ILogger Trace(LogEventLevel level = LogEventLevel.Debug) {
            Level.MinimumLevel = level;
            return new LoggerConfiguration().Trace().CreateLogger();
        }

        /// <summary>
        /// Create application insights logger
        /// </summary>
        /// <param name="configuration"></param>
        /// <param name="config"></param>
        /// <param name="aiConfig"></param>
        /// <returns></returns>
        public static LoggerConfiguration ApplicationInsights(this LoggerConfiguration configuration,
            IConfiguration config = null, IApplicationInsightsConfig aiConfig = null) {
            if(config == null) {
                Log.Information("Application Insights (AI) key was not found. Logs won't be sent to AI for monitoring.");
            } else {
                configuration = configuration.ReadFrom.Configuration(config);
            }
            return configuration
                .Enrich.WithProperty("SourceContext", null)
                .Enrich.FromLogContext()
                .WriteTo.Console(outputTemplate: kDefaultTemplate)
                .WriteTo.ApplicationInsights(aiConfig?.TelemetryConfiguration ?? null, TelemetryConverter.Traces)
                .MinimumLevel.ControlledBy(Level);
        }

        /// <summary>
        /// Create application insights logger
        /// </summary>
        /// <param name="config"></param>
<<<<<<< HEAD
        /// <returns></returns>
        public static ILogger ApplicationInsights(IConfiguration config) {
            var level = LogEventLevel.Information;
#if DEBUG
            level = LogEventLevel.Debug;
#endif
            return ApplicationInsights(config, level);
        }

        /// <summary>
        /// Create application insights logger
        /// </summary>
        /// <param name="config"></param>
        /// <param name="level"></param>
        /// <returns></returns>
        public static ILogger ApplicationInsights(IConfiguration config, LogEventLevel level) {
            Level.MinimumLevel = level;
            return new LoggerConfiguration().ApplicationInsights(config).CreateLogger();
        }

        /// <summary>
        /// Create trace logger
        /// </summary>
        /// <param name="configuration"></param>
        /// <param name="config"></param>
        /// <returns></returns>
        public static LoggerConfiguration Trace(this LoggerConfiguration configuration,
            IConfiguration config = null) {
            if (config != null) {
                configuration = configuration.ReadFrom.Configuration(config);
            }

            return configuration
                .Enrich.WithProperty("SourceContext", null)
                .Enrich.FromLogContext()
                .WriteTo.Trace(outputTemplate: kDefaultTemplate)
                .MinimumLevel.ControlledBy(Level);
        }

        /// <summary>
        /// Create trace logger
        /// </summary>
        /// <returns></returns>
        public static ILogger Trace() {
            var level = LogEventLevel.Information;
#if DEBUG
            level = LogEventLevel.Debug;
#endif
            return Trace(level);
        }

        /// <summary>
        /// Create trace logger
        /// </summary>
        /// <param name="level"></param>
        /// <returns></returns>
        public static ILogger Trace(LogEventLevel level) {
=======
        /// <param name="aiConfig"></param>
        /// <param name="level"></param>
        /// <returns></returns>
        public static ILogger ApplicationInsights(IConfiguration config,
            IApplicationInsightsConfig aiConfig,
            LogEventLevel level = LogEventLevel.Debug) {
>>>>>>> c9c3fce9
            Level.MinimumLevel = level;
            return new LoggerConfiguration().ApplicationInsights(config, aiConfig).CreateLogger();
        }

        private const string kDefaultTemplate =
            "[{Timestamp:HH:mm:ss} {Level:u3}] {Message:lj}{NewLine}{Exception}";
    }
}<|MERGE_RESOLUTION|>--- conflicted
+++ resolved
@@ -5,12 +5,9 @@
 
 namespace Serilog {
     using Serilog.Events;
+    using Serilog.Core;
     using Microsoft.Extensions.Configuration;
-    using Serilog.Core;
-<<<<<<< HEAD
-=======
     using Microsoft.Azure.IIoT.Diagnostics;
->>>>>>> c9c3fce9
 
     /// <summary>
     /// Serilog extensions
@@ -141,27 +138,16 @@
         }
 
         /// <summary>
-        /// Create trace logger
-        /// </summary>
-        /// <param name="level"></param>
-        /// <returns></returns>
-        public static ILogger Trace(LogEventLevel level = LogEventLevel.Debug) {
-            Level.MinimumLevel = level;
-            return new LoggerConfiguration().Trace().CreateLogger();
-        }
-
-        /// <summary>
         /// Create application insights logger
         /// </summary>
         /// <param name="configuration"></param>
-        /// <param name="config"></param>
         /// <param name="aiConfig"></param>
-        /// <returns></returns>
-        public static LoggerConfiguration ApplicationInsights(this LoggerConfiguration configuration,
-            IConfiguration config = null, IApplicationInsightsConfig aiConfig = null) {
-            if(config == null) {
-                Log.Information("Application Insights (AI) key was not found. Logs won't be sent to AI for monitoring.");
-            } else {
+        /// <param name="config"></param>
+        /// <returns></returns>
+        public static LoggerConfiguration ApplicationInsights(
+            this LoggerConfiguration configuration,
+            IApplicationInsightsConfig aiConfig = null, IConfiguration config = null) {
+            if (config != null) {
                 configuration = configuration.ReadFrom.Configuration(config);
             }
             return configuration
@@ -175,26 +161,29 @@
         /// <summary>
         /// Create application insights logger
         /// </summary>
-        /// <param name="config"></param>
-<<<<<<< HEAD
-        /// <returns></returns>
-        public static ILogger ApplicationInsights(IConfiguration config) {
-            var level = LogEventLevel.Information;
-#if DEBUG
-            level = LogEventLevel.Debug;
-#endif
-            return ApplicationInsights(config, level);
+        /// <param name="aiConfig"></param>
+        /// <param name="config"></param>
+        /// <returns></returns>
+        public static ILogger ApplicationInsights(IApplicationInsightsConfig aiConfig,
+            IConfiguration config = null) {
+            var level = LogEventLevel.Information;
+#if DEBUG
+            level = LogEventLevel.Debug;
+#endif
+            return ApplicationInsights(aiConfig, config, level);
         }
 
         /// <summary>
         /// Create application insights logger
         /// </summary>
-        /// <param name="config"></param>
-        /// <param name="level"></param>
-        /// <returns></returns>
-        public static ILogger ApplicationInsights(IConfiguration config, LogEventLevel level) {
-            Level.MinimumLevel = level;
-            return new LoggerConfiguration().ApplicationInsights(config).CreateLogger();
+        /// <param name="aiConfig"></param>
+        /// <param name="config"></param>
+        /// <param name="level"></param>
+        /// <returns></returns>
+        public static ILogger ApplicationInsights(IApplicationInsightsConfig aiConfig,
+            IConfiguration config, LogEventLevel level) {
+            Level.MinimumLevel = level;
+            return new LoggerConfiguration().ApplicationInsights(aiConfig, config).CreateLogger();
         }
 
         /// <summary>
@@ -208,7 +197,6 @@
             if (config != null) {
                 configuration = configuration.ReadFrom.Configuration(config);
             }
-
             return configuration
                 .Enrich.WithProperty("SourceContext", null)
                 .Enrich.FromLogContext()
@@ -234,16 +222,8 @@
         /// <param name="level"></param>
         /// <returns></returns>
         public static ILogger Trace(LogEventLevel level) {
-=======
-        /// <param name="aiConfig"></param>
-        /// <param name="level"></param>
-        /// <returns></returns>
-        public static ILogger ApplicationInsights(IConfiguration config,
-            IApplicationInsightsConfig aiConfig,
-            LogEventLevel level = LogEventLevel.Debug) {
->>>>>>> c9c3fce9
-            Level.MinimumLevel = level;
-            return new LoggerConfiguration().ApplicationInsights(config, aiConfig).CreateLogger();
+            Level.MinimumLevel = level;
+            return new LoggerConfiguration().Trace().CreateLogger();
         }
 
         private const string kDefaultTemplate =
