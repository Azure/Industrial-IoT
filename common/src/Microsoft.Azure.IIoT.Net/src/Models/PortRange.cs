// ------------------------------------------------------------
//  Copyright (c) Microsoft Corporation.  All rights reserved.
//  Licensed under the MIT License (MIT). See License.txt in the repo root for license information.
// ------------------------------------------------------------

namespace Microsoft.Azure.IIoT.Net.Models {
    using System;
    using System.Collections.Generic;
    using System.Linq;
    using System.Net;
    using System.Text;

    /// <summary>
    /// A port range
    /// </summary>
    public sealed class PortRange {

        /// <summary>
        /// Number of ports in range
        /// </summary>
        public int Count => _upper - _lower + 1;

        /// <summary>
        /// Create port range
        /// </summary>
        /// <param name="lower"></param>
        /// <param name="upper"></param>
        public PortRange(int lower, int upper) {
            _lower = Math.Max(IPEndPoint.MinPort, Math.Min(lower, upper));
            _upper = Math.Min(IPEndPoint.MaxPort, Math.Max(lower, upper));
        }

        /// <summary>
        /// Create port range
        /// </summary>
        /// <param name="value"></param>
        public PortRange(int value) :
            this(value, value) {
        }

        /// <summary>
        /// Yield endpoints
        /// </summary>
        /// <returns></returns>
        public IEnumerable<IPEndPoint> GetEndpoints(IPAddress address) {
            for (var port = _lower; port <= _upper; port++) {
                yield return new IPEndPoint(address, port);
            }
        }

        /// <summary>
        /// Clone
        /// </summary>
        /// <returns></returns>
        public PortRange Copy() {
            return new PortRange(_lower, _upper);
        }

        /// <inheritdoc/>
        public override bool Equals(object obj) {
            if (!(obj is PortRange range)) {
                return false;
            }
            return _lower == range._lower && _upper == range._upper;
        }

        /// <inheritdoc/>
        public static bool operator ==(PortRange range1, PortRange range2) =>
            EqualityComparer<PortRange>.Default.Equals(range1, range2);
        /// <inheritdoc/>
        public static bool operator !=(PortRange range1, PortRange range2) =>
            !(range1 == range2);

        /// <inheritdoc/>
        public override int GetHashCode() {
            var hashCode = -1389615925;
            hashCode = (hashCode * -1521134295) +
                _lower.GetHashCode();
            hashCode = (hashCode * -1521134295) +
                _upper.GetHashCode();
            return hashCode;
        }

        /// <summary>
        /// Tests contains value
        /// </summary>
        /// <param name="value"></param>
        /// <returns></returns>
        public bool Contains(int value) {
            return value >= _lower && value <= _upper;
        }

        /// <summary>
        /// Whether it overlaps with another port range
        /// </summary>
        /// <param name="other"></param>
        /// <returns></returns>
        public bool Overlaps(PortRange other) {
            if (other == null) {
                return false;
            }
            return
                Contains(other._lower) ||
                Contains(other._upper) ||
                other.Contains(_lower) ||
                other.Contains(_upper);
        }

        /// <inheritdoc/>
        public override string ToString() {
            var sb = new StringBuilder();
            AppendTo(sb);
            return sb.ToString();
        }

        private readonly int _lower;
        private readonly int _upper;

        /// <summary>
        /// Parses a series of port ranges
        /// </summary>
        /// <param name="value"></param>
        /// <param name="ranges"></param>
        /// <returns></returns>
        public static bool TryParse(string value, out IEnumerable<PortRange> ranges) {
            try {
                ranges = Parse(value);
                return true;
            }
            catch {
                ranges = null;
                return false;
            }
        }

        /// <summary>
        /// Format a series of address ranges
        /// </summary>
        /// <param name="ranges"></param>
        /// <returns></returns>
        public static string Format(IEnumerable<PortRange> ranges) {
            var sb = new StringBuilder();
            var first = true;
            foreach (var range in ranges) {
                if (!first) {
                    sb.Append(';');
                }
                first = false;
                range.AppendTo(sb);
            }
            return sb.ToString();
        }

        /// <summary>
        /// Parse range
        /// </summary>
        /// <param name="value"></param>
        /// <returns></returns>
        public static IEnumerable<PortRange> Parse(string value) {
            var parsed = value.Split(new char[] { ';', ',' },
                StringSplitOptions.RemoveEmptyEntries).Select(s => {
                    var x = s.Split('-');
                    if (x.Length > 2) {
                        throw new FormatException("Bad range format");
                    }
                    var lows = x[0].Trim();
                    var highs = (x.Length == 2) ? x[1].Trim() : lows;
                    return new PortRange(
                        lows == "*" ? IPEndPoint.MinPort :
                            int.Parse(lows),
                        highs == "*" ? IPEndPoint.MaxPort :
                            int.Parse(highs));
                });
            return Merge(parsed);
        }

        /// <summary>
        /// Opc ua ports
        /// </summary>
        /// <returns></returns>
        public static IEnumerable<PortRange> OpcUa {
            get {
                yield return new PortRange(4840, 4841);
            }
        }

        /// <summary>
        /// Well known opc ua ports
        /// </summary>
        /// <returns></returns>
        public static IEnumerable<PortRange> WellKnown {
            get {
                yield return new PortRange(4840, 4841);
                yield return new PortRange(48000, 48100);
<<<<<<< HEAD
                yield return new PortRange(49320, 49321);
=======
                yield return new PortRange(49320);
>>>>>>> 34eec073
                yield return new PortRange(50000);
                yield return new PortRange(51200, 51300);
                yield return new PortRange(62222);
                // TODO
            }
        }

        /// <summary>
        /// All possible ports
        /// </summary>
        /// <returns></returns>
        public static IEnumerable<PortRange> All {
            get {
                yield return new PortRange(IPEndPoint.MinPort, IPEndPoint.MaxPort);
            }
        }

        /// <summary>
        /// All IANA unassigned ports
        /// </summary>
        /// <returns></returns>
        public static IEnumerable<PortRange> Unassigned {
            get {
                yield return new PortRange(4);
                yield return new PortRange(6);
                yield return new PortRange(8);
                yield return new PortRange(10);
                yield return new PortRange(12);
                yield return new PortRange(14);
                yield return new PortRange(15);
                yield return new PortRange(16);
                yield return new PortRange(26);
                yield return new PortRange(28);
                yield return new PortRange(30);
                yield return new PortRange(32);
                yield return new PortRange(34);
                yield return new PortRange(36);
                yield return new PortRange(40);
                yield return new PortRange(60);
                yield return new PortRange(81);
                yield return new PortRange(100);
                yield return new PortRange(114);
                yield return new PortRange(258);
                yield return new PortRange(272, 279);
                yield return new PortRange(285);
                yield return new PortRange(288, 307);
                yield return new PortRange(325, 332);
                yield return new PortRange(334, 343);
                yield return new PortRange(703);
                yield return new PortRange(708);
                yield return new PortRange(717, 728);
                yield return new PortRange(732, 740);
                yield return new PortRange(743);
                yield return new PortRange(745, 746);
                yield return new PortRange(755, 757);
                yield return new PortRange(766);
                yield return new PortRange(768);
                yield return new PortRange(778, 779);
                yield return new PortRange(781, 785);
                yield return new PortRange(786);
                yield return new PortRange(787);
                yield return new PortRange(788, 799);
                yield return new PortRange(803, 809);
                yield return new PortRange(811, 827);
                yield return new PortRange(834, 846);
                yield return new PortRange(849, 852);
                yield return new PortRange(855, 859);
                yield return new PortRange(863, 872);
                yield return new PortRange(874, 885);
                yield return new PortRange(889, 899);
                yield return new PortRange(904, 909);
                yield return new PortRange(914, 952);
                yield return new PortRange(954, 988);
                yield return new PortRange(1002, 1007);
                yield return new PortRange(1009);
                yield return new PortRange(1491);
                yield return new PortRange(1895);
                yield return new PortRange(1895);
                yield return new PortRange(2194, 2196);
                yield return new PortRange(2259);
                yield return new PortRange(2369);
                yield return new PortRange(2378);
                yield return new PortRange(2693);
                yield return new PortRange(2693);
                yield return new PortRange(2794);
                yield return new PortRange(2825);
                yield return new PortRange(2873);
                yield return new PortRange(2925);
                yield return new PortRange(2999);
                yield return new PortRange(2999);
                yield return new PortRange(3092);
                yield return new PortRange(3126);
                yield return new PortRange(3301);
                yield return new PortRange(3546);
                yield return new PortRange(3694);
                yield return new PortRange(3994);
                yield return new PortRange(4048);
                yield return new PortRange(4144);
                yield return new PortRange(4194, 4196);
                yield return new PortRange(4198);
                yield return new PortRange(4315);
                yield return new PortRange(4317, 4319);
                yield return new PortRange(4332);
                yield return new PortRange(4337, 4339);
                yield return new PortRange(4363, 4365);
                yield return new PortRange(4367);
                yield return new PortRange(4380, 4388);
                yield return new PortRange(4397, 4399);
                yield return new PortRange(4424);
                yield return new PortRange(4434, 4440);
                yield return new PortRange(4459, 4483);
                yield return new PortRange(4489, 4499);
                yield return new PortRange(4501);
                yield return new PortRange(4503, 4533);
                yield return new PortRange(4539, 4544);
                yield return new PortRange(4560, 4562);
                yield return new PortRange(4564, 4565);
                yield return new PortRange(4571, 4572);
                yield return new PortRange(4574, 4589);
                yield return new PortRange(4606, 4620);
                yield return new PortRange(4622, 4657);
                yield return new PortRange(4693, 4699);
                yield return new PortRange(4705, 4710);
                yield return new PortRange(4712, 4724);
                yield return new PortRange(4734, 4736);
                yield return new PortRange(4748, 4748);
                yield return new PortRange(4757, 4773);
                yield return new PortRange(4775, 4783);
                yield return new PortRange(4792, 4799);
                yield return new PortRange(4805, 4826);
                yield return new PortRange(4828, 4836);
                yield return new PortRange(4852, 4866);
                yield return new PortRange(4872, 4875);
                yield return new PortRange(4886, 4893);
                yield return new PortRange(4895, 4898);
                yield return new PortRange(4903, 4911);
                yield return new PortRange(4916, 4935);
                yield return new PortRange(4938, 4939);
                yield return new PortRange(4943, 4948);
                yield return new PortRange(4954, 4968);
                yield return new PortRange(4972, 4979);
                yield return new PortRange(4981, 4982);
                yield return new PortRange(4983);
                yield return new PortRange(4992, 4998);
                yield return new PortRange(5016, 5019);
                yield return new PortRange(5035, 5041);
                yield return new PortRange(5076, 5077);
                yield return new PortRange(5088, 5089);
                yield return new PortRange(5095, 5098);
                yield return new PortRange(5108, 5110);
                yield return new PortRange(5113);
                yield return new PortRange(5118, 5119);
                yield return new PortRange(5121, 5132);
                yield return new PortRange(5138, 5144);
                yield return new PortRange(5147, 5149);
                yield return new PortRange(5158, 5160);
                yield return new PortRange(5169, 5171);
                yield return new PortRange(5173, 5189);
                yield return new PortRange(5198, 5199);
                yield return new PortRange(5204, 5208);
                yield return new PortRange(5210, 5214);
                yield return new PortRange(5216, 5220);
                yield return new PortRange(5238, 5244);
                yield return new PortRange(5255, 5263);
                yield return new PortRange(5266, 5268);
                yield return new PortRange(5273, 5279);
                yield return new PortRange(5283, 5297);
                yield return new PortRange(5311);
                yield return new PortRange(5316);
                yield return new PortRange(5319);
                yield return new PortRange(5322, 5342);
                yield return new PortRange(5345, 5348);
                yield return new PortRange(5365, 5396);
                yield return new PortRange(5438, 5442);
                yield return new PortRange(5444);
                yield return new PortRange(5446, 5449);
                yield return new PortRange(5451, 5452);
                yield return new PortRange(5457, 5460);
                yield return new PortRange(5466, 5469);
                yield return new PortRange(5476, 5499);
                yield return new PortRange(5508, 5549);
                yield return new PortRange(5551, 5552);
                yield return new PortRange(5558, 5564);
                yield return new PortRange(5570, 5572);
                yield return new PortRange(5576, 5578);
                yield return new PortRange(5587, 5596);
                yield return new PortRange(5606, 5617);
                yield return new PortRange(5619, 5626);
                yield return new PortRange(5640, 5645);
                yield return new PortRange(5647, 5665);
                yield return new PortRange(5667, 5669);
                yield return new PortRange(5685, 5686);
                yield return new PortRange(5690, 5692);
                yield return new PortRange(5694, 5695);
                yield return new PortRange(5697, 5699);
                yield return new PortRange(5701, 5704);
                yield return new PortRange(5706, 5712);
                yield return new PortRange(5731, 5740);
                yield return new PortRange(5749);
                yield return new PortRange(5751, 5754);
                yield return new PortRange(5756);
                yield return new PortRange(5758, 5765);
                yield return new PortRange(5772, 5776);
                yield return new PortRange(5778, 5779);
                yield return new PortRange(5788, 5792);
                yield return new PortRange(5795, 5812);
                yield return new PortRange(5815, 5840);
                yield return new PortRange(5843, 5858);
                yield return new PortRange(5860, 5862);
                yield return new PortRange(5864, 5867);
                yield return new PortRange(5869, 5882);
                yield return new PortRange(5884, 5899);
                yield return new PortRange(5901, 5909);
                yield return new PortRange(5914, 5962);
                yield return new PortRange(5964, 5967);
                yield return new PortRange(5970, 5983);
                yield return new PortRange(5994, 5998);
                yield return new PortRange(6067);
                yield return new PortRange(6078, 6079);
                yield return new PortRange(6089, 6098);
                yield return new PortRange(6119, 6120);
                yield return new PortRange(6125, 6129);
                yield return new PortRange(6131, 6132);
                yield return new PortRange(6134, 6139);
                yield return new PortRange(6150, 6158);
                yield return new PortRange(6164, 6199);
                yield return new PortRange(6202, 6208);
                yield return new PortRange(6210, 6221);
                yield return new PortRange(6223, 6240);
                yield return new PortRange(6245, 6250);
                yield return new PortRange(6254, 6266);
                yield return new PortRange(6270, 6299);
                yield return new PortRange(6302, 6305);
                yield return new PortRange(6307, 6314);
                yield return new PortRange(6318, 6319);
                yield return new PortRange(6323);
                yield return new PortRange(6327, 6342);
                yield return new PortRange(6345, 6345);
                yield return new PortRange(6348, 6349);
                yield return new PortRange(6351, 6354);
                yield return new PortRange(6356, 6359);
                yield return new PortRange(6361, 6362);
                yield return new PortRange(6364, 6369);
                yield return new PortRange(6371, 6378);
                yield return new PortRange(6380, 6381);
                yield return new PortRange(6383, 6388);
                yield return new PortRange(6391, 6399);
                yield return new PortRange(6411, 6416);
                yield return new PortRange(6422, 6431);
                yield return new PortRange(6433, 6441);
                yield return new PortRange(6447, 6454);
                yield return new PortRange(6457, 6463);
                yield return new PortRange(6465, 6470);
                yield return new PortRange(6472, 6479);
                yield return new PortRange(6490, 6499);
                yield return new PortRange(6504);
                yield return new PortRange(6512, 6512);
                yield return new PortRange(6516, 6542);
                yield return new PortRange(6545, 6546);
                yield return new PortRange(6552, 6557);
                yield return new PortRange(6559, 6565);
                yield return new PortRange(6569, 6578);
                yield return new PortRange(6584, 6587);
                yield return new PortRange(6588);
                yield return new PortRange(6589, 6599);
                yield return new PortRange(6603, 6618);
                yield return new PortRange(6630);
                yield return new PortRange(6631);
                yield return new PortRange(6637, 6639);
                yield return new PortRange(6641, 6652);
                yield return new PortRange(6654);
                yield return new PortRange(6658, 6664);
                yield return new PortRange(6674, 6677);
                yield return new PortRange(6680, 6686);
                yield return new PortRange(6691, 6695);
                yield return new PortRange(6698, 6699);
                yield return new PortRange(6700);
                yield return new PortRange(6701);
                yield return new PortRange(6702);
                yield return new PortRange(6707, 6713);
                yield return new PortRange(6717, 6766);
                yield return new PortRange(6772, 6776);
                yield return new PortRange(6779, 6783);
                yield return new PortRange(6792, 6800);
                yield return new PortRange(6802, 6816);
                yield return new PortRange(6818, 6830);
                yield return new PortRange(6832, 6840);
                yield return new PortRange(6843, 6849);
                yield return new PortRange(6851, 6867);
                yield return new PortRange(6869, 6887);
                yield return new PortRange(6889);
                yield return new PortRange(6902, 6934);
                yield return new PortRange(6937, 6945);
                yield return new PortRange(6947, 6950);
                yield return new PortRange(6952, 6960);
                yield return new PortRange(6967, 6968);
                yield return new PortRange(6971, 6996);
                yield return new PortRange(7027, 7029);
                yield return new PortRange(7032, 7039);
                yield return new PortRange(7041, 7069);
                yield return new PortRange(7074, 7079);
                yield return new PortRange(7081, 7087);
                yield return new PortRange(7089, 7094);
                yield return new PortRange(7096, 7098);
                yield return new PortRange(7102, 7106);
                yield return new PortRange(7108, 7116);
                yield return new PortRange(7118, 7120);
                yield return new PortRange(7122, 7127);
                yield return new PortRange(7130, 7160);
                yield return new PortRange(7175, 7180);
                yield return new PortRange(7182, 7199);
                yield return new PortRange(7203, 7214);
                yield return new PortRange(7217, 7226);
                yield return new PortRange(7230, 7234);
                yield return new PortRange(7238, 7243);
                yield return new PortRange(7245, 7261);
                yield return new PortRange(7263, 7271);
                yield return new PortRange(7284, 7299);
                yield return new PortRange(7360, 7364);
                yield return new PortRange(7366, 7390);
                yield return new PortRange(7396);
                yield return new PortRange(7398, 7399);
                yield return new PortRange(7403, 7409);
                yield return new PortRange(7412, 7419);
                yield return new PortRange(7422, 7425);
                yield return new PortRange(7432, 7436);
                yield return new PortRange(7438, 7442);
                yield return new PortRange(7444, 7470);
                yield return new PortRange(7472);
                yield return new PortRange(7475, 7477);
                yield return new PortRange(7479, 7490);
                yield return new PortRange(7492, 7499);
                yield return new PortRange(7502, 7507);
                yield return new PortRange(7512, 7541);
                yield return new PortRange(7552, 7559);
                yield return new PortRange(7561, 7562);
                yield return new PortRange(7564, 7565);
                yield return new PortRange(7567, 7568);
                yield return new PortRange(7571, 7573);
                yield return new PortRange(7575, 7587);
                yield return new PortRange(7589, 7605);
                yield return new PortRange(7607, 7623);
                yield return new PortRange(7625);
                yield return new PortRange(7632);
                yield return new PortRange(7634, 7647);
                yield return new PortRange(7649, 7662);
                yield return new PortRange(7664, 7671);
                yield return new PortRange(7678, 7679);
                yield return new PortRange(7681, 7682);
                yield return new PortRange(7684, 7686);
                yield return new PortRange(7688);
                yield return new PortRange(7690, 7696);
                yield return new PortRange(7698, 7699);
                yield return new PortRange(7702, 7706);
                yield return new PortRange(7709, 7719);
                yield return new PortRange(7721, 7723);
                yield return new PortRange(7729, 7733);
                yield return new PortRange(7735, 7737);
                yield return new PortRange(7739, 7740);
                yield return new PortRange(7745, 7746);
                yield return new PortRange(7748, 7776);
                yield return new PortRange(7776);
                yield return new PortRange(7780);
                yield return new PortRange(7782, 7783);
                yield return new PortRange(7785);
                yield return new PortRange(7788);
                yield return new PortRange(7790, 7793);
                yield return new PortRange(7795, 7796);
                yield return new PortRange(7803, 7809);
                yield return new PortRange(7811, 7844);
                yield return new PortRange(7848, 7868);
                yield return new PortRange(7873, 7877);
                yield return new PortRange(7879);
                yield return new PortRange(7881, 7886);
                yield return new PortRange(7888, 7899);
                yield return new PortRange(7904, 7912);
                yield return new PortRange(7914, 7931);
                yield return new PortRange(7934, 7961);
                yield return new PortRange(7963, 7966);
                yield return new PortRange(7968, 7978);
                yield return new PortRange(7983, 7997);
                yield return new PortRange(8009, 8018);
                yield return new PortRange(8023, 8024);
                yield return new PortRange(8027, 8031);
                yield return new PortRange(8035, 8039);
                yield return new PortRange(8045, 8050);
                yield return new PortRange(8061, 8065);
                yield return new PortRange(8068, 8069);
                yield return new PortRange(8071, 8073);
                yield return new PortRange(8075, 8076);
                yield return new PortRange(8078, 8079);
                yield return new PortRange(8084, 8085);
                yield return new PortRange(8089);
                yield return new PortRange(8092, 8096);
                yield return new PortRange(8098, 8099);
                yield return new PortRange(8103, 8114);
                yield return new PortRange(8119, 8120);
                yield return new PortRange(8123, 8127);
                yield return new PortRange(8133, 8139);
                yield return new PortRange(8141, 8147);
                yield return new PortRange(8150, 8152);
                yield return new PortRange(8154, 8159);
                yield return new PortRange(8163, 8180);
                yield return new PortRange(8185, 8189);
                yield return new PortRange(8193);
                yield return new PortRange(8196, 8198);
                yield return new PortRange(8203, 8203);
                yield return new PortRange(8209, 8229);
                yield return new PortRange(8233, 8242);
                yield return new PortRange(8244, 8269);
                yield return new PortRange(8271, 8275);
                yield return new PortRange(8277, 8279);
                yield return new PortRange(8281);
                yield return new PortRange(8283, 8291);
                yield return new PortRange(8295, 8299);
                yield return new PortRange(8302, 8312);
                yield return new PortRange(8314, 8319);
                yield return new PortRange(8323, 8350);
                yield return new PortRange(8352, 8375);
                yield return new PortRange(8381, 8382);
                yield return new PortRange(8385, 8399);
                yield return new PortRange(8406, 8414);
                yield return new PortRange(8418, 8422);
                yield return new PortRange(8424, 8441);
                yield return new PortRange(8446, 8449);
                yield return new PortRange(8451, 8456);
                yield return new PortRange(8458, 8469);
                yield return new PortRange(8475, 8499);
                yield return new PortRange(8504, 8553);
                yield return new PortRange(8556, 8566);
                yield return new PortRange(8568, 8599);
                yield return new PortRange(8601, 8608);
                yield return new PortRange(8616, 8664);
                yield return new PortRange(8667, 8674);
                yield return new PortRange(8676, 8685);
                yield return new PortRange(8687);
                yield return new PortRange(8689, 8698);
                yield return new PortRange(8700, 8710);
                yield return new PortRange(8712, 8731);
                yield return new PortRange(8734, 8749);
                yield return new PortRange(8751, 8762);
                yield return new PortRange(8767, 8769);
                yield return new PortRange(8771, 8777);
                yield return new PortRange(8779, 8785);
                yield return new PortRange(8788, 8792);
                yield return new PortRange(8794, 8799);
                yield return new PortRange(8801, 8803);
                yield return new PortRange(8806, 8807);
                yield return new PortRange(8809, 8872);
                yield return new PortRange(8874, 8879);
                yield return new PortRange(8882);
                yield return new PortRange(8884, 8887);
                yield return new PortRange(8895, 8898);
                yield return new PortRange(8902, 8909);
                yield return new PortRange(8914, 8936);
                yield return new PortRange(8938, 8952);
                yield return new PortRange(8955, 8979);
                yield return new PortRange(8982, 8988);
                yield return new PortRange(8992, 8996);
                yield return new PortRange(9003, 9004);
                yield return new PortRange(9011, 9019);
                yield return new PortRange(9027, 9049);
                yield return new PortRange(9052, 9059);
                yield return new PortRange(9061, 9079);
                yield return new PortRange(9094, 9099);
                yield return new PortRange(9108, 9118);
                yield return new PortRange(9120, 9121);
                yield return new PortRange(9124, 9130);
                yield return new PortRange(9132, 9159);
                yield return new PortRange(9165, 9190);
                yield return new PortRange(9192, 9199);
                yield return new PortRange(9218, 9221);
                yield return new PortRange(9223, 9254);
                yield return new PortRange(9256, 9276);
                yield return new PortRange(9288, 9291);
                yield return new PortRange(9296, 9299);
                yield return new PortRange(9301, 9305);
                yield return new PortRange(9307, 9311);
                yield return new PortRange(9313, 9317);
                yield return new PortRange(9319, 9320);
                yield return new PortRange(9322, 9342);
                yield return new PortRange(9347, 9373);
                yield return new PortRange(9375, 9379);
                yield return new PortRange(9381, 9386);
                yield return new PortRange(9391, 9395);
                yield return new PortRange(9398, 9399);
                yield return new PortRange(9403, 9417);
                yield return new PortRange(9419, 9442);
                yield return new PortRange(9446, 9449);
                yield return new PortRange(9451, 9499);
                yield return new PortRange(9501, 9521);
                yield return new PortRange(9523, 9534);
                yield return new PortRange(9537, 9554);
                yield return new PortRange(9556, 9591);
                yield return new PortRange(9601, 9611);
                yield return new PortRange(9613);
                yield return new PortRange(9615);
                yield return new PortRange(9619, 9627);
                yield return new PortRange(9633, 9639);
                yield return new PortRange(9641, 9665);
                yield return new PortRange(9669, 9693);
                yield return new PortRange(9696, 9699);
                yield return new PortRange(9701, 9746);
                yield return new PortRange(9748, 9749);
                yield return new PortRange(9751, 9752);
                yield return new PortRange(9754, 9761);
                yield return new PortRange(9763, 9799);
                yield return new PortRange(9803, 9874);
                yield return new PortRange(9877);
                yield return new PortRange(9879, 9887);
                yield return new PortRange(9890, 9897);
                yield return new PortRange(9904, 9908);
                yield return new PortRange(9910);
                yield return new PortRange(9912, 9924);
                yield return new PortRange(9926, 9949);
                yield return new PortRange(9957, 9965);
                yield return new PortRange(9967, 9977);
                yield return new PortRange(9980);
                yield return new PortRange(9982, 9986);
                yield return new PortRange(9989, 9989);
                yield return new PortRange(10011, 10019);
                yield return new PortRange(10021, 10049);
                yield return new PortRange(10052, 10054);
                yield return new PortRange(10056, 10079);
                yield return new PortRange(10082, 10099);
                yield return new PortRange(10105, 10106);
                yield return new PortRange(10108, 10109);
                yield return new PortRange(10112);
                yield return new PortRange(10118, 10124);
                yield return new PortRange(10126, 10127);
                yield return new PortRange(10130, 10159);
                yield return new PortRange(10163, 10199);
                yield return new PortRange(10202, 10251);
                yield return new PortRange(10254, 10259);
                yield return new PortRange(10262, 10287);
                yield return new PortRange(10289, 10320);
                yield return new PortRange(10322, 10438);
                yield return new PortRange(10440, 10499);
                yield return new PortRange(10501, 10539);
                yield return new PortRange(10545, 10547);
                yield return new PortRange(10549, 10630);
                yield return new PortRange(10632, 10799);
                yield return new PortRange(10801, 10804);
                yield return new PortRange(10806, 10808);
                yield return new PortRange(10811, 10859);
                yield return new PortRange(10861, 10879);
                yield return new PortRange(10881, 10932);
                yield return new PortRange(10934, 10989);
                yield return new PortRange(10991, 10999);
                yield return new PortRange(11002, 11022);
                yield return new PortRange(11024, 11094);
                yield return new PortRange(11096, 11102);
                yield return new PortRange(11107);
                yield return new PortRange(11113, 11160);
                yield return new PortRange(11166, 11170);
                yield return new PortRange(11176, 11200);
                yield return new PortRange(11203, 11207);
                yield return new PortRange(11209, 11210);
                yield return new PortRange(11212, 11318);
                yield return new PortRange(11322, 11366);
                yield return new PortRange(11368, 11370);
                yield return new PortRange(11372, 11429);
                yield return new PortRange(11431, 11488);
                yield return new PortRange(11490, 11599);
                yield return new PortRange(11601, 11622);
                yield return new PortRange(11624, 11719);
                yield return new PortRange(11721, 11722);
                yield return new PortRange(11724, 11750);
                yield return new PortRange(11752, 11795);
                yield return new PortRange(11797, 11875);
                yield return new PortRange(11878, 11966);
                yield return new PortRange(11968, 11996);
                yield return new PortRange(12011);
                yield return new PortRange(12014, 12108);
                yield return new PortRange(12110, 12120);
                yield return new PortRange(12122, 12167);
                yield return new PortRange(12169, 12171);
                yield return new PortRange(12173, 12299);
                yield return new PortRange(12301);
                yield return new PortRange(12303, 12320);
                yield return new PortRange(12323, 12344);
                yield return new PortRange(12346, 12752);
                yield return new PortRange(12754, 12864);
                yield return new PortRange(12866, 13159);
                yield return new PortRange(13161, 13215);
                yield return new PortRange(13219, 13222);
                yield return new PortRange(13225, 13399);
                yield return new PortRange(13401, 13719);
                yield return new PortRange(13723);
                yield return new PortRange(13725, 13781);
                yield return new PortRange(13784);
                yield return new PortRange(13787, 13817);
                yield return new PortRange(13824, 13893);
                yield return new PortRange(13895, 13928);
                yield return new PortRange(13931, 13999);
                yield return new PortRange(14003, 14032);
                yield return new PortRange(14035, 14140);
                yield return new PortRange(14144);
                yield return new PortRange(14146, 14148);
                yield return new PortRange(14151, 14153);
                yield return new PortRange(14155, 14249);
                yield return new PortRange(14251, 14413);
                yield return new PortRange(14415, 14499);
                yield return new PortRange(14501, 14935);
                yield return new PortRange(14938, 14999);
                yield return new PortRange(15001);
                yield return new PortRange(15003, 15117);
                yield return new PortRange(15119, 15344);
                yield return new PortRange(15346, 15362);
                yield return new PortRange(15364, 15554);
                yield return new PortRange(15556, 15659);
                yield return new PortRange(15661, 15739);
                yield return new PortRange(15741, 15997);
                yield return new PortRange(16004, 16019);
                yield return new PortRange(16022, 16160);
                yield return new PortRange(16163, 16308);
                yield return new PortRange(16312, 16359);
                yield return new PortRange(16362, 16366);
                yield return new PortRange(16369, 16383);
                yield return new PortRange(16386, 16618);
                yield return new PortRange(16620, 16664);
                yield return new PortRange(16667, 16788);
                yield return new PortRange(16790, 16899);
                yield return new PortRange(16901, 16949);
                yield return new PortRange(16951, 16990);
                yield return new PortRange(16996, 17006);
                yield return new PortRange(17008, 17183);
                yield return new PortRange(17186, 17218);
                yield return new PortRange(17226, 17233);
                yield return new PortRange(17236, 17499);
                yield return new PortRange(17501, 17554);
                yield return new PortRange(17556, 17728);
                yield return new PortRange(17730, 17753);
                yield return new PortRange(17757, 17776);
                yield return new PortRange(17778, 17999);
                yield return new PortRange(18001, 18103);
                yield return new PortRange(18105, 18135);
                yield return new PortRange(18137, 18180);
                yield return new PortRange(18188, 18240);
                yield return new PortRange(18244, 18261);
                yield return new PortRange(18263, 18462);
                yield return new PortRange(18464, 18633);
                yield return new PortRange(18636, 18667);
                yield return new PortRange(18669, 18768);
                yield return new PortRange(18770, 18880);
                yield return new PortRange(18882, 18887);
                yield return new PortRange(18889, 18999);
                yield return new PortRange(19001, 19006);
                yield return new PortRange(19008, 19019);
                yield return new PortRange(19021, 19190);
                yield return new PortRange(19192, 19193);
                yield return new PortRange(19195, 19219);
                yield return new PortRange(19221, 19282);
                yield return new PortRange(19284, 19314);
                yield return new PortRange(19316, 19397);
                yield return new PortRange(19399, 19409);
                yield return new PortRange(19413, 19538);
                yield return new PortRange(19542, 19787);
                yield return new PortRange(19789, 19997);
                yield return new PortRange(20004);
                yield return new PortRange(20006, 20011);
                yield return new PortRange(20015, 20033);
                yield return new PortRange(20035, 20045);
                yield return new PortRange(20047, 20047);
                yield return new PortRange(20050, 20056);
                yield return new PortRange(20058, 20166);
                yield return new PortRange(20168, 20201);
                yield return new PortRange(20203, 20221);
                yield return new PortRange(20223, 20479);
                yield return new PortRange(20481, 20669);
                yield return new PortRange(20671, 20998);
                yield return new PortRange(21001, 21009);
                yield return new PortRange(21011, 21211);
                yield return new PortRange(21213, 21220);
                yield return new PortRange(21222, 21552);
                yield return new PortRange(21555, 21589);
                yield return new PortRange(21591, 21799);
                yield return new PortRange(21801, 21844);
                yield return new PortRange(21850, 21999);
                yield return new PortRange(22006, 22124);
                yield return new PortRange(22126, 22127);
                yield return new PortRange(22129, 22221);
                yield return new PortRange(22223, 22272);
                yield return new PortRange(22274, 22304);
                yield return new PortRange(22306, 22334);
                yield return new PortRange(22336, 22342);
                yield return new PortRange(22344, 22346);
                yield return new PortRange(22348, 22349);
                yield return new PortRange(22352, 22536);
                yield return new PortRange(22538, 22554);
                yield return new PortRange(22556, 22762);
                yield return new PortRange(22764, 22799);
                yield return new PortRange(22801, 22950);
                yield return new PortRange(22952, 22999);
                yield return new PortRange(23006, 23052);
                yield return new PortRange(23054, 23271);
                yield return new PortRange(23273, 23293);
                yield return new PortRange(23295, 23332);
                yield return new PortRange(23334, 23399);
                yield return new PortRange(23403, 23455);
                yield return new PortRange(23458, 23545);
                yield return new PortRange(23547, 23999);
                yield return new PortRange(24007, 24241);
                yield return new PortRange(24243, 24248);
                yield return new PortRange(24250, 24320);
                yield return new PortRange(24323, 24385);
                yield return new PortRange(24387, 24464);
                yield return new PortRange(24466, 24553);
                yield return new PortRange(24555, 24576);
                yield return new PortRange(24578, 24665);
                yield return new PortRange(24667, 24675);
                yield return new PortRange(24679);
                yield return new PortRange(24681, 24753);
                yield return new PortRange(24755, 24849);
                yield return new PortRange(24851, 24921);
                yield return new PortRange(24923, 24999);
                yield return new PortRange(25010, 25470);
                yield return new PortRange(25472, 25575);
                yield return new PortRange(25577, 25603);
                yield return new PortRange(25605, 25792);
                yield return new PortRange(25794, 25899);
                yield return new PortRange(25904, 25953);
                yield return new PortRange(25956, 25999);
                yield return new PortRange(26001, 26132);
                yield return new PortRange(26134, 26207);
                yield return new PortRange(26209, 26256);
                yield return new PortRange(26258, 26259);
                yield return new PortRange(26265, 26485);
                yield return new PortRange(26488);
                yield return new PortRange(26490, 26999);
                yield return new PortRange(27010, 27344);
                yield return new PortRange(27346, 27441);
                yield return new PortRange(27443, 27503);
                yield return new PortRange(27505, 27781);
                yield return new PortRange(27783, 27875);
                yield return new PortRange(27877, 27998);
                yield return new PortRange(28002, 28118);
                yield return new PortRange(28120, 28199);
                yield return new PortRange(28201, 28239);
                yield return new PortRange(28241, 28588);
                yield return new PortRange(28590, 29117);
                yield return new PortRange(29119, 29166);
                yield return new PortRange(29170, 29998);
                yield return new PortRange(30005, 30099);
                yield return new PortRange(30101, 30259);
                yield return new PortRange(30261, 30399);
                yield return new PortRange(30401, 30831);
                yield return new PortRange(30833, 30998);
                yield return new PortRange(31000, 31015);
                yield return new PortRange(31017, 31019);
                yield return new PortRange(31021, 31028);
                yield return new PortRange(31030, 31399);
                yield return new PortRange(31401, 31415);
                yield return new PortRange(31417, 31456);
                yield return new PortRange(31458, 31619);
                yield return new PortRange(31621, 31684);
                yield return new PortRange(31686, 31764);
                yield return new PortRange(31766, 31947);
                yield return new PortRange(31950, 32033);
                yield return new PortRange(32035, 32248);
                yield return new PortRange(32250, 32399);
                yield return new PortRange(32401, 32482);
                yield return new PortRange(32484, 32634);
                yield return new PortRange(32637, 32766);
                yield return new PortRange(32778, 32800);
                yield return new PortRange(32802, 32810);
                yield return new PortRange(32812, 32895);
                yield return new PortRange(32897, 33059);
                yield return new PortRange(33061, 33122);
                yield return new PortRange(33124, 33330);
                yield return new PortRange(33332);
                yield return new PortRange(33335, 33433);
                yield return new PortRange(33436, 33655);
                yield return new PortRange(33657, 34248);
                yield return new PortRange(34250, 34377);
                yield return new PortRange(34380, 34566);
                yield return new PortRange(34568, 34961);
                yield return new PortRange(34965, 34979);
                yield return new PortRange(34981, 34999);
                yield return new PortRange(35007, 35099);
                yield return new PortRange(35101, 35353);
                yield return new PortRange(35358, 36000);
                yield return new PortRange(36002, 36410);
                yield return new PortRange(36413, 36421);
                yield return new PortRange(36425, 36442);
                yield return new PortRange(36445, 36461);
                yield return new PortRange(36463, 36523);
                yield return new PortRange(36525, 36601);
                yield return new PortRange(36603, 36699);
                yield return new PortRange(36701, 36864);
                yield return new PortRange(36866, 37474);
                yield return new PortRange(37476, 37482);
                yield return new PortRange(37484, 37600);
                yield return new PortRange(37602, 37653);
                yield return new PortRange(37655, 37999);
                yield return new PortRange(38003, 38200);
                yield return new PortRange(38204, 38411);
                yield return new PortRange(38413, 38421);
                yield return new PortRange(38423, 38471);
                yield return new PortRange(38473, 38799);
                yield return new PortRange(38801, 38864);
                yield return new PortRange(38866, 39680);
                yield return new PortRange(39682, 39999);
                yield return new PortRange(40001, 40022);
                yield return new PortRange(40024, 40403);
                yield return new PortRange(40405, 40840);
                yield return new PortRange(40844, 40852);
                yield return new PortRange(40854, 41110);
                yield return new PortRange(41112, 41120);
                yield return new PortRange(41122, 41229);
                yield return new PortRange(41231, 41793);
                yield return new PortRange(41798, 42507);
                yield return new PortRange(42511, 42999);
                yield return new PortRange(43001, 43187);
                yield return new PortRange(43192, 43209);
                yield return new PortRange(43211, 43437);
                yield return new PortRange(43442, 44122);
                yield return new PortRange(43124, 44320);
                yield return new PortRange(44323);
                yield return new PortRange(44324, 44443);
                yield return new PortRange(44445, 44543);
                yield return new PortRange(44545, 44552);
                yield return new PortRange(44554, 44599);
                yield return new PortRange(44601, 44817);
                yield return new PortRange(44819, 44899);
                yield return new PortRange(44901, 44999);
                yield return new PortRange(45003, 45044);
                yield return new PortRange(45046, 45053);
                yield return new PortRange(45055, 45513);
                yield return new PortRange(45515, 45677);
                yield return new PortRange(45679, 45823);
                yield return new PortRange(45826, 45965);
                yield return new PortRange(45967, 46335);
                yield return new PortRange(46337, 46997);
                yield return new PortRange(47002, 47099);
                yield return new PortRange(47101, 47556);
                yield return new PortRange(47558, 47623);
                yield return new PortRange(47625, 47805);
                yield return new PortRange(47807);
                yield return new PortRange(47810, 47999);
                yield return new PortRange(48006, 48047);
                yield return new PortRange(48051, 48127);
                yield return new PortRange(48130, 48555);
                yield return new PortRange(48557, 48618);
                yield return new PortRange(48620, 48652);
                yield return new PortRange(48654, 48999);
                yield return new PortRange(49002, IPEndPoint.MaxPort);
            }
        }

        /// <summary>
        /// Append to builder
        /// </summary>
        /// <param name="sb"></param>
        private void AppendTo(StringBuilder sb) {
            if (IPEndPoint.MinPort == _lower) {
                if (_upper == IPEndPoint.MaxPort) {
                    sb.Append('*');
                    return;
                }
                sb.Append('0');
            }
            else {
                sb.Append(_lower);
            }
            if (_lower == _upper) {
                return;
            }
            sb.Append('-');
            if (IPEndPoint.MaxPort == _upper) {
                sb.Append('*');
            }
            else {
                sb.Append(_upper);
            }
        }

        /// <summary>
        /// Merge overlapping ranges
        /// </summary>
        /// <param name="ranges"></param>
        /// <returns></returns>
        private static IEnumerable<PortRange> Merge(IEnumerable<PortRange> ranges) {
            var results = new Stack<PortRange>();
            if (ranges != null) {
                ranges.OrderBy(k => k._lower);
                foreach (var range in ranges.OrderBy(k => k._lower)) {
                    if (results.Count == 0) {
                        results.Push(range);
                    }
                    else {
                        var top = results.Peek();
                        if (top.Overlaps(range)) {
                            var union = new PortRange(
                                top._lower < range._lower ? top._lower : range._lower,
                                top._upper > range._upper ? top._upper : range._upper);
                            results.Pop();
                            results.Push(union);
                        }
                        else {
                            results.Push(range);
                        }
                    }
                }
            }
            return results.Reverse();
        }
    }
}<|MERGE_RESOLUTION|>--- conflicted
+++ resolved
@@ -192,11 +192,7 @@
             get {
                 yield return new PortRange(4840, 4841);
                 yield return new PortRange(48000, 48100);
-<<<<<<< HEAD
-                yield return new PortRange(49320, 49321);
-=======
                 yield return new PortRange(49320);
->>>>>>> 34eec073
                 yield return new PortRange(50000);
                 yield return new PortRange(51200, 51300);
                 yield return new PortRange(62222);
