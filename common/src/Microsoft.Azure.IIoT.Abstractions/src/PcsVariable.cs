--- conflicted
+++ resolved
@@ -232,17 +232,14 @@
         /// <summary> Deployment Level </summary>
         public const string PCS_DEPLOYMENT_LEVEL =
             "PCS_DEPLOYMENT_LEVEL";
-<<<<<<< HEAD
         /// <summary> Log Analytics workspace Id </summary>
         public const string PCS_WORKSPACE_ID =
             "PCS_WORKSPACE_ID";
         /// <summary> Log Analytics workspace key </summary>
         public const string PCS_WORKSPACE_KEY =
             "PCS_WORKSPACE_KEY";
-=======
         /// <summary> URL path base for TSI query </summary>
         public const string PCS_TSI_URL =
             "PCS_TSI_URL";
->>>>>>> 326656ac
     }
 }