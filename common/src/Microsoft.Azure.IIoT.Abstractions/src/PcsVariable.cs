﻿// ------------------------------------------------------------
//  Copyright (c) Microsoft Corporation.  All rights reserved.
//  Licensed under the MIT License (MIT). See License.txt in the repo root for license information.
// ------------------------------------------------------------

namespace Microsoft.Azure.IIoT {

    /// <summary>
    /// Common runtime environment variables
    /// </summary>
    public static class PcsVariable {

        /// <summary> Service name </summary>
        public const string PCS_SERVICE_NAME =
            "PCS_SERVICE_NAME";
        /// <summary> Root user id </summary>
        public const string PCS_ROOT_USERID =
            "PCS_ROOT_USERID";
        /// <summary> Root password </summary>
        public const string PCS_ROOT_PASSWORD =
            "PCS_ROOT_PASSWORD";
        /// <summary> Iot hub connection string </summary>
        public const string PCS_IOTHUB_CONNSTRING =
            "PCS_IOTHUB_CONNSTRING";
        /// <summary> Iot hub event hub endpoint </summary>
        public const string PCS_IOTHUB_EVENTHUBENDPOINT =
            "PCS_IOTHUB_EVENTHUBENDPOINT";
        /// <summary> Iot hub event hub Telemetry Consumer Group </summary>
        public const string PCS_IOTHUB_EVENTHUB_CONSUMER_GROUP_TELEMETRY =
            "PCS_IOTHUB_EVENTHUB_CONSUMER_GROUP_TELEMETRY";
        /// <summary> Iot hub event hub Events Consumer Group </summary>
        public const string PCS_IOTHUB_EVENTHUB_CONSUMER_GROUP_EVENTS =
            "PCS_IOTHUB_EVENTHUB_CONSUMER_GROUP_EVENTS";
        /// <summary> Iot hub event hub Onboarder Consumer Group </summary>
        public const string PCS_IOTHUB_EVENTHUB_CONSUMER_GROUP_ONBOARDING =
            "PCS_IOTHUB_EVENTHUB_CONSUMER_GROUP_ONBOARDING";
        /// <summary> Iot hub event hub Tunnel Consumer Group </summary>
        public const string PCS_IOTHUB_EVENTHUB_CONSUMER_GROUP_TUNNEL =
            "PCS_IOTHUB_EVENTHUB_CONSUMER_GROUP_TUNNEL";
        /// <summary> Cosmos db connection string </summary>
        public const string PCS_COSMOSDB_CONNSTRING =
            "PCS_COSMOSDB_CONNSTRING";
        /// <summary> Dps connection string </summary>
        public const string PCS_DPS_CONNSTRING =
            "PCS_DPS_CONNSTRING";
        /// <summary> Dps idscope </summary>
        public const string PCS_DPS_IDSCOPE =
            "PCS_DPS_IDSCOPE";
        /// <summary> ADLS Gen2 account </summary>
        public const string PCS_ADLSG2_ACCOUNT =
            "PCS_ADLSG2_ACCOUNT";
        /// <summary> ADLS Gen2 account key </summary>
        public const string PCS_ADLSG2_ACCOUNT_KEY =
            "PCS_ADLSG2_ACCOUNT_KEY";
        /// <summary> ADLS Gen2 endpoint suffix </summary>
        public const string PCS_ADLSG2_ENDPOINTSUFFIX =
            "PCS_ADLSG2_ENDPOINTSUFFIX";
        /// <summary> ADLS Gen2 connection string </summary>
        public const string PCS_ADLSG2_CONNSTRING =
            "PCS_ADLSG2_CONNSTRING";
        /// <summary> CDM storage drive </summary>
        public const string PCS_CDM_DRIVE_NAME =
            "PCS_ADLSG2_CONTAINER_CDM";
        /// <summary> CDM storage folder </summary>
        public const string PCS_CDM_ROOT_FOLDER =
            "PCS_ADLSG2_CONTAINER_CDM_ROOTFOLDER";
        /// <summary> storage connection string </summary>
        public const string PCS_STORAGE_CONNSTRING =
            "PCS_STORAGE_CONNSTRING";
        /// <summary> Blob Storage Container that holds encrypted keys </summary>
        public const string PCS_STORAGE_CONTAINER_DATAPROTECTION =
            "PCS_STORAGE_CONTAINER_DATAPROTECTION";
        /// <summary> SignalR connection string </summary>
        public const string PCS_SIGNALR_CONNSTRING =
            "PCS_SIGNALR_CONNSTRING";
        /// <summary> SignalR service mode </summary>
        public const string PCS_SIGNALR_MODE =
            "PCS_SIGNALR_MODE";
        /// <summary> Secondary event hub connection string </summary>
        public const string PCS_EVENTHUB_CONNSTRING =
            "PCS_EVENTHUB_CONNSTRING";
        /// <summary> Event hub name </summary>
        public const string PCS_EVENTHUB_NAME =
            "PCS_EVENTHUB_NAME";
        /// <summary> Event hub consumer group telemetrycdm </summary>
        public const string PCS_EVENTHUB_CONSUMERGROUP_TELEMETRY_CDM =
            "PCS_EVENTHUB_CONSUMERGROUP_TELEMETRY_CDM";
        /// <summary> Event hub consumer group telemetryux </summary>
        public const string PCS_EVENTHUB_CONSUMERGROUP_TELEMETRY_UX =
            "PCS_EVENTHUB_CONSUMERGROUP_TELEMETRY_UX";
        /// <summary> Service bus connection string </summary>
        public const string PCS_SERVICEBUS_CONNSTRING =
            "PCS_SERVICEBUS_CONNSTRING";
        /// <summary> Instrumentation key </summary>
        public const string PCS_APPINSIGHTS_INSTRUMENTATIONKEY =
            "PCS_APPINSIGHTS_INSTRUMENTATIONKEY";
        /// <summary> Keyvault client application id </summary>
        public const string PCS_KEYVAULT_APPID =
            "PCS_KEYVAULT_APPID";
        /// <summary> Keyvault client application secret </summary>
        public const string PCS_KEYVAULT_SECRET =
            "PCS_KEYVAULT_SECRET";
        /// <summary> Keyvault url </summary>
        public const string PCS_KEYVAULT_URL =
            "PCS_KEYVAULT_URL";
        /// <summary> Keyvault is hsm </summary>
        public const string PCS_KEYVAULT_ISHSM =
            "PCS_KEYVAULT_ISHSM";
        /// <summary> Key (in KeyVault) to be used for encription of keys </summary>
        public const string PCS_KEYVAULT_KEY_DATAPROTECTION =
            "PCS_KEYVAULT_KEY_DATAPROTECTION";
        /// <summary> Determines whether configuratoin should be loaded from KeyVault </summary>
        public const string PCS_KEYVAULT_CONFIG_ENABLED =
            "PCS_KEYVAULT_CONFIG_ENABLED";
        /// <summary> Managed service identity application id </summary>
        public const string PCS_MSI_APPID =
            "PCS_MSI_APPID";
        /// <summary> Managed service identity tenant </summary>
        public const string PCS_MSI_TENANT =
            "PCS_MSI_TENANT";
        /// <summary> Aad Auth tenant </summary>
        public const string PCS_AUTH_TENANT =
            "PCS_AUTH_TENANT";
        /// <summary> Aad Instance </summary>
        public const string PCS_AAD_INSTANCE =
            "PCS_AUTH_INSTANCE";
        /// <summary> Aad Trusted Issuer </summary>
        public const string PCS_AAD_ISSUER =
            "PCS_AUTH_ISSUER";
        /// <summary> Aad valid audience or null if disabled </summary>
        public const string PCS_AAD_AUDIENCE =
            "PCS_AUTH_AUDIENCE";
        /// <summary> Service application id </summary>
        public const string PCS_AAD_SERVICE_APPID =
            "PCS_AUTH_SERVICE_APPID";
        /// <summary> Service secret </summary>
        public const string PCS_AAD_SERVICE_SECRET =
            "PCS_AUTH_SERVICE_SECRET";
        /// <summary> Built in Auth server disabled </summary>
        public const string PCS_AUTH_SERVICE_DISABLED =
            "PCS_AUTH_SERVICE_DISABLED";
        /// <summary> Built in Auth server trusted issuer </summary>
        public const string PCS_AUTH_SERVICE_ISSUER =
            "PCS_AUTH_SERVICE_ISSUER";
        /// <summary> Built in Auth server service application id </summary>
        public const string PCS_AUTH_SERVICE_SERVICE_APPID =
            "PCS_AUTH_SERVICE_SERVICE_APPID";
        /// <summary> Built in Auth server service secret </summary>
        public const string PCS_AUTH_SERVICE_SERVICE_SECRET =
            "PCS_AUTH_SERVICE_SERVICE_SECRET";
        /// <summary> Client application id </summary>
        public const string PCS_AAD_CONFIDENTIAL_CLIENT_APPID =
            "PCS_AUTH_CLIENT_APPID";
        /// <summary> Client application secret </summary>
        public const string PCS_AAD_CONFIDENTIAL_CLIENT_SECRET =
            "PCS_AUTH_CLIENT_SECRET";
        /// <summary> Client application id </summary>
        public const string PCS_AAD_PUBLIC_CLIENT_APPID =
            "PCS_AUTH_PUBLIC_CLIENT_APPID";
        /// <summary> Built in Auth server service application id </summary>
        public const string PCS_AUTH_SERVICE_CLIENT_APPID =
            "PCS_AUTH_SERVICE_CLIENT_APPID";
        /// <summary> Built in Auth server service secret </summary>
        public const string PCS_AUTH_SERVICE_CLIENT_SECRET =
            "PCS_AUTH_SERVICE_CLIENT_SECRET";
        /// <summary> Whether to use role based access </summary>
        public const string PCS_AUTH_ROLES =
            "PCS_AUTH_ROLES";
        /// <summary> Auth required </summary>
        public const string PCS_AUTH_REQUIRED =
            "PCS_AUTH_REQUIRED";
        /// <summary> Docker server </summary>
        public const string PCS_DOCKER_SERVER =
            "PCS_DOCKER_SERVER";
        /// <summary> Docker user name </summary>
        public const string PCS_DOCKER_USER =
            "PCS_DOCKER_USER";
        /// <summary> Docker password </summary>
        public const string PCS_DOCKER_PASSWORD =
            "PCS_DOCKER_PASSWORD";
        /// <summary> Optional images namespace </summary>
        public const string PCS_IMAGES_NAMESPACE =
            "PCS_IMAGES_NAMESPACE";
        /// <summary> Images tag </summary>
        public const string PCS_IMAGES_TAG =
            "PCS_IMAGES_TAG";
        /// <summary> Service url </summary>
        public const string PCS_SERVICE_URL =
            "PCS_SERVICE_URL";
        /// <summary> Auth service endpoint url </summary>
        public const string PCS_AUTH_SERVICE_URL =
            "PCS_AUTH_SERVICE_URL";
        /// <summary> User servíce endpoint url </summary>
        public const string PCS_USERS_SERVICE_URL =
            "PCS_USERS_SERVICE_URL";
        /// <summary> OPC twin service endpoint url </summary>
        public const string PCS_TWIN_SERVICE_URL =
            "PCS_TWIN_SERVICE_URL";
        /// <summary> OPC registry service endpoint url </summary>
        public const string PCS_TWIN_REGISTRY_URL =
            "PCS_TWIN_REGISTRY_URL";
        /// <summary> OPC vault service endpoint url </summary>
        public const string PCS_VAULT_SERVICE_URL =
            "PCS_VAULT_SERVICE_URL";
        /// <summary> OPC publisher service endpoint url </summary>
        public const string PCS_PUBLISHER_SERVICE_URL =
            "PCS_PUBLISHER_SERVICE_URL";
        /// <summary> Publisher orchestrator service endpoint url </summary>
        public const string PCS_PUBLISHER_ORCHESTRATOR_SERVICE_URL =
            "PCS_PUBLISHER_ORCHESTRATOR_SERVICE_URL";
        /// <summary> OPC history service endpoint url </summary>
        public const string PCS_HISTORY_SERVICE_URL =
            "PCS_HISTORY_SERVICE_URL";
        /// <summary> Events service endpoint url </summary>
        public const string PCS_EVENTS_SERVICE_URL =
            "PCS_EVENTS_SERVICE_URL";
        /// <summary> CORS whitelist </summary>
        public const string PCS_CORS_WHITELIST =
            "PCS_CORS_WHITELIST";
        /// <summary> Whether openapi should be enabled (Swagger) </summary>
        public const string PCS_OPENAPI_ENABLED =
            "PCS_OPENAPI_ENABLED";
        /// <summary> Whether create v2 openapi json </summary>
        public const string PCS_OPENAPI_USE_V2 =
            "PCS_OPENAPI_USE_V2";
        /// <summary> The AAD application id for the openapi UI client </summary>
        public const string PCS_OPENAPI_APPID =
            "PCS_OPENAPI_APPID";
        /// <summary> AAD Client / Application secret for openapi </summary>
        public const string PCS_OPENAPI_APP_SECRET =
            "PCS_OPENAPI_APP_SECRET";
        /// <summary> Server host for openapi </summary>
        public const string PCS_OPENAPI_SERVER_HOST =
            "PCS_OPENAPI_SERVER_HOST";
        /// <summary> Service URL path base </summary>
        public const string PCS_SERVICE_PATH_BASE =
            "PCS_SERVICE_PATH_BASE";
        /// <summary> Service URL path base for OPC twin service </summary>
        public const string PCS_TWIN_SERVICE_PATH_BASE =
            "PCS_TWIN_SERVICE_PATH_BASE";
        /// <summary> Service URL path base for OPC registry service </summary>
        public const string PCS_TWIN_REGISTRY_SERVICE_PATH_BASE =
            "PCS_TWIN_REGISTRY_SERVICE_PATH_BASE";
        /// <summary> Service URL path base for OPC vault service </summary>
        public const string PCS_VAULT_SERVICE_PATH_BASE =
            "PCS_VAULT_SERVICE_PATH_BASE";
        /// <summary> Service URL path base for OPC publisher service </summary>
        public const string PCS_PUBLISHER_SERVICE_PATH_BASE =
            "PCS_PUBLISHER_SERVICE_PATH_BASE";
        /// <summary> Service URL path base for OPC history service </summary>
        public const string PCS_HISTORY_SERVICE_PATH_BASE =
            "PCS_HISTORY_SERVICE_PATH_BASE";
        /// <summary> Service URL path base for gateway service </summary>
        public const string PCS_GATEWAY_SERVICE_PATH_BASE =
            "PCS_GATEWAY_SERVICE_PATH_BASE";
        /// <summary> Service URL path base for publisher orchestrator service </summary>
        public const string PCS_PUBLISHER_ORCHESTRATOR_SERVICE_PATH_BASE =
            "PCS_PUBLISHER_ORCHESTRATOR_SERVICE_PATH_BASE";
        /// <summary> Service URL path base for frontend app </summary>
        public const string PCS_FRONTEND_APP_SERVICE_PATH_BASE =
            "PCS_FRONTEND_APP_SERVICE_PATH_BASE";
        /// <summary> Service URL path base for events service </summary>
        public const string PCS_EVENTS_SERVICE_PATH_BASE =
            "PCS_EVENTS_SERVICE_PATH_BASE";
        /// <summary> Service URL path base for auth service </summary>
        public const string PCS_AUTH_SERVICE_PATH_BASE =
            "PCS_AUTH_SERVICE_PATH_BASE";
        /// <summary> Service URL path base for user servíce </summary>
        public const string PCS_USERS_SERVICE_PATH_BASE =
            "PCS_USERS_SERVICE_PATH_BASE";
        /// <summary> Deployment Level </summary>
        public const string PCS_DEPLOYMENT_LEVEL =
            "PCS_DEPLOYMENT_LEVEL";
        /// <summary> Log Analytics workspace Id </summary>
        public const string PCS_WORKSPACE_ID =
            "PCS_WORKSPACE_ID";
        /// <summary> Log Analytics workspace key </summary>
        public const string PCS_WORKSPACE_KEY =
            "PCS_WORKSPACE_KEY";
        /// <summary> URL path base for TSI query </summary>
        public const string PCS_TSI_URL =
            "PCS_TSI_URL";
        /// <summary> Log Analytics workbook id </summary>
        public const string PCS_WORKBOOK_ID =
            "PCS_WORKBOOK_ID";
        /// <summary> Subscription id </summary>
        public const string PCS_SUBSCRIPTION_ID =
            "PCS_SUBSCRIPTION_ID";
        /// <summary> Resource group </summary>
        public const string PCS_RESOURCE_GROUP =
            "PCS_RESOURCE_GROUP";
        /// <summary> Log file path environment variable </summary>
        public const string PCS_LOGS_PATH =
            "PCS_LOGS_PATH";
        /// <summary> Batch trigger interval for OPC Publisher module </summary>
        public const string PCS_DEFAULT_PUBLISH_JOB_BATCH_INTERVAL =
            "PCS_DEFAULT_PUBLISH_JOB_BATCH_INTERVAL";
        /// <summary> Batch trigger size for OPC Publisher module </summary>
        public const string PCS_DEFAULT_PUBLISH_JOB_BATCH_SIZE =
            "PCS_DEFAULT_PUBLISH_JOB_BATCH_SIZE";
        /// <summary> The maximum size of the (IoT D2C) message egress queue </summary>
        public const string PCS_MAX_EGRESS_MESSAGE_QUEUE =
<<<<<<< HEAD
            "PCS_DEFAULT_PUBLISH_MAX_OUTGRESS_MESSAGES";
=======
            "PCS_DEFAULT_PUBLISH_MAX_EGRESS_MESSAGE_QUEUE";
        /// <summary> Messaging mode for jobs of OPC Publisher module </summary>
        public const string PCS_DEFAULT_PUBLISH_MESSAGING_MODE =
            "PCS_DEFAULT_PUBLISH_MESSAGING_MODE";
        /// <summary> Message encoding for jobs of OPC Publisher module </summary>
        public const string PCS_DEFAULT_PUBLISH_MESSAGE_ENCODING =
            "PCS_DEFAULT_PUBLISH_MESSAGE_ENCODING";
>>>>>>> 335bad97
    }
}<|MERGE_RESOLUTION|>--- conflicted
+++ resolved
@@ -300,9 +300,6 @@
             "PCS_DEFAULT_PUBLISH_JOB_BATCH_SIZE";
         /// <summary> The maximum size of the (IoT D2C) message egress queue </summary>
         public const string PCS_MAX_EGRESS_MESSAGE_QUEUE =
-<<<<<<< HEAD
-            "PCS_DEFAULT_PUBLISH_MAX_OUTGRESS_MESSAGES";
-=======
             "PCS_DEFAULT_PUBLISH_MAX_EGRESS_MESSAGE_QUEUE";
         /// <summary> Messaging mode for jobs of OPC Publisher module </summary>
         public const string PCS_DEFAULT_PUBLISH_MESSAGING_MODE =
@@ -310,6 +307,5 @@
         /// <summary> Message encoding for jobs of OPC Publisher module </summary>
         public const string PCS_DEFAULT_PUBLISH_MESSAGE_ENCODING =
             "PCS_DEFAULT_PUBLISH_MESSAGE_ENCODING";
->>>>>>> 335bad97
     }
 }