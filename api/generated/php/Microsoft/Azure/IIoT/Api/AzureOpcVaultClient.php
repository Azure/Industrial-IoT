<?php
namespace Microsoft\Azure\IIoT\Api;
final class AzureOpcVaultClient
{
    /**
     * @param \Microsoft\Rest\RunTimeInterface $_runTime
     * @param string $subscriptionId
     */
    public function __construct(
        \Microsoft\Rest\RunTimeInterface $_runTime,
        $subscriptionId
    )
    {
        $_client = $_runTime->createClientFromData(
            self::_SWAGGER_OBJECT_DATA,
            ['subscriptionId' => $subscriptionId]
        );
        $this->_GetIssuerCertificateChain_operation = $_client->createOperation('GetIssuerCertificateChain');
        $this->_GetIssuerCrlChain_operation = $_client->createOperation('GetIssuerCrlChain');
        $this->_GetIssuerCertificateChain1_operation = $_client->createOperation('GetIssuerCertificateChain');
        $this->_GetIssuerCrlChain1_operation = $_client->createOperation('GetIssuerCrlChain');
        $this->_StartSigningRequest_operation = $_client->createOperation('StartSigningRequest');
        $this->_FinishSigningRequest_operation = $_client->createOperation('FinishSigningRequest');
        $this->_StartNewKeyPairRequest_operation = $_client->createOperation('StartNewKeyPairRequest');
        $this->_FinishNewKeyPairRequest_operation = $_client->createOperation('FinishNewKeyPairRequest');
        $this->_ApproveRequest_operation = $_client->createOperation('ApproveRequest');
        $this->_RejectRequest_operation = $_client->createOperation('RejectRequest');
        $this->_AcceptRequest_operation = $_client->createOperation('AcceptRequest');
        $this->_DeleteRequest_operation = $_client->createOperation('DeleteRequest');
        $this->_GetRequest_operation = $_client->createOperation('GetRequest');
        $this->_QueryRequests_operation = $_client->createOperation('QueryRequests');
        $this->_ListRequests_operation = $_client->createOperation('ListRequests');
        $this->_ListGroups_operation = $_client->createOperation('ListGroups');
        $this->_CreateGroup_operation = $_client->createOperation('CreateGroup');
        $this->_GetGroup_operation = $_client->createOperation('GetGroup');
        $this->_UpdateGroup_operation = $_client->createOperation('UpdateGroup');
        $this->_DeleteGroup_operation = $_client->createOperation('DeleteGroup');
        $this->_CreateRoot_operation = $_client->createOperation('CreateRoot');
        $this->_RenewIssuerCertificate_operation = $_client->createOperation('RenewIssuerCertificate');
        $this->_AddTrustRelationship_operation = $_client->createOperation('AddTrustRelationship');
        $this->_ListTrustedCertificates_operation = $_client->createOperation('ListTrustedCertificates');
        $this->_RemoveTrustRelationship_operation = $_client->createOperation('RemoveTrustRelationship');
    }
    /**
     * @param string $serialNumber
     * @return array
     */
    public function getIssuerCertificateChain($serialNumber)
    {
        return $this->_GetIssuerCertificateChain_operation->call(['serialNumber' => $serialNumber]);
    }
    /**
     * @param string $serialNumber
     * @return array
     */
    public function getIssuerCrlChain($serialNumber)
    {
        return $this->_GetIssuerCrlChain_operation->call(['serialNumber' => $serialNumber]);
    }
    /**
     * @param string $serialNumber
     * @return string
     */
    public function getIssuerCertificateChain1($serialNumber)
    {
        return $this->_GetIssuerCertificateChain1_operation->call(['serialNumber' => $serialNumber]);
    }
    /**
     * @param string $serialNumber
     * @return string
     */
    public function getIssuerCrlChain1($serialNumber)
    {
        return $this->_GetIssuerCrlChain1_operation->call(['serialNumber' => $serialNumber]);
    }
    /**
     * The request is in the 'New' state after this call. Requires Writer or Manager role.
     * @param array $body
     * @return array
     */
    public function startSigningRequest(array $body)
    {
        return $this->_StartSigningRequest_operation->call(['body' => $body]);
    }
    /**
     * Can be called in any state. After a successful fetch in 'Completed' state, the request is moved into 'Accepted' state. Requires Writer role.
     * @param string $requestId
     * @return array
     */
    public function finishSigningRequest($requestId)
    {
        return $this->_FinishSigningRequest_operation->call(['requestId' => $requestId]);
    }
    /**
     * The request is in the 'New' state after this call. Requires Writer or Manager role.
     * @param array $body
     * @return array
     */
    public function startNewKeyPairRequest(array $body)
    {
        return $this->_StartNewKeyPairRequest_operation->call(['body' => $body]);
    }
    /**
     * Can be called in any state. Fetches private key in 'Completed' state. After a successful fetch in 'Completed' state, the request is moved into 'Accepted' state. Requires Writer role.
     * @param string $requestId
     * @return array
     */
    public function finishNewKeyPairRequest($requestId)
    {
        return $this->_FinishNewKeyPairRequest_operation->call(['requestId' => $requestId]);
    }
    /**
     *  Validates the request with the application database. - If Approved: - New Key Pair request: Creates the new key pair in the requested format, signs the certificate and stores the private key for later securely in KeyVault. - Cert Signing Request: Creates and signs the certificate. Deletes the CSR from the database. Stores the signed certificate for later use in the Database. The request is in the 'Approved' or 'Rejected' state after this call. Requires Approver role. Approver needs signing rights in KeyVault.
     * @param string $requestId
     */
    public function approveRequest($requestId)
    {
        return $this->_ApproveRequest_operation->call(['requestId' => $requestId]);
    }
    /**
     * The request is in the 'Rejected' state after this call. Requires Approver role. Approver needs signing rights in KeyVault.
     * @param string $requestId
     */
    public function rejectRequest($requestId)
    {
        return $this->_RejectRequest_operation->call(['requestId' => $requestId]);
    }
    /**
     * The request is in the 'Accepted' state after this call. Requires Writer role.
     * @param string $requestId
     */
    public function acceptRequest($requestId)
    {
        return $this->_AcceptRequest_operation->call(['requestId' => $requestId]);
    }
    /**
     * By purging the request it is actually physically deleted from the database, including the public key and other information. Requires Manager role.
     * @param string $requestId
     */
    public function deleteRequest($requestId)
    {
        return $this->_DeleteRequest_operation->call(['requestId' => $requestId]);
    }
    /**
     * @param string $requestId
     * @return array
     */
    public function getRequest($requestId)
    {
        return $this->_GetRequest_operation->call(['requestId' => $requestId]);
    }
    /**
     * Get all certificate requests in paged form. The returned model can contain a link to the next page if more results are available. Use ListRequests to continue.
     * @param integer|null $pageSize
     * @param array|null $body
     * @return array
     */
    public function queryRequests(
        $pageSize = null,
        array $body = null
    )
    {
        return $this->_QueryRequests_operation->call([
            'pageSize' => $pageSize,
            'body' => $body
        ]);
    }
    /**
     * Get all certificate requests in paged form or continue a current listing or query. The returned model can contain a link to the next page if more results are available.
     * @param string|null $nextPageLink
     * @param integer|null $pageSize
     * @return array
     */
    public function listRequests(
        $nextPageLink = null,
        $pageSize = null
    )
    {
        return $this->_ListRequests_operation->call([
            'nextPageLink' => $nextPageLink,
            'pageSize' => $pageSize
        ]);
    }
    /**
<<<<<<< HEAD
     * @return array
     */
    public function getStatus()
    {
        return $this->_GetStatus_operation->call([]);
    }
    /**
=======
>>>>>>> 70f3dda0
     * A trust group has a root certificate which issues certificates to entities. Entities can be part of a trust group and thus trust the root certificate and all entities that the root has issued certificates for.
     * @param string|null $nextPageLink
     * @param integer|null $pageSize
     * @return array
     */
    public function listGroups(
        $nextPageLink = null,
        $pageSize = null
    )
    {
        return $this->_ListGroups_operation->call([
            'nextPageLink' => $nextPageLink,
            'pageSize' => $pageSize
        ]);
    }
    /**
     * Requires manager role.
     * @param array $body
     * @return array
     */
    public function createGroup(array $body)
    {
        return $this->_CreateGroup_operation->call(['body' => $body]);
    }
    /**
     * A trust group has a root certificate which issues certificates to entities. Entities can be part of a trust group and thus trust the root certificate and all entities that the root has issued certificates for.
     * @param string $groupId
     * @return array
     */
    public function getGroup($groupId)
    {
        return $this->_GetGroup_operation->call(['groupId' => $groupId]);
    }
    /**
     * Use this function with care and only if you are aware of the security implications. Requires manager role.
     * @param string $groupId
     * @param array $body
     */
    public function updateGroup(
        $groupId,
        array $body
    )
    {
        return $this->_UpdateGroup_operation->call([
            'groupId' => $groupId,
            'body' => $body
        ]);
    }
    /**
     * After this operation the Issuer CA, CRLs and keys become inaccessible. Use this function with extreme caution. Requires manager role.
     * @param string $groupId
     */
    public function deleteGroup($groupId)
    {
        return $this->_DeleteGroup_operation->call(['groupId' => $groupId]);
    }
    /**
     * Requires manager role.
     * @param array $body
     * @return array
     */
    public function createRoot(array $body)
    {
        return $this->_CreateRoot_operation->call(['body' => $body]);
    }
    /**
     * @param string $groupId
     */
    public function renewIssuerCertificate($groupId)
    {
        return $this->_RenewIssuerCertificate_operation->call(['groupId' => $groupId]);
    }
    /**
     * Define trust between two entities. The entities are identifiers of application, groups, or endpoints.
     * @param string $entityId
     * @param string $trustedEntityId
     */
    public function addTrustRelationship(
        $entityId,
        $trustedEntityId
    )
    {
        return $this->_AddTrustRelationship_operation->call([
            'entityId' => $entityId,
            'trustedEntityId' => $trustedEntityId
        ]);
    }
    /**
     * Returns all certificates the entity should trust based on the applied trust configuration.
     * @param string $entityId
     * @param string|null $nextPageLink
     * @param integer|null $pageSize
     * @return array
     */
    public function listTrustedCertificates(
        $entityId,
        $nextPageLink = null,
        $pageSize = null
    )
    {
        return $this->_ListTrustedCertificates_operation->call([
            'entityId' => $entityId,
            'nextPageLink' => $nextPageLink,
            'pageSize' => $pageSize
        ]);
    }
    /**
     * Removes trust between two entities. The entities are identifiers of application, groups, or endpoints.
     * @param string $entityId
     * @param string $untrustedEntityId
     */
    public function removeTrustRelationship(
        $entityId,
        $untrustedEntityId
    )
    {
        return $this->_RemoveTrustRelationship_operation->call([
            'entityId' => $entityId,
            'untrustedEntityId' => $untrustedEntityId
        ]);
    }
    /**
     * @var \Microsoft\Rest\OperationInterface
     */
    private $_GetIssuerCertificateChain_operation;
    /**
     * @var \Microsoft\Rest\OperationInterface
     */
    private $_GetIssuerCrlChain_operation;
    /**
     * @var \Microsoft\Rest\OperationInterface
     */
    private $_GetIssuerCertificateChain1_operation;
    /**
     * @var \Microsoft\Rest\OperationInterface
     */
    private $_GetIssuerCrlChain1_operation;
    /**
     * @var \Microsoft\Rest\OperationInterface
     */
    private $_StartSigningRequest_operation;
    /**
     * @var \Microsoft\Rest\OperationInterface
     */
    private $_FinishSigningRequest_operation;
    /**
     * @var \Microsoft\Rest\OperationInterface
     */
    private $_StartNewKeyPairRequest_operation;
    /**
     * @var \Microsoft\Rest\OperationInterface
     */
    private $_FinishNewKeyPairRequest_operation;
    /**
     * @var \Microsoft\Rest\OperationInterface
     */
    private $_ApproveRequest_operation;
    /**
     * @var \Microsoft\Rest\OperationInterface
     */
    private $_RejectRequest_operation;
    /**
     * @var \Microsoft\Rest\OperationInterface
     */
    private $_AcceptRequest_operation;
    /**
     * @var \Microsoft\Rest\OperationInterface
     */
    private $_DeleteRequest_operation;
    /**
     * @var \Microsoft\Rest\OperationInterface
     */
    private $_GetRequest_operation;
    /**
     * @var \Microsoft\Rest\OperationInterface
     */
    private $_QueryRequests_operation;
    /**
     * @var \Microsoft\Rest\OperationInterface
     */
    private $_ListRequests_operation;
    /**
     * @var \Microsoft\Rest\OperationInterface
     */
    private $_ListGroups_operation;
    /**
     * @var \Microsoft\Rest\OperationInterface
     */
    private $_CreateGroup_operation;
    /**
     * @var \Microsoft\Rest\OperationInterface
     */
    private $_GetGroup_operation;
    /**
     * @var \Microsoft\Rest\OperationInterface
     */
    private $_UpdateGroup_operation;
    /**
     * @var \Microsoft\Rest\OperationInterface
     */
    private $_DeleteGroup_operation;
    /**
     * @var \Microsoft\Rest\OperationInterface
     */
    private $_CreateRoot_operation;
    /**
     * @var \Microsoft\Rest\OperationInterface
     */
    private $_RenewIssuerCertificate_operation;
    /**
     * @var \Microsoft\Rest\OperationInterface
     */
    private $_AddTrustRelationship_operation;
    /**
     * @var \Microsoft\Rest\OperationInterface
     */
    private $_ListTrustedCertificates_operation;
    /**
     * @var \Microsoft\Rest\OperationInterface
     */
    private $_RemoveTrustRelationship_operation;
    const _SWAGGER_OBJECT_DATA = [
        'host' => 'localhost',
        'paths' => [
            '/v2/certificates/{serialNumber}' => ['get' => [
                'operationId' => 'GetIssuerCertificateChain',
                'parameters' => [[
                    'name' => 'serialNumber',
                    'in' => 'path',
                    'required' => TRUE,
                    'type' => 'string'
                ]],
                'responses' => ['200' => ['schema' => ['$ref' => '#/definitions/X509CertificateChainApiModel']]]
            ]],
            '/v2/certificates/{serialNumber}/crl' => ['get' => [
                'operationId' => 'GetIssuerCrlChain',
                'parameters' => [[
                    'name' => 'serialNumber',
                    'in' => 'path',
                    'required' => TRUE,
                    'type' => 'string'
                ]],
                'responses' => ['200' => ['schema' => ['$ref' => '#/definitions/X509CrlChainApiModel']]]
            ]],
            '/v2/issuer/{serialNumber}' => ['get' => [
                'operationId' => 'GetIssuerCertificateChain',
                'parameters' => [[
                    'name' => 'serialNumber',
                    'in' => 'path',
                    'required' => TRUE,
                    'type' => 'string'
                ]],
                'responses' => ['200' => ['schema' => ['type' => 'string']]]
            ]],
            '/v2/crl/{serialNumber}' => ['get' => [
                'operationId' => 'GetIssuerCrlChain',
                'parameters' => [[
                    'name' => 'serialNumber',
                    'in' => 'path',
                    'required' => TRUE,
                    'type' => 'string'
                ]],
                'responses' => ['200' => ['schema' => ['type' => 'string']]]
            ]],
            '/v2/requests/sign' => ['put' => [
                'operationId' => 'StartSigningRequest',
                'parameters' => [[
                    'name' => 'body',
                    'in' => 'body',
                    'required' => TRUE,
                    'schema' => ['$ref' => '#/definitions/StartSigningRequestApiModel']
                ]],
                'responses' => ['200' => ['schema' => ['$ref' => '#/definitions/StartSigningRequestResponseApiModel']]]
            ]],
            '/v2/requests/sign/{requestId}' => ['get' => [
                'operationId' => 'FinishSigningRequest',
                'parameters' => [[
                    'name' => 'requestId',
                    'in' => 'path',
                    'required' => TRUE,
                    'type' => 'string'
                ]],
                'responses' => ['200' => ['schema' => ['$ref' => '#/definitions/FinishSigningRequestResponseApiModel']]]
            ]],
            '/v2/requests/keypair' => ['put' => [
                'operationId' => 'StartNewKeyPairRequest',
                'parameters' => [[
                    'name' => 'body',
                    'in' => 'body',
                    'required' => TRUE,
                    'schema' => ['$ref' => '#/definitions/StartNewKeyPairRequestApiModel']
                ]],
                'responses' => ['200' => ['schema' => ['$ref' => '#/definitions/StartNewKeyPairRequestResponseApiModel']]]
            ]],
            '/v2/requests/keypair/{requestId}' => ['get' => [
                'operationId' => 'FinishNewKeyPairRequest',
                'parameters' => [[
                    'name' => 'requestId',
                    'in' => 'path',
                    'required' => TRUE,
                    'type' => 'string'
                ]],
                'responses' => ['200' => ['schema' => ['$ref' => '#/definitions/FinishNewKeyPairRequestResponseApiModel']]]
            ]],
            '/v2/requests/{requestId}/approve' => ['post' => [
                'operationId' => 'ApproveRequest',
                'parameters' => [[
                    'name' => 'requestId',
                    'in' => 'path',
                    'required' => TRUE,
                    'type' => 'string'
                ]],
                'responses' => ['200' => []]
            ]],
            '/v2/requests/{requestId}/reject' => ['post' => [
                'operationId' => 'RejectRequest',
                'parameters' => [[
                    'name' => 'requestId',
                    'in' => 'path',
                    'required' => TRUE,
                    'type' => 'string'
                ]],
                'responses' => ['200' => []]
            ]],
            '/v2/requests/{requestId}/accept' => ['post' => [
                'operationId' => 'AcceptRequest',
                'parameters' => [[
                    'name' => 'requestId',
                    'in' => 'path',
                    'required' => TRUE,
                    'type' => 'string'
                ]],
                'responses' => ['200' => []]
            ]],
            '/v2/requests/{requestId}' => [
                'delete' => [
                    'operationId' => 'DeleteRequest',
                    'parameters' => [[
                        'name' => 'requestId',
                        'in' => 'path',
                        'required' => TRUE,
                        'type' => 'string'
                    ]],
                    'responses' => ['200' => []]
                ],
                'get' => [
                    'operationId' => 'GetRequest',
                    'parameters' => [[
                        'name' => 'requestId',
                        'in' => 'path',
                        'required' => TRUE,
                        'type' => 'string'
                    ]],
                    'responses' => ['200' => ['schema' => ['$ref' => '#/definitions/CertificateRequestRecordApiModel']]]
                ]
            ],
            '/v2/requests/query' => ['post' => [
                'operationId' => 'QueryRequests',
                'parameters' => [
                    [
                        'name' => 'pageSize',
                        'in' => 'query',
                        'required' => FALSE,
                        'type' => 'integer',
                        'format' => 'int32'
                    ],
                    [
                        'name' => 'body',
                        'in' => 'body',
                        'required' => FALSE,
                        'schema' => ['$ref' => '#/definitions/CertificateRequestQueryRequestApiModel']
                    ]
                ],
                'responses' => ['200' => ['schema' => ['$ref' => '#/definitions/CertificateRequestQueryResponseApiModel']]]
            ]],
            '/v2/requests' => ['get' => [
                'operationId' => 'ListRequests',
                'parameters' => [
                    [
                        'name' => 'nextPageLink',
                        'in' => 'query',
                        'required' => FALSE,
                        'type' => 'string'
                    ],
                    [
                        'name' => 'pageSize',
                        'in' => 'query',
                        'required' => FALSE,
                        'type' => 'integer',
                        'format' => 'int32'
                    ]
                ],
                'responses' => ['200' => ['schema' => ['$ref' => '#/definitions/CertificateRequestQueryResponseApiModel']]]
            ]],
            '/v2/groups' => [
                'get' => [
                    'operationId' => 'ListGroups',
                    'parameters' => [
                        [
                            'name' => 'nextPageLink',
                            'in' => 'query',
                            'required' => FALSE,
                            'type' => 'string'
                        ],
                        [
                            'name' => 'pageSize',
                            'in' => 'query',
                            'required' => FALSE,
                            'type' => 'integer',
                            'format' => 'int32'
                        ]
                    ],
                    'responses' => ['200' => ['schema' => ['$ref' => '#/definitions/TrustGroupRegistrationListApiModel']]]
                ],
                'put' => [
                    'operationId' => 'CreateGroup',
                    'parameters' => [[
                        'name' => 'body',
                        'in' => 'body',
                        'required' => TRUE,
                        'schema' => ['$ref' => '#/definitions/TrustGroupRegistrationRequestApiModel']
                    ]],
                    'responses' => ['200' => ['schema' => ['$ref' => '#/definitions/TrustGroupRegistrationResponseApiModel']]]
                ]
            ],
            '/v2/groups/{groupId}' => [
                'get' => [
                    'operationId' => 'GetGroup',
                    'parameters' => [[
                        'name' => 'groupId',
                        'in' => 'path',
                        'required' => TRUE,
                        'type' => 'string'
                    ]],
                    'responses' => ['200' => ['schema' => ['$ref' => '#/definitions/TrustGroupRegistrationApiModel']]]
                ],
                'post' => [
                    'operationId' => 'UpdateGroup',
                    'parameters' => [
                        [
                            'name' => 'groupId',
                            'in' => 'path',
                            'required' => TRUE,
                            'type' => 'string'
                        ],
                        [
                            'name' => 'body',
                            'in' => 'body',
                            'required' => TRUE,
                            'schema' => ['$ref' => '#/definitions/TrustGroupUpdateRequestApiModel']
                        ]
                    ],
                    'responses' => ['200' => []]
                ],
                'delete' => [
                    'operationId' => 'DeleteGroup',
                    'parameters' => [[
                        'name' => 'groupId',
                        'in' => 'path',
                        'required' => TRUE,
                        'type' => 'string'
                    ]],
                    'responses' => ['200' => []]
                ]
            ],
            '/v2/groups/root' => ['put' => [
                'operationId' => 'CreateRoot',
                'parameters' => [[
                    'name' => 'body',
                    'in' => 'body',
                    'required' => TRUE,
                    'schema' => ['$ref' => '#/definitions/TrustGroupRootCreateRequestApiModel']
                ]],
                'responses' => ['200' => ['schema' => ['$ref' => '#/definitions/TrustGroupRegistrationResponseApiModel']]]
            ]],
            '/v2/groups/{groupId}/renew' => ['post' => [
                'operationId' => 'RenewIssuerCertificate',
                'parameters' => [[
                    'name' => 'groupId',
                    'in' => 'path',
                    'required' => TRUE,
                    'type' => 'string'
                ]],
                'responses' => ['200' => []]
            ]],
            '/v2/trustlists/{entityId}/{trustedEntityId}' => ['put' => [
                'operationId' => 'AddTrustRelationship',
                'parameters' => [
                    [
                        'name' => 'entityId',
                        'in' => 'path',
                        'required' => TRUE,
                        'type' => 'string'
                    ],
                    [
                        'name' => 'trustedEntityId',
                        'in' => 'path',
                        'required' => TRUE,
                        'type' => 'string'
                    ]
                ],
                'responses' => ['200' => []]
            ]],
            '/v2/trustlists/{entityId}' => ['get' => [
                'operationId' => 'ListTrustedCertificates',
                'parameters' => [
                    [
                        'name' => 'entityId',
                        'in' => 'path',
                        'required' => TRUE,
                        'type' => 'string'
                    ],
                    [
                        'name' => 'nextPageLink',
                        'in' => 'query',
                        'required' => FALSE,
                        'type' => 'string'
                    ],
                    [
                        'name' => 'pageSize',
                        'in' => 'query',
                        'required' => FALSE,
                        'type' => 'integer',
                        'format' => 'int32'
                    ]
                ],
                'responses' => ['200' => ['schema' => ['$ref' => '#/definitions/X509CertificateListApiModel']]]
            ]],
            '/v2/trustlists/{entityId}/{untrustedEntityId}' => ['delete' => [
                'operationId' => 'RemoveTrustRelationship',
                'parameters' => [
                    [
                        'name' => 'entityId',
                        'in' => 'path',
                        'required' => TRUE,
                        'type' => 'string'
                    ],
                    [
                        'name' => 'untrustedEntityId',
                        'in' => 'path',
                        'required' => TRUE,
                        'type' => 'string'
                    ]
                ],
                'responses' => ['200' => []]
            ]]
        ],
        'definitions' => [
            'X509CertificateApiModel' => [
                'properties' => [
                    'subject' => ['type' => 'string'],
                    'thumbprint' => ['type' => 'string'],
                    'serialNumber' => ['type' => 'string'],
                    'notBeforeUtc' => [
                        'type' => 'string',
                        'format' => 'date-time'
                    ],
                    'notAfterUtc' => [
                        'type' => 'string',
                        'format' => 'date-time'
                    ],
                    'certificate' => ['type' => 'object']
                ],
                'additionalProperties' => FALSE,
                'required' => []
            ],
            'X509CertificateChainApiModel' => [
                'properties' => ['chain' => [
                    'type' => 'array',
                    'items' => ['$ref' => '#/definitions/X509CertificateApiModel']
                ]],
                'additionalProperties' => FALSE,
                'required' => []
            ],
            'X509CrlApiModel' => [
                'properties' => [
                    'issuer' => ['type' => 'string'],
                    'crl' => ['type' => 'object']
                ],
                'additionalProperties' => FALSE,
                'required' => []
            ],
            'X509CrlChainApiModel' => [
                'properties' => ['chain' => [
                    'type' => 'array',
                    'items' => ['$ref' => '#/definitions/X509CrlApiModel']
                ]],
                'additionalProperties' => FALSE,
                'required' => []
            ],
            'NotFoundResult' => [
                'properties' => ['statusCode' => [
                    'type' => 'integer',
                    'format' => 'int32'
                ]],
                'additionalProperties' => FALSE,
                'required' => []
            ],
            'StartSigningRequestApiModel' => [
                'properties' => [
                    'entityId' => ['type' => 'string'],
                    'groupId' => ['type' => 'string'],
                    'certificateRequest' => ['type' => 'object']
                ],
                'additionalProperties' => FALSE,
                'required' => []
            ],
            'StartSigningRequestResponseApiModel' => [
                'properties' => ['requestId' => ['type' => 'string']],
                'additionalProperties' => FALSE,
                'required' => []
            ],
            'VaultOperationContextApiModel' => [
                'properties' => [
                    'authorityId' => ['type' => 'string'],
                    'time' => [
                        'type' => 'string',
                        'format' => 'date-time'
                    ]
                ],
                'additionalProperties' => FALSE,
                'required' => []
            ],
            'CertificateRequestRecordApiModel' => [
                'properties' => [
                    'requestId' => ['type' => 'string'],
                    'entityId' => ['type' => 'string'],
                    'groupId' => ['type' => 'string'],
                    'state' => [
                        'type' => 'string',
                        'enum' => [
                            'New',
                            'Approved',
                            'Rejected',
                            'Failure',
                            'Completed',
                            'Accepted'
                        ]
                    ],
                    'type' => [
                        'type' => 'string',
                        'enum' => [
                            'SigningRequest',
                            'KeyPairRequest'
                        ]
                    ],
                    'errorInfo' => ['type' => 'object'],
                    'submitted' => ['$ref' => '#/definitions/VaultOperationContextApiModel'],
                    'approved' => ['$ref' => '#/definitions/VaultOperationContextApiModel'],
                    'accepted' => ['$ref' => '#/definitions/VaultOperationContextApiModel']
                ],
                'additionalProperties' => FALSE,
                'required' => []
            ],
            'FinishSigningRequestResponseApiModel' => [
                'properties' => [
                    'request' => ['$ref' => '#/definitions/CertificateRequestRecordApiModel'],
                    'certificate' => ['$ref' => '#/definitions/X509CertificateApiModel']
                ],
                'additionalProperties' => FALSE,
                'required' => []
            ],
            'StartNewKeyPairRequestApiModel' => [
                'properties' => [
                    'entityId' => ['type' => 'string'],
                    'groupId' => ['type' => 'string'],
                    'certificateType' => [
                        'type' => 'string',
                        'enum' => [
                            'ApplicationInstanceCertificate',
                            'HttpsCertificate',
                            'UserCredentialCertificate'
                        ]
                    ],
                    'subjectName' => ['type' => 'string'],
                    'domainNames' => [
                        'type' => 'array',
                        'items' => ['type' => 'string']
                    ]
                ],
                'additionalProperties' => FALSE,
                'required' => []
            ],
            'StartNewKeyPairRequestResponseApiModel' => [
                'properties' => ['requestId' => ['type' => 'string']],
                'additionalProperties' => FALSE,
                'required' => []
            ],
            'PrivateKeyApiModel' => [
                'properties' => [
                    'kty' => [
                        'type' => 'string',
                        'enum' => [
                            'RSA',
                            'ECC',
                            'AES'
                        ]
                    ],
                    'n' => [
                        'type' => 'string',
                        'format' => 'byte'
                    ],
                    'e' => [
                        'type' => 'string',
                        'format' => 'byte'
                    ],
                    'dp' => [
                        'type' => 'string',
                        'format' => 'byte'
                    ],
                    'dq' => [
                        'type' => 'string',
                        'format' => 'byte'
                    ],
                    'qi' => [
                        'type' => 'string',
                        'format' => 'byte'
                    ],
                    'p' => [
                        'type' => 'string',
                        'format' => 'byte'
                    ],
                    'q' => [
                        'type' => 'string',
                        'format' => 'byte'
                    ],
                    'crv' => ['type' => 'string'],
                    'x' => [
                        'type' => 'string',
                        'format' => 'byte'
                    ],
                    'y' => [
                        'type' => 'string',
                        'format' => 'byte'
                    ],
                    'd' => [
                        'type' => 'string',
                        'format' => 'byte'
                    ],
                    'k' => [
                        'type' => 'string',
                        'format' => 'byte'
                    ],
                    'key_hsm' => [
                        'type' => 'string',
                        'format' => 'byte'
                    ]
                ],
                'additionalProperties' => FALSE,
                'required' => []
            ],
            'FinishNewKeyPairRequestResponseApiModel' => [
                'properties' => [
                    'request' => ['$ref' => '#/definitions/CertificateRequestRecordApiModel'],
                    'certificate' => ['$ref' => '#/definitions/X509CertificateApiModel'],
                    'privateKey' => ['$ref' => '#/definitions/PrivateKeyApiModel']
                ],
                'additionalProperties' => FALSE,
                'required' => []
            ],
            'CertificateRequestQueryRequestApiModel' => [
                'properties' => [
                    'entityId' => ['type' => 'string'],
                    'state' => [
                        'type' => 'string',
                        'enum' => [
                            'New',
                            'Approved',
                            'Rejected',
                            'Failure',
                            'Completed',
                            'Accepted'
                        ]
                    ]
                ],
                'additionalProperties' => FALSE,
                'required' => []
            ],
            'CertificateRequestQueryResponseApiModel' => [
                'properties' => [
                    'requests' => [
                        'type' => 'array',
                        'items' => ['$ref' => '#/definitions/CertificateRequestRecordApiModel']
                    ],
                    'nextPageLink' => ['type' => 'string']
                ],
                'additionalProperties' => FALSE,
                'required' => []
            ],
            'TrustGroupApiModel' => [
                'properties' => [
                    'name' => ['type' => 'string'],
                    'parentId' => ['type' => 'string'],
                    'type' => [
                        'type' => 'string',
                        'enum' => [
                            'ApplicationInstanceCertificate',
                            'HttpsCertificate',
                            'UserCredentialCertificate'
                        ]
                    ],
                    'subjectName' => ['type' => 'string'],
                    'lifetime' => ['type' => 'string'],
                    'keySize' => [
                        'type' => 'integer',
                        'format' => 'int32'
                    ],
                    'signatureAlgorithm' => [
                        'type' => 'string',
                        'enum' => [
                            'Rsa256',
                            'Rsa384',
                            'Rsa512',
                            'Rsa256Pss',
                            'Rsa384Pss',
                            'Rsa512Pss'
                        ]
                    ],
                    'issuedLifetime' => ['type' => 'string'],
                    'issuedKeySize' => [
                        'type' => 'integer',
                        'format' => 'int32'
                    ],
                    'issuedSignatureAlgorithm' => [
                        'type' => 'string',
                        'enum' => [
                            'Rsa256',
                            'Rsa384',
                            'Rsa512',
                            'Rsa256Pss',
                            'Rsa384Pss',
                            'Rsa512Pss'
                        ]
                    ]
                ],
                'additionalProperties' => FALSE,
                'required' => []
            ],
            'TrustGroupRegistrationApiModel' => [
                'properties' => [
                    'id' => ['type' => 'string'],
                    'group' => ['$ref' => '#/definitions/TrustGroupApiModel']
                ],
                'additionalProperties' => FALSE,
                'required' => []
            ],
            'TrustGroupRegistrationListApiModel' => [
                'properties' => [
                    'registrations' => [
                        'type' => 'array',
                        'items' => ['$ref' => '#/definitions/TrustGroupRegistrationApiModel']
                    ],
                    'nextPageLink' => ['type' => 'string']
                ],
                'additionalProperties' => FALSE,
                'required' => []
            ],
            'TrustGroupRegistrationRequestApiModel' => [
                'properties' => [
                    'name' => ['type' => 'string'],
                    'parentId' => ['type' => 'string'],
                    'subjectName' => ['type' => 'string'],
                    'issuedLifetime' => ['type' => 'string'],
                    'issuedKeySize' => [
                        'type' => 'integer',
                        'format' => 'int32'
                    ],
                    'issuedSignatureAlgorithm' => [
                        'type' => 'string',
                        'enum' => [
                            'Rsa256',
                            'Rsa384',
                            'Rsa512',
                            'Rsa256Pss',
                            'Rsa384Pss',
                            'Rsa512Pss'
                        ]
                    ]
                ],
                'additionalProperties' => FALSE,
                'required' => []
            ],
            'TrustGroupRegistrationResponseApiModel' => [
                'properties' => ['id' => ['type' => 'string']],
                'additionalProperties' => FALSE,
                'required' => []
            ],
            'TrustGroupUpdateRequestApiModel' => [
                'properties' => [
                    'name' => ['type' => 'string'],
                    'issuedLifetime' => ['type' => 'string'],
                    'issuedKeySize' => [
                        'type' => 'integer',
                        'format' => 'int32'
                    ],
                    'issuedSignatureAlgorithm' => [
                        'type' => 'string',
                        'enum' => [
                            'Rsa256',
                            'Rsa384',
                            'Rsa512',
                            'Rsa256Pss',
                            'Rsa384Pss',
                            'Rsa512Pss'
                        ]
                    ]
                ],
                'additionalProperties' => FALSE,
                'required' => []
            ],
            'TrustGroupRootCreateRequestApiModel' => [
                'properties' => [
                    'name' => ['type' => 'string'],
                    'type' => [
                        'type' => 'string',
                        'enum' => [
                            'ApplicationInstanceCertificate',
                            'HttpsCertificate',
                            'UserCredentialCertificate'
                        ]
                    ],
                    'subjectName' => ['type' => 'string'],
                    'lifetime' => ['type' => 'string'],
                    'keySize' => [
                        'type' => 'integer',
                        'format' => 'int32'
                    ],
                    'signatureAlgorithm' => [
                        'type' => 'string',
                        'enum' => [
                            'Rsa256',
                            'Rsa384',
                            'Rsa512',
                            'Rsa256Pss',
                            'Rsa384Pss',
                            'Rsa512Pss'
                        ]
                    ],
                    'issuedLifetime' => ['type' => 'string'],
                    'issuedKeySize' => [
                        'type' => 'integer',
                        'format' => 'int32'
                    ],
                    'issuedSignatureAlgorithm' => [
                        'type' => 'string',
                        'enum' => [
                            'Rsa256',
                            'Rsa384',
                            'Rsa512',
                            'Rsa256Pss',
                            'Rsa384Pss',
                            'Rsa512Pss'
                        ]
                    ]
                ],
                'additionalProperties' => FALSE,
                'required' => []
            ],
            'X509CertificateListApiModel' => [
                'properties' => [
                    'certificates' => [
                        'type' => 'array',
                        'items' => ['$ref' => '#/definitions/X509CertificateApiModel']
                    ],
                    'nextPageLink' => ['type' => 'string']
                ],
                'additionalProperties' => FALSE,
                'required' => []
            ]
        ]
    ];
}<|MERGE_RESOLUTION|>--- conflicted
+++ resolved
@@ -182,16 +182,6 @@
         ]);
     }
     /**
-<<<<<<< HEAD
-     * @return array
-     */
-    public function getStatus()
-    {
-        return $this->_GetStatus_operation->call([]);
-    }
-    /**
-=======
->>>>>>> 70f3dda0
      * A trust group has a root certificate which issues certificates to entities. Entities can be part of a trust group and thus trust the root certificate and all entities that the root has issued certificates for.
      * @param string|null $nextPageLink
      * @param integer|null $pageSize
