// <auto-generated>
// Copyright (c) Microsoft Corporation. All rights reserved.
// Licensed under the MIT License. See License.txt in the project root for
// license information.
//
// Code generated by Microsoft (R) AutoRest Code Generator 1.0.0.0
// Changes may cause incorrect behavior and will be lost if the code is
// regenerated.
// </auto-generated>

namespace Microsoft.Azure.IIoT.Opc.Registry.Models
{
    using Newtonsoft.Json;
    using System.Linq;

    /// <summary>
    /// Supervisor update request
    /// </summary>
    public partial class SupervisorUpdateApiModel
    {
        /// <summary>
        /// Initializes a new instance of the SupervisorUpdateApiModel class.
        /// </summary>
        public SupervisorUpdateApiModel()
        {
            CustomInit();
        }

        /// <summary>
        /// Initializes a new instance of the SupervisorUpdateApiModel class.
        /// </summary>
<<<<<<< HEAD
        /// <param name="siteId">Site of the supervisor</param>
=======
        /// <param name="siteId">Site the supervisor is part of</param>
>>>>>>> 70f3dda0
        /// <param name="logLevel">Possible values include: 'Error',
        /// 'Information', 'Debug', 'Verbose'</param>
        public SupervisorUpdateApiModel(string siteId = default(string), TraceLogLevel? logLevel = default(TraceLogLevel?))
        {
            SiteId = siteId;
            LogLevel = logLevel;
            CustomInit();
        }

        /// <summary>
        /// An initialization method that performs custom operations like setting defaults
        /// </summary>
        partial void CustomInit();

        /// <summary>
        /// Gets or sets site the supervisor is part of
        /// </summary>
        [JsonProperty(PropertyName = "siteId")]
        public string SiteId { get; set; }

        /// <summary>
        /// Gets or sets possible values include: 'Error', 'Information',
        /// 'Debug', 'Verbose'
        /// </summary>
        [JsonProperty(PropertyName = "logLevel")]
        public TraceLogLevel? LogLevel { get; set; }

    }
}<|MERGE_RESOLUTION|>--- conflicted
+++ resolved
@@ -29,11 +29,7 @@
         /// <summary>
         /// Initializes a new instance of the SupervisorUpdateApiModel class.
         /// </summary>
-<<<<<<< HEAD
-        /// <param name="siteId">Site of the supervisor</param>
-=======
         /// <param name="siteId">Site the supervisor is part of</param>
->>>>>>> 70f3dda0
         /// <param name="logLevel">Possible values include: 'Error',
         /// 'Information', 'Debug', 'Verbose'</param>
         public SupervisorUpdateApiModel(string siteId = default(string), TraceLogLevel? logLevel = default(TraceLogLevel?))
