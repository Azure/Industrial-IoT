// ------------------------------------------------------------
//  Copyright (c) Microsoft Corporation.  All rights reserved.
//  Licensed under the MIT License (MIT). See License.txt in the repo root for license information.
// ------------------------------------------------------------

namespace Microsoft.Azure.IIoT.OpcUa.Api.Twin.Models {
    using Newtonsoft.Json;
    using Newtonsoft.Json.Linq;
    using System;
    using System.Collections.Generic;
<<<<<<< HEAD
=======
    using System.ComponentModel.DataAnnotations;
>>>>>>> 70f3dda0

    /// <summary>
    /// Node model
    /// </summary>
    public class NodeApiModel {

        /// <summary>
        /// Type of node
        /// </summary>
        [JsonProperty(PropertyName = "nodeClass",
            NullValueHandling = NullValueHandling.Ignore)]
        public NodeClass? NodeClass { get; set; }

        /// <summary>
        /// Display name
        /// </summary>
        [JsonProperty(PropertyName = "displayName",
            NullValueHandling = NullValueHandling.Ignore)]
        public string DisplayName { get; set; }

        /// <summary>
        /// Id of node.
        /// (Mandatory).
        /// </summary>
        [JsonProperty(PropertyName = "nodeId")]
        [Required]
        public string NodeId { get; set; }

        /// <summary>
        /// Description if any
        /// </summary>
        [JsonProperty(PropertyName = "description",
            NullValueHandling = NullValueHandling.Ignore)]
        public string Description { get; set; }

        /// <summary>
        /// Browse name
        /// </summary>
        [JsonProperty(PropertyName = "browseName",
            NullValueHandling = NullValueHandling.Ignore)]
        public string BrowseName { get; set; }

        /// <summary>
        /// Node access restrictions if any.
        /// (default: none)
        /// </summary>
        [JsonProperty(PropertyName = "accessRestrictions",
            NullValueHandling = NullValueHandling.Ignore)]
        public NodeAccessRestrictions? AccessRestrictions { get; set; }

        /// <summary>
        /// Default write mask for the node
        /// (default: 0)
        /// </summary>
        [JsonProperty(PropertyName = "writeMask",
            NullValueHandling = NullValueHandling.Ignore)]
        public uint? WriteMask { get; set; }

        /// <summary>
        /// User write mask for the node
        /// (default: 0)
        /// </summary>
        [JsonProperty(PropertyName = "userWriteMask",
            NullValueHandling = NullValueHandling.Ignore)]
        public uint? UserWriteMask { get; set; }

        /// <summary>
        /// Whether type is abstract, if type can
        /// be abstract.  Null if not type node.
        /// (default: false)
        /// </summary>
        [JsonProperty(PropertyName = "isAbstract",
            NullValueHandling = NullValueHandling.Ignore)]
        public bool? IsAbstract { get; set; }

        /// <summary>
        /// Whether a view contains loops. Null if
        /// not a view.
        /// </summary>
        [JsonProperty(PropertyName = "containsNoLoops",
            NullValueHandling = NullValueHandling.Ignore)]
        public bool? ContainsNoLoops { get; set; }

        /// <summary>
        /// If object or view and eventing, event notifier
        /// to subscribe to.
        /// (default: no events supported)
        /// </summary>
        [JsonProperty(PropertyName = "eventNotifier",
            NullValueHandling = NullValueHandling.Ignore)]
        public NodeEventNotifier? EventNotifier { get; set; }

        /// <summary>
        /// If method node class, whether method can
        /// be called.
        /// </summary>
        [JsonProperty(PropertyName = "executable",
            NullValueHandling = NullValueHandling.Ignore)]
        public bool? Executable { get; set; }

        /// <summary>
        /// If method node class, whether method can
        /// be called by current user.
        /// (default: false if not executable)
        /// </summary>
        [JsonProperty(PropertyName = "userExecutable",
            NullValueHandling = NullValueHandling.Ignore)]
        public bool? UserExecutable { get; set; }

        /// <summary>
        /// Data type definition in case node is a
        /// data type node and definition is available,
        /// otherwise null.
        /// </summary>
        [JsonProperty(PropertyName = "dataTypeDefinition",
            NullValueHandling = NullValueHandling.Ignore)]
        public JToken DataTypeDefinition { get; set; }

        /// <summary>
        /// Default access level for variable node.
        /// (default: 0)
        /// </summary>
        [JsonProperty(PropertyName = "accessLevel",
            NullValueHandling = NullValueHandling.Ignore)]
        public NodeAccessLevel? AccessLevel { get; set; }

        /// <summary>
        /// User access level for variable node or null.
        /// (default: 0)
        /// </summary>
        [JsonProperty(PropertyName = "userAccessLevel",
            NullValueHandling = NullValueHandling.Ignore)]
        public NodeAccessLevel? UserAccessLevel { get; set; }

        /// <summary>
        /// If variable the datatype of the variable.
        /// (default: null)
        /// </summary>
        [JsonProperty(PropertyName = "dataType",
            NullValueHandling = NullValueHandling.Ignore)]
        public string DataType { get; set; }

        /// <summary>
        /// Value rank of the variable data of a variable
        /// or variable type, otherwise null.
        /// (default: scalar = -1)
        /// </summary>
        [JsonProperty(PropertyName = "valueRank",
            NullValueHandling = NullValueHandling.Ignore)]
        public NodeValueRank? ValueRank { get; set; }

        /// <summary>
        /// Array dimensions of variable or variable type.
        /// (default: empty array)
        /// </summary>
        [JsonProperty(PropertyName = "arrayDimensions",
            NullValueHandling = NullValueHandling.Ignore)]
        public uint[] ArrayDimensions { get; set; }

        /// <summary>
        /// Whether the value of a variable is historizing.
        /// (default: false)
        /// </summary>
        [JsonProperty(PropertyName = "historizing",
            NullValueHandling = NullValueHandling.Ignore)]
        public bool? Historizing { get; set; }

        /// <summary>
        /// Minimum sampling interval for the variable
        /// value, otherwise null if not a variable node.
        /// (default: null)
        /// </summary>
        [JsonProperty(PropertyName = "minimumSamplingInterval",
            NullValueHandling = NullValueHandling.Ignore)]
        public double? MinimumSamplingInterval { get; set; }

        /// <summary>
        /// Value of variable or default value of the
        /// subtyped variable in case node is a variable
        /// type, otherwise null.
        /// </summary>
        [JsonProperty(PropertyName = "value",
            NullValueHandling = NullValueHandling.Ignore)]
        public JToken Value { get; set; }

        /// <summary>
        /// Inverse name of the reference if the node is
        /// a reference type, otherwise null.
        /// </summary>
        [JsonProperty(PropertyName = "inverseName",
            NullValueHandling = NullValueHandling.Ignore)]
        public string InverseName { get; set; }

        /// <summary>
        /// Whether the reference is symmetric in case
        /// the node is a reference type, otherwise
        /// null.
        /// </summary>
        [JsonProperty(PropertyName = "symmetric",
            NullValueHandling = NullValueHandling.Ignore)]
        public bool? Symmetric { get; set; }

        /// <summary>
        /// Role permissions
        /// </summary>
        [JsonProperty(PropertyName = "rolePermissions",
            NullValueHandling = NullValueHandling.Ignore)]
        public List<RolePermissionApiModel> RolePermissions { get; set; }

        /// <summary>
        /// User Role permissions
        /// </summary>
        [JsonProperty(PropertyName = "userRolePermissions",
            NullValueHandling = NullValueHandling.Ignore)]
        public List<RolePermissionApiModel> UserRolePermissions { get; set; }

        /// <summary>
        /// Optional type definition of the node
        /// </summary>
        [JsonProperty(PropertyName = "typeDefinitionId",
            NullValueHandling = NullValueHandling.Ignore)]
        public string TypeDefinitionId { get; set; }

        /// <summary>
        /// Whether node has children which are defined as
        /// any forward hierarchical references.
        /// (default: unknown)
        /// </summary>
        [JsonProperty(PropertyName = "children",
            NullValueHandling = NullValueHandling.Ignore)]
        public bool? Children { get; set; }


        // Legacy

        /// <ignore/>
        [JsonIgnore]
        [Obsolete]
        public string Id => NodeId;
        /// <ignore/>
        [JsonIgnore]
        [Obsolete]
        public bool? HasChildren => Children;
        /// <ignore/>
        [JsonIgnore]
        [Obsolete]
        public string Name => BrowseName;
    }
}<|MERGE_RESOLUTION|>--- conflicted
+++ resolved
@@ -8,10 +8,7 @@
     using Newtonsoft.Json.Linq;
     using System;
     using System.Collections.Generic;
-<<<<<<< HEAD
-=======
     using System.ComponentModel.DataAnnotations;
->>>>>>> 70f3dda0
 
     /// <summary>
     /// Node model
