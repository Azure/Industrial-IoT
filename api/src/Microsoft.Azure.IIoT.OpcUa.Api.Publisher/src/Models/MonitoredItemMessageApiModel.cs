﻿// ------------------------------------------------------------
//  Copyright (c) Microsoft Corporation.  All rights reserved.
//  Licensed under the MIT License (MIT). See License.txt in the repo root for license information.
// ------------------------------------------------------------

namespace Microsoft.Azure.IIoT.OpcUa.Api.Publisher.Models {
    using Microsoft.Azure.IIoT.Serializers;
    using System.Runtime.Serialization;
    using System;

    /// <summary>
    /// Publisher monitored item sample model
    /// </summary>
    [DataContract]
    public class MonitoredItemMessageApiModel {

        /// <summary>
        /// Publisher Id
        /// </summary>
<<<<<<< HEAD
        [DataMember(Name = "subscriptionId",
            EmitDefaultValue = false)]
        public string SubscriptionId { get; set; }
=======
        [JsonProperty(PropertyName = "publisherId",
            NullValueHandling = NullValueHandling.Ignore)]
        public string PublisherId { get; set; }
>>>>>>> 1967f45b

        /// <summary>
        /// DataSetWriterId
        /// </summary>
<<<<<<< HEAD
        [DataMember(Name = "endpointId",
            EmitDefaultValue = false)]
        public string EndpointId { get; set; }
=======
        [JsonProperty(PropertyName = "dataSetWriterId",
            NullValueHandling = NullValueHandling.Ignore)]
        public string DataSetWriterId { get; set; }
>>>>>>> 1967f45b

        /// <summary>
        /// Endpoint
        /// </summary>
<<<<<<< HEAD
        [DataMember(Name = "dataSetId",
            EmitDefaultValue = false)]
        public string DataSetId { get; set; }
=======
        [JsonProperty(PropertyName = "endpointId",
            NullValueHandling = NullValueHandling.Ignore)]
        public string EndpointId { get; set; }
>>>>>>> 1967f45b

        /// <summary>
        /// Node id
        /// </summary>
        [DataMember(Name = "nodeId")]
        public string NodeId { get; set; }

        /// <summary>
        /// Node's display name
        /// </summary>
        [DataMember(Name = "displayName",
            EmitDefaultValue = false)]
        public string DisplayName { get; set; }

        /// <summary>
        /// Value
        /// </summary>
<<<<<<< HEAD
        [DataMember(Name = "value",
            EmitDefaultValue = false)]
        public VariantValue Value { get; set; }
=======
        [JsonProperty(PropertyName = "value",
            NullValueHandling = NullValueHandling.Ignore)]
        public dynamic Value { get; set; }
>>>>>>> 1967f45b

        /// <summary>
        /// Type id
        /// </summary>
        [DataMember(Name = "typeId",
            EmitDefaultValue = false)]
        public string TypeId { get; set; }

        /// <summary>
        /// Status of the value (Quality)
        /// </summary>
        [DataMember(Name = "status",
            EmitDefaultValue = false)]
        public string Status { get; set; }

        /// <summary>
        /// Sent time stamp
        /// </summary>
        [DataMember(Name = "timestamp",
            EmitDefaultValue = false)]
        public DateTime? Timestamp { get; set; }

        /// <summary>
        /// Source time stamp
        /// </summary>
        [DataMember(Name = "sourceTimestamp",
            EmitDefaultValue = false)]
        public DateTime? SourceTimestamp { get; set; }

        /// <summary>
<<<<<<< HEAD
        /// Source pico
        /// </summary>
        [DataMember(Name = "sourcePicoseconds",
            EmitDefaultValue = false)]
        public ushort? SourcePicoseconds { get; set; }

        /// <summary>
=======
>>>>>>> 1967f45b
        /// Server time stamp
        /// </summary>
        [DataMember(Name = "serverTimestamp",
            EmitDefaultValue = false)]
        public DateTime? ServerTimestamp { get; set; }
<<<<<<< HEAD

        /// <summary>
        /// Server pico
        /// </summary>
        [DataMember(Name = "serverPicoseconds",
            EmitDefaultValue = false)]
        public ushort? ServerPicoseconds { get; set; }
=======
>>>>>>> 1967f45b
    }
}<|MERGE_RESOLUTION|>--- conflicted
+++ resolved
@@ -17,41 +17,23 @@
         /// <summary>
         /// Publisher Id
         /// </summary>
-<<<<<<< HEAD
-        [DataMember(Name = "subscriptionId",
+        [DataMember(Name = "publisherId",
             EmitDefaultValue = false)]
-        public string SubscriptionId { get; set; }
-=======
-        [JsonProperty(PropertyName = "publisherId",
-            NullValueHandling = NullValueHandling.Ignore)]
         public string PublisherId { get; set; }
->>>>>>> 1967f45b
 
         /// <summary>
         /// DataSetWriterId
         /// </summary>
-<<<<<<< HEAD
-        [DataMember(Name = "endpointId",
+        [DataMember(Name = "dataSetWriterId",
             EmitDefaultValue = false)]
-        public string EndpointId { get; set; }
-=======
-        [JsonProperty(PropertyName = "dataSetWriterId",
-            NullValueHandling = NullValueHandling.Ignore)]
         public string DataSetWriterId { get; set; }
->>>>>>> 1967f45b
 
         /// <summary>
         /// Endpoint
         /// </summary>
-<<<<<<< HEAD
-        [DataMember(Name = "dataSetId",
+        [DataMember(Name = "endpointId",
             EmitDefaultValue = false)]
-        public string DataSetId { get; set; }
-=======
-        [JsonProperty(PropertyName = "endpointId",
-            NullValueHandling = NullValueHandling.Ignore)]
         public string EndpointId { get; set; }
->>>>>>> 1967f45b
 
         /// <summary>
         /// Node id
@@ -69,15 +51,9 @@
         /// <summary>
         /// Value
         /// </summary>
-<<<<<<< HEAD
         [DataMember(Name = "value",
             EmitDefaultValue = false)]
         public VariantValue Value { get; set; }
-=======
-        [JsonProperty(PropertyName = "value",
-            NullValueHandling = NullValueHandling.Ignore)]
-        public dynamic Value { get; set; }
->>>>>>> 1967f45b
 
         /// <summary>
         /// Type id
@@ -108,7 +84,6 @@
         public DateTime? SourceTimestamp { get; set; }
 
         /// <summary>
-<<<<<<< HEAD
         /// Source pico
         /// </summary>
         [DataMember(Name = "sourcePicoseconds",
@@ -116,14 +91,11 @@
         public ushort? SourcePicoseconds { get; set; }
 
         /// <summary>
-=======
->>>>>>> 1967f45b
         /// Server time stamp
         /// </summary>
         [DataMember(Name = "serverTimestamp",
             EmitDefaultValue = false)]
         public DateTime? ServerTimestamp { get; set; }
-<<<<<<< HEAD
 
         /// <summary>
         /// Server pico
@@ -131,7 +103,5 @@
         [DataMember(Name = "serverPicoseconds",
             EmitDefaultValue = false)]
         public ushort? ServerPicoseconds { get; set; }
-=======
->>>>>>> 1967f45b
     }
 }