--- conflicted
+++ resolved
@@ -78,18 +78,15 @@
         [DataMember(Name = "queueSize", Order = 11,
             EmitDefaultValue = false)]
         public uint? QueueSize { get; set; }
-<<<<<<< HEAD
-
-        /// <summary>Event Filter</summary>
-        [DataMember(Name = "eventFilter", Order = 12,
-            EmitDefaultValue = false)]
-        public EventFilterApiModel EventFilter { get; set; }
-=======
         
         /// <summary> Data change trigger </summary>
         [DataMember(Name = "dataChangeTrigger", Order = 12,
             EmitDefaultValue = false)]
         public DataChangeTriggerType? DataChangeTrigger { get; set; }
->>>>>>> 941eb860
+
+        /// <summary>Event Filter</summary>
+        [DataMember(Name = "eventFilter", Order = 13,
+            EmitDefaultValue = false)]
+        public EventFilterApiModel EventFilter { get; set; }
     }
 }