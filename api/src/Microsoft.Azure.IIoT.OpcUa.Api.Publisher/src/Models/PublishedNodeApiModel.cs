--- conflicted
+++ resolved
@@ -84,7 +84,6 @@
             EmitDefaultValue = false)]
         public DataChangeTriggerType? DataChangeTrigger { get; set; }
 
-<<<<<<< HEAD
         /// <summary> Deadband type </summary>
         [DataMember(Name = "deadbandType", Order = 13,
             EmitDefaultValue = false)]
@@ -94,11 +93,10 @@
         [DataMember(Name = "deadbandValue", Order = 14,
             EmitDefaultValue = false)]
         public double? DeadbandValue { get; set; }
-=======
+
         /// <summary>Event Filter</summary>
-        [DataMember(Name = "eventFilter", Order = 13,
+        [DataMember(Name = "eventFilter", Order = 15,
             EmitDefaultValue = false)]
         public EventFilterApiModel EventFilter { get; set; }
->>>>>>> 5465cf1b
     }
 }