// ------------------------------------------------------------
//  Copyright (c) Microsoft Corporation.  All rights reserved.
//  Licensed under the MIT License (MIT). See License.txt in the repo root for license information.
// ------------------------------------------------------------

namespace Microsoft.Azure.IIoT.OpcUa.Api.Registry.Models {
    using Newtonsoft.Json;
    using System.Collections.Generic;
    using System.ComponentModel;

    /// <summary>
    /// Discovery configuration api model
    /// </summary>
    public class DiscoveryConfigApiModel {

        /// <summary>
        /// Address ranges to scan (null == all wired nics)
        /// </summary>
        [JsonProperty(PropertyName = "addressRangesToScan",
            NullValueHandling = NullValueHandling.Ignore)]
        [DefaultValue(null)]
        public string AddressRangesToScan { get; set; }

        /// <summary>
        /// Network probe timeout
        /// </summary>
        [JsonProperty(PropertyName = "networkProbeTimeoutMs",
            NullValueHandling = NullValueHandling.Ignore)]
        [DefaultValue(null)]
        public int? NetworkProbeTimeoutMs { get; set; }

        /// <summary>
        /// Max network probes that should ever run.
        /// </summary>
        [JsonProperty(PropertyName = "maxNetworkProbes",
            NullValueHandling = NullValueHandling.Ignore)]
        [DefaultValue(null)]
        public int? MaxNetworkProbes { get; set; }

        /// <summary>
        /// Port ranges to scan (null == all unassigned)
        /// </summary>
        [JsonProperty(PropertyName = "portRangesToScan",
            NullValueHandling = NullValueHandling.Ignore)]
        [DefaultValue(null)]
        public string PortRangesToScan { get; set; }

        /// <summary>
        /// Port probe timeout
        /// </summary>
        [JsonProperty(PropertyName = "portProbeTimeoutMs",
            NullValueHandling = NullValueHandling.Ignore)]
        [DefaultValue(null)]
        public int? PortProbeTimeoutMs { get; set; }

        /// <summary>
        /// Max port probes that should ever run.
        /// </summary>
        [JsonProperty(PropertyName = "maxPortProbes",
            NullValueHandling = NullValueHandling.Ignore)]
        [DefaultValue(null)]
        public int? MaxPortProbes { get; set; }

        /// <summary>
        /// Probes that must always be there as percent of max.
        /// </summary>
        [JsonProperty(PropertyName = "minPortProbesPercent",
            NullValueHandling = NullValueHandling.Ignore)]
        [DefaultValue(null)]
        public int? MinPortProbesPercent { get; set; }

        /// <summary>
        /// Delay time between discovery sweeps in seconds
        /// </summary>
        [JsonProperty(PropertyName = "idleTimeBetweenScansSec",
            NullValueHandling = NullValueHandling.Ignore)]
        [DefaultValue(null)]
        public int? IdleTimeBetweenScansSec { get; set; }

        /// <summary>
        /// List of preset discovery urls to use
        /// </summary>
        [JsonProperty(PropertyName = "discoveryUrls",
            NullValueHandling = NullValueHandling.Ignore)]
        [DefaultValue(null)]
        public List<string> DiscoveryUrls { get; set; }

        /// <summary>
        /// List of locales to filter with during discovery
        /// </summary>
        [JsonProperty(PropertyName = "locales",
            NullValueHandling = NullValueHandling.Ignore)]
        [DefaultValue(null)]
        public List<string> Locales { get; set; }

        /// <summary>
<<<<<<< HEAD
        /// Activate all endpoints with this filter during onboarding.
=======
        /// Activate all twins with this filter during onboarding.
>>>>>>> 70f3dda0
        /// </summary>
        [JsonProperty(PropertyName = "activationFilter",
            NullValueHandling = NullValueHandling.Ignore)]
        [DefaultValue(null)]
        public EndpointActivationFilterApiModel ActivationFilter { get; set; }
    }
}<|MERGE_RESOLUTION|>--- conflicted
+++ resolved
@@ -94,11 +94,7 @@
         public List<string> Locales { get; set; }
 
         /// <summary>
-<<<<<<< HEAD
-        /// Activate all endpoints with this filter during onboarding.
-=======
         /// Activate all twins with this filter during onboarding.
->>>>>>> 70f3dda0
         /// </summary>
         [JsonProperty(PropertyName = "activationFilter",
             NullValueHandling = NullValueHandling.Ignore)]
