--- conflicted
+++ resolved
@@ -15,19 +15,6 @@
 
 
         /// <summary>
-<<<<<<< HEAD
-        /// Registration operation id
-        /// </summary>
-        [JsonProperty(PropertyName = "id",
-            NullValueHandling = NullValueHandling.Ignore)]
-        public string Id { get; set; }
-
-        /// <summary>
-        /// Discovery url to use for registration
-        /// </summary>
-        [JsonProperty(PropertyName = "discoveryUrl")]
-        public string DiscoveryUrl { get; set; }
-=======
         /// Discovery url to use for registration
         /// </summary>
         [JsonProperty(PropertyName = "discoveryUrl")]
@@ -41,18 +28,13 @@
             NullValueHandling = NullValueHandling.Ignore)]
         [DefaultValue(null)]
         public string Id { get; set; }
->>>>>>> 70f3dda0
 
         /// <summary>
         /// Upon discovery, activate all endpoints with this filter.
         /// </summary>
         [JsonProperty(PropertyName = "activationFilter",
-<<<<<<< HEAD
-            NullValueHandling = NullValueHandling.Ignore)]
-=======
            NullValueHandling = NullValueHandling.Ignore)]
         [DefaultValue(null)]
->>>>>>> 70f3dda0
         public EndpointActivationFilterApiModel ActivationFilter { get; set; }
     }
 }