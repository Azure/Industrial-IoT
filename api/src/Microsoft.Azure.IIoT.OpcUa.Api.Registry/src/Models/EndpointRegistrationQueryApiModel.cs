--- conflicted
+++ resolved
@@ -81,10 +81,7 @@
         /// </summary>
         [JsonProperty(PropertyName = "discovererId",
             NullValueHandling = NullValueHandling.Ignore)]
-<<<<<<< HEAD
-=======
         [DefaultValue(null)]
->>>>>>> 70f3dda0
         public string DiscovererId { get; set; }
 
         /// <summary>
@@ -92,10 +89,7 @@
         /// </summary>
         [JsonProperty(PropertyName = "applicationId",
             NullValueHandling = NullValueHandling.Ignore)]
-<<<<<<< HEAD
-=======
         [DefaultValue(null)]
->>>>>>> 70f3dda0
         public string ApplicationId { get; set; }
 
         /// <summary>
@@ -103,10 +97,7 @@
         /// </summary>
         [JsonProperty(PropertyName = "supervisorId",
             NullValueHandling = NullValueHandling.Ignore)]
-<<<<<<< HEAD
-=======
         [DefaultValue(null)]
->>>>>>> 70f3dda0
         public string SupervisorId { get; set; }
 
         /// <summary>
@@ -114,10 +105,7 @@
         /// </summary>
         [JsonProperty(PropertyName = "siteOrGatewayId",
             NullValueHandling = NullValueHandling.Ignore)]
-<<<<<<< HEAD
-=======
         [DefaultValue(null)]
->>>>>>> 70f3dda0
         public string SiteOrGatewayId { get; set; }
     }
 }
