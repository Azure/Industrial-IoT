--- conflicted
+++ resolved
@@ -81,10 +81,7 @@
         /// </summary>
         [JsonProperty(PropertyName = "siteOrGatewayId",
            NullValueHandling = NullValueHandling.Ignore)]
-<<<<<<< HEAD
-=======
         [DefaultValue(null)]
->>>>>>> 70f3dda0
         public string SiteOrGatewayId { get; set; }
 
         /// <summary>
