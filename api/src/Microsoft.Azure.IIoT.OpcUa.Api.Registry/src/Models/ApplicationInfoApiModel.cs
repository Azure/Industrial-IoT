--- conflicted
+++ resolved
@@ -13,8 +13,6 @@
     /// Application info model
     /// </summary>
     public class ApplicationInfoApiModel {
-<<<<<<< HEAD
-=======
 
         /// <summary>
         /// Unique application id
@@ -34,7 +32,6 @@
         /// </summary>
         [JsonProperty(PropertyName = "applicationUri")]
         public string ApplicationUri { get; set; }
->>>>>>> 70f3dda0
 
         /// <summary>
         /// Product uri
@@ -77,19 +74,6 @@
         public byte[] Certificate { get; set; }
 
         /// <summary>
-<<<<<<< HEAD
-        /// Discoverer that registered the application
-        /// </summary>
-        [JsonProperty(PropertyName = "discovererId",
-            NullValueHandling = NullValueHandling.Ignore)]
-        public string DiscovererId { get; set; }
-
-        /// <summary>
-        /// Unique application uri
-        /// </summary>
-        [JsonProperty(PropertyName = "applicationUri")]
-        public string ApplicationUri { get; set; }
-=======
         /// The capabilities advertised by the server.
         /// </summary>
         /// <example>LDS</example>
@@ -98,7 +82,6 @@
             NullValueHandling = NullValueHandling.Ignore)]
         [DefaultValue(null)]
         public HashSet<string> Capabilities { get; set; }
->>>>>>> 70f3dda0
 
         /// <summary>
         /// Discovery urls of the server
