// ------------------------------------------------------------
//  Copyright (c) Microsoft Corporation.  All rights reserved.
//  Licensed under the MIT License (MIT). See License.txt in the repo root for license information.
// ------------------------------------------------------------

namespace Microsoft.Azure.IIoT.OpcUa.Api.Registry.Models {
    using Newtonsoft.Json;
    using System.Collections.Generic;
<<<<<<< HEAD
=======
    using System.ComponentModel;
    using System.ComponentModel.DataAnnotations;
>>>>>>> 70f3dda0

    /// <summary>
    /// Application with optional list of endpoints
    /// </summary>
    public class ApplicationRegistrationApiModel {

        /// <summary>
        /// Server information
        /// </summary>
        [JsonProperty(PropertyName = "application")]
        [Required]
        public ApplicationInfoApiModel Application { get; set; }

        /// <summary>
        /// List of endpoint twins
        /// </summary>
        [JsonProperty(PropertyName = "endpoints",
            NullValueHandling = NullValueHandling.Ignore)]
        [DefaultValue(null)]
        public List<EndpointRegistrationApiModel> Endpoints { get; set; }

        /// <summary>
        /// Application security assessment
        /// </summary>
        [JsonProperty(PropertyName = "securityAssessment",
            NullValueHandling = NullValueHandling.Ignore)]
        [DefaultValue(null)]
        public SecurityAssessment? SecurityAssessment { get; set; }
    }
}<|MERGE_RESOLUTION|>--- conflicted
+++ resolved
@@ -6,11 +6,8 @@
 namespace Microsoft.Azure.IIoT.OpcUa.Api.Registry.Models {
     using Newtonsoft.Json;
     using System.Collections.Generic;
-<<<<<<< HEAD
-=======
     using System.ComponentModel;
     using System.ComponentModel.DataAnnotations;
->>>>>>> 70f3dda0
 
     /// <summary>
     /// Application with optional list of endpoints
