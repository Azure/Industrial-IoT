// ------------------------------------------------------------
//  Copyright (c) Microsoft Corporation.  All rights reserved.
//  Licensed under the MIT License (MIT). See License.txt in the repo root for license information.
// ------------------------------------------------------------

namespace Microsoft.Azure.IIoT.OpcUa.Api.Registry.Models {
    using Newtonsoft.Json;
    using System.Collections.Generic;
<<<<<<< HEAD
=======
    using System.ComponentModel;
    using System.ComponentModel.DataAnnotations;
>>>>>>> 70f3dda0

    /// <summary>
    /// Endpoint model
    /// </summary>
    public class EndpointApiModel {

        /// <summary>
        /// Endpoint url to use to connect with
        /// </summary>
        [JsonProperty(PropertyName = "url")]
        [Required]
        public string Url { get; set; }

        /// <summary>
        /// Alternative endpoint urls that can be used for
        /// accessing and validating the server
        /// </summary>
        [JsonProperty(PropertyName = "alternativeUrls",
            NullValueHandling = NullValueHandling.Ignore)]
        public HashSet<string> AlternativeUrls { get; set; }

        /// <summary>
<<<<<<< HEAD
        /// Security Mode to use for communication.
=======
        /// Security Mode to use for communication
>>>>>>> 70f3dda0
        /// default to best.
        /// </summary>
        [JsonProperty(PropertyName = "securityMode",
            NullValueHandling = NullValueHandling.Ignore)]
        [DefaultValue(Models.SecurityMode.Best)]
        public SecurityMode? SecurityMode { get; set; }

        /// <summary>
        /// Security policy uri to use for communication
        /// default to best.
        /// </summary>
        [JsonProperty(PropertyName = "securityPolicy",
            NullValueHandling = NullValueHandling.Ignore)]
        [DefaultValue(null)]
        public string SecurityPolicy { get; set; }

        /// <summary>
        /// Endpoint certificate that was registered.
        /// </summary>
        [JsonProperty(PropertyName = "certificate",
            NullValueHandling = NullValueHandling.Ignore)]
        public byte[] Certificate { get; set; }
    }
}<|MERGE_RESOLUTION|>--- conflicted
+++ resolved
@@ -6,11 +6,8 @@
 namespace Microsoft.Azure.IIoT.OpcUa.Api.Registry.Models {
     using Newtonsoft.Json;
     using System.Collections.Generic;
-<<<<<<< HEAD
-=======
     using System.ComponentModel;
     using System.ComponentModel.DataAnnotations;
->>>>>>> 70f3dda0
 
     /// <summary>
     /// Endpoint model
@@ -33,11 +30,7 @@
         public HashSet<string> AlternativeUrls { get; set; }
 
         /// <summary>
-<<<<<<< HEAD
-        /// Security Mode to use for communication.
-=======
         /// Security Mode to use for communication
->>>>>>> 70f3dda0
         /// default to best.
         /// </summary>
         [JsonProperty(PropertyName = "securityMode",
