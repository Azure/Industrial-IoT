--- conflicted
+++ resolved
@@ -106,15 +106,11 @@
                 .SetBasePath(Directory.GetCurrentDirectory())
                 .AddJsonFile("appsettings.json", true)
                 .AddFromDotEnvFile()
-<<<<<<< HEAD
-                .AddFromKeyVault(true)
-=======
                 .AddEnvironmentVariables()
                 .AddEnvironmentVariables(EnvironmentVariableTarget.User)
                 // Above configuration providers will provide connection
                 // details for KeyVault configuration provider.
-                .AddFromKeyVault(providerPriority: ConfigurationProviderPriority.Lowest)
->>>>>>> 55340044
+                .AddFromKeyVault(ConfigurationProviderPriority.Lowest, true)
                 .Build();
 
             using (var scope = new Program(config,
