--- conflicted
+++ resolved
@@ -920,11 +920,8 @@
                 DiagnosticsInterval = model.DiagnosticsInterval,
                 MaxMessageSize = model.MaxMessageSize,
                 MaxOutgressMessages = model.MaxOutgressMessages,
-<<<<<<< HEAD
                 UseReversibleEncoding = model.UseReversibleEncoding
-=======
                 EnableRoutingInfo = model.EnableRoutingInfo,
->>>>>>> a18f57fa
             };
         }
 
@@ -942,11 +939,8 @@
                 MaxMessageSize = model.MaxMessageSize,
                 DiagnosticsInterval = model.DiagnosticsInterval,
                 MaxOutgressMessages = model.MaxOutgressMessages,
-<<<<<<< HEAD
                 UseReversibleEncoding = model.UseReversibleEncoding
-=======
                 EnableRoutingInfo = model.EnableRoutingInfo,
->>>>>>> a18f57fa
             };
         }
 
