--- conflicted
+++ resolved
@@ -50,11 +50,7 @@
         /// <summary>
         /// Metadata message sending interval
         /// </summary>
-<<<<<<< HEAD
-        [DataMember(Name = "dataSetMetaDataSendInterval", Order = 5,
-=======
         [DataMember(Name = "metaDataUpdateTime", Order = 6,
->>>>>>> b437fc9f
             EmitDefaultValue = false)]
         public TimeSpan? MetaDataUpdateTime { get; set; }
 
