--- conflicted
+++ resolved
@@ -510,29 +510,6 @@
         ]
       }
     },
-<<<<<<< HEAD
-    "/v2/status": {
-      "get": {
-        "tags": [
-          "Status"
-        ],
-        "summary": "Return the service status in the form of the service status\r\napi model.",
-        "operationId": "GetStatus",
-        "produces": [
-          "application/json"
-        ],
-        "responses": {
-          "200": {
-            "description": "Success",
-            "schema": {
-              "$ref": "#/definitions/StatusResponseApiModel"
-            }
-          }
-        }
-      }
-    },
-=======
->>>>>>> 70f3dda0
     "/v2/write/{endpointId}": {
       "post": {
         "tags": [
@@ -1428,10 +1405,7 @@
       }
     },
     "NodeAttribute": {
-<<<<<<< HEAD
-=======
       "description": "Node attribute identifiers",
->>>>>>> 70f3dda0
       "enum": [
         "NodeClass",
         "BrowseName",
@@ -1511,7 +1485,6 @@
         },
         "errorInfo": {
           "$ref": "#/definitions/ServiceResultApiModel"
-<<<<<<< HEAD
         }
       }
     },
@@ -1525,75 +1498,6 @@
           "items": {
             "$ref": "#/definitions/AttributeReadResponseApiModel"
           }
-=======
->>>>>>> 70f3dda0
-        }
-      }
-    },
-    "ReadResponseApiModel": {
-      "description": "Result of attribute reads",
-      "type": "object",
-      "properties": {
-<<<<<<< HEAD
-        "name": {
-          "description": "Name of this service",
-          "type": "string"
-        },
-        "status": {
-          "description": "Operational status",
-          "type": "string"
-        },
-        "currentTime": {
-          "description": "Current time",
-          "type": "string",
-          "readOnly": true
-        },
-        "startTime": {
-          "description": "Start time of service",
-          "type": "string",
-          "readOnly": true
-        },
-        "upTime": {
-          "format": "int64",
-          "description": "Up time of service",
-          "type": "integer",
-          "readOnly": true
-        },
-        "uid": {
-          "description": "Value generated at bootstrap by each instance of the service and\r\nused to correlate logs coming from the same instance. The value\r\nchanges every time the service starts.",
-          "type": "string",
-          "readOnly": true
-        },
-        "properties": {
-          "description": "A property bag with details about the service",
-          "type": "object",
-          "additionalProperties": {
-            "type": "string"
-          },
-          "readOnly": true
-        },
-        "dependencies": {
-          "description": "A property bag with details about the internal dependencies",
-          "type": "object",
-          "additionalProperties": {
-            "type": "string"
-          },
-          "readOnly": true
-        },
-        "$metadata": {
-          "type": "object",
-          "additionalProperties": {
-            "type": "string"
-          },
-          "readOnly": true
-=======
-        "results": {
-          "description": "All results of attribute reads",
-          "type": "array",
-          "items": {
-            "$ref": "#/definitions/AttributeReadResponseApiModel"
-          }
->>>>>>> 70f3dda0
         }
       }
     },
