{
  "swagger": "2.0",
  "info": {
    "title": "Opc-Vault-Service",
    "description": "Azure Industrial IoT OPC UA Vault Service",
    "contact": {
      "url": "https://www.github.com/Azure/Industrial-IoT"
    },
    "license": {
      "name": "MIT LICENSE",
      "url": "https://opensource.org/licenses/MIT"
    },
    "version": "v2"
  },
  "host": "localhost:9080",
  "schemes": [
    "http",
    "https"
  ],
  "paths": {
    "/v2/certificates/{serialNumber}": {
      "get": {
        "tags": [
          "Certificates"
        ],
        "summary": "Get Issuer CA Certificate chain.",
        "operationId": "GetIssuerCertificateChain",
        "produces": [
          "application/json"
        ],
        "parameters": [
          {
            "in": "path",
            "name": "serialNumber",
            "description": "the serial number of the Issuer CA Certificate",
            "required": true,
            "type": "string"
          }
        ],
        "responses": {
          "200": {
            "description": "Success",
            "schema": {
              "$ref": "#/definitions/X509CertificateChainApiModel"
            }
          }
        },
        "security": [
          {
            "oauth2": [
              "http://schemas.xmlsoap.org/ws/2005/05/identity/claims/authentication"
            ]
          }
        ],
        "x-ms-pageable": {
          "nextLinkName": "nextPageLink"
        }
      }
    },
    "/v2/certificates/{serialNumber}/crl": {
      "get": {
        "tags": [
          "Certificates"
        ],
        "summary": "Get Issuer CA CRL chain.",
        "operationId": "GetIssuerCrlChain",
        "produces": [
          "application/json"
        ],
        "parameters": [
          {
            "in": "path",
            "name": "serialNumber",
            "description": "the serial number of the Issuer CA Certificate",
            "required": true,
            "type": "string"
          }
        ],
        "responses": {
          "200": {
            "description": "Success",
            "schema": {
              "$ref": "#/definitions/X509CrlChainApiModel"
            }
          }
        },
        "security": [
          {
            "oauth2": [
              "http://schemas.xmlsoap.org/ws/2005/05/identity/claims/authentication"
            ]
          }
        ]
      }
    },
    "/v2/issuer/{serialNumber}": {
      "get": {
        "tags": [
          "Distribution"
        ],
        "summary": "Get Issuer Certificate for Authority Information\r\nAccess endpoint.",
        "operationId": "GetIssuerCertificateChain",
        "produces": [
          "application/pkix-cert"
        ],
        "parameters": [
          {
            "in": "path",
            "name": "serialNumber",
            "description": "",
            "required": true,
            "type": "string"
          }
        ],
        "responses": {
          "200": {
            "description": "Success",
            "schema": {
              "format": "binary",
              "type": "string"
            }
          }
        }
      }
    },
    "/v2/crl/{serialNumber}": {
      "get": {
        "tags": [
          "Distribution"
        ],
        "summary": "Get Issuer CRL in CRL Distribution Endpoint.",
        "operationId": "GetIssuerCrlChain",
        "produces": [
          "application/pkix-crl"
        ],
        "parameters": [
          {
            "in": "path",
            "name": "serialNumber",
            "description": "",
            "required": true,
            "type": "string"
          }
        ],
        "responses": {
          "200": {
            "description": "Success",
            "schema": {
              "format": "binary",
              "type": "string"
            }
          }
        }
      }
    },
    "/v2/requests/sign": {
      "put": {
        "tags": [
          "Requests"
        ],
        "summary": "Create a certificate request with a certificate signing request (CSR).",
        "description": "The request is in the 'New' state after this call. Requires Writer or Manager role.",
        "operationId": "StartSigningRequest",
        "consumes": [
          "application/json-patch+json",
          "application/json",
          "text/json",
          "application/*+json"
        ],
        "produces": [
          "application/json"
        ],
        "parameters": [
          {
            "in": "body",
            "name": "body",
            "description": "The signing request parameters",
            "required": true,
            "schema": {
              "$ref": "#/definitions/StartSigningRequestApiModel"
            }
          }
        ],
        "responses": {
          "200": {
            "description": "Success",
            "schema": {
              "$ref": "#/definitions/StartSigningRequestResponseApiModel"
            }
          }
        },
        "security": [
          {
            "oauth2": [
              "http://schemas.xmlsoap.org/ws/2005/05/identity/claims/authentication"
            ]
          }
        ]
      }
    },
    "/v2/requests/sign/{requestId}": {
      "get": {
        "tags": [
          "Requests"
        ],
        "summary": "Fetch signing request results.",
        "description": "Can be called in any state. After a successful fetch in 'Completed' state, the request is moved into 'Accepted' state. Requires Writer role.",
        "operationId": "FinishSigningRequest",
        "produces": [
          "application/json"
        ],
        "parameters": [
          {
            "in": "path",
            "name": "requestId",
            "description": "",
            "required": true,
            "type": "string"
          }
        ],
        "responses": {
          "200": {
            "description": "Success",
            "schema": {
              "$ref": "#/definitions/FinishSigningRequestResponseApiModel"
            }
          }
        },
        "security": [
          {
            "oauth2": [
              "http://schemas.xmlsoap.org/ws/2005/05/identity/claims/authentication"
            ]
          }
        ]
      }
    },
    "/v2/requests/keypair": {
      "put": {
        "tags": [
          "Requests"
        ],
        "summary": "Create a certificate request with a new key pair.",
        "description": "The request is in the 'New' state after this call. Requires Writer or Manager role.",
        "operationId": "StartNewKeyPairRequest",
        "consumes": [
          "application/json-patch+json",
          "application/json",
          "text/json",
          "application/*+json"
        ],
        "produces": [
          "application/json"
        ],
        "parameters": [
          {
            "in": "body",
            "name": "body",
            "description": "The new key pair request parameters",
            "required": true,
            "schema": {
              "$ref": "#/definitions/StartNewKeyPairRequestApiModel"
            }
          }
        ],
        "responses": {
          "200": {
            "description": "Success",
            "schema": {
              "$ref": "#/definitions/StartNewKeyPairRequestResponseApiModel"
            }
          }
        },
        "security": [
          {
            "oauth2": [
              "http://schemas.xmlsoap.org/ws/2005/05/identity/claims/authentication"
            ]
          }
        ]
      }
    },
    "/v2/requests/keypair/{requestId}": {
      "get": {
        "tags": [
          "Requests"
        ],
        "summary": "Fetch certificate request result.",
        "description": "Can be called in any state. Fetches private key in 'Completed' state. After a successful fetch in 'Completed' state, the request is moved into 'Accepted' state. Requires Writer role.",
        "operationId": "FinishNewKeyPairRequest",
        "produces": [
          "application/json"
        ],
        "parameters": [
          {
            "in": "path",
            "name": "requestId",
            "description": "",
            "required": true,
            "type": "string"
          }
        ],
        "responses": {
          "200": {
            "description": "Success",
            "schema": {
              "$ref": "#/definitions/FinishNewKeyPairRequestResponseApiModel"
            }
          }
        },
        "security": [
          {
            "oauth2": [
              "http://schemas.xmlsoap.org/ws/2005/05/identity/claims/authentication"
            ]
          }
        ]
      }
    },
    "/v2/requests/{requestId}/approve": {
      "post": {
        "tags": [
          "Requests"
        ],
        "summary": "Approve the certificate request.",
        "description": " Validates the request with the application database. - If Approved: - New Key Pair request: Creates the new key pair in the requested format, signs the certificate and stores the private key for later securely in KeyVault. - Cert Signing Request: Creates and signs the certificate. Deletes the CSR from the database. Stores the signed certificate for later use in the Database. The request is in the 'Approved' or 'Rejected' state after this call. Requires Approver role. Approver needs signing rights in KeyVault.",
        "operationId": "ApproveRequest",
        "parameters": [
          {
            "in": "path",
            "name": "requestId",
            "description": "The certificate request id",
            "required": true,
            "type": "string"
          }
        ],
        "responses": {
          "200": {
            "description": "Success"
          }
        },
        "security": [
          {
            "oauth2": [
              "http://schemas.xmlsoap.org/ws/2005/05/identity/claims/authentication"
            ]
          }
        ]
      }
    },
    "/v2/requests/{requestId}/reject": {
      "post": {
        "tags": [
          "Requests"
        ],
        "summary": "Reject the certificate request.",
        "description": "The request is in the 'Rejected' state after this call. Requires Approver role. Approver needs signing rights in KeyVault.",
        "operationId": "RejectRequest",
        "parameters": [
          {
            "in": "path",
            "name": "requestId",
            "description": "The certificate request id",
            "required": true,
            "type": "string"
          }
        ],
        "responses": {
          "200": {
            "description": "Success"
          }
        },
        "security": [
          {
            "oauth2": [
              "http://schemas.xmlsoap.org/ws/2005/05/identity/claims/authentication"
            ]
          }
        ]
      }
    },
    "/v2/requests/{requestId}/accept": {
      "post": {
        "tags": [
          "Requests"
        ],
        "summary": "Cancel request",
        "description": "The request is in the 'Accepted' state after this call. Requires Writer role.",
        "operationId": "AcceptRequest",
        "parameters": [
          {
            "in": "path",
            "name": "requestId",
            "description": "The certificate request id",
            "required": true,
            "type": "string"
          }
        ],
        "responses": {
          "200": {
            "description": "Success"
          }
        },
        "security": [
          {
            "oauth2": [
              "http://schemas.xmlsoap.org/ws/2005/05/identity/claims/authentication"
            ]
          }
        ]
      }
    },
    "/v2/requests/{requestId}": {
      "delete": {
        "tags": [
          "Requests"
        ],
        "summary": "Delete request. Physically delete the request.",
        "description": "By purging the request it is actually physically deleted from the database, including the public key and other information. Requires Manager role.",
        "operationId": "DeleteRequest",
        "parameters": [
          {
            "in": "path",
            "name": "requestId",
            "description": "The certificate request id",
            "required": true,
            "type": "string"
          }
        ],
        "responses": {
          "200": {
            "description": "Success"
          }
        },
        "security": [
          {
            "oauth2": [
              "http://schemas.xmlsoap.org/ws/2005/05/identity/claims/authentication"
            ]
          }
        ]
      },
      "get": {
        "tags": [
          "Requests"
        ],
        "summary": "Get a specific certificate request.",
        "operationId": "GetRequest",
        "produces": [
          "application/json"
        ],
        "parameters": [
          {
            "in": "path",
            "name": "requestId",
            "description": "The certificate request id",
            "required": true,
            "type": "string"
          }
        ],
        "responses": {
          "200": {
            "description": "Success",
            "schema": {
              "$ref": "#/definitions/CertificateRequestRecordApiModel"
            }
          }
        },
        "security": [
          {
            "oauth2": [
              "http://schemas.xmlsoap.org/ws/2005/05/identity/claims/authentication"
            ]
          }
        ]
      }
    },
    "/v2/requests/query": {
      "post": {
        "tags": [
          "Requests"
        ],
        "summary": "Query for certificate requests.",
        "description": "Get all certificate requests in paged form. The returned model can contain a link to the next page if more results are available. Use ListRequests to continue.",
        "operationId": "QueryRequests",
        "consumes": [
          "application/json-patch+json",
          "application/json",
          "text/json",
          "application/*+json"
        ],
        "produces": [
          "application/json"
        ],
        "parameters": [
          {
            "in": "query",
            "name": "pageSize",
            "description": "optional, the maximum number of result per page",
            "type": "integer",
            "format": "int32"
          },
          {
            "in": "body",
            "name": "body",
            "description": "optional, query filter",
            "schema": {
              "$ref": "#/definitions/CertificateRequestQueryRequestApiModel"
            }
          }
        ],
        "responses": {
          "200": {
            "description": "Success",
            "schema": {
              "$ref": "#/definitions/CertificateRequestQueryResponseApiModel"
            }
          }
        },
        "security": [
          {
            "oauth2": [
              "http://schemas.xmlsoap.org/ws/2005/05/identity/claims/authentication"
            ]
          }
        ]
      }
    },
    "/v2/requests": {
      "get": {
        "tags": [
          "Requests"
        ],
        "summary": "Lists certificate requests.",
        "description": "Get all certificate requests in paged form or continue a current listing or query. The returned model can contain a link to the next page if more results are available.",
        "operationId": "ListRequests",
        "produces": [
          "application/json"
        ],
        "parameters": [
          {
            "in": "query",
            "name": "nextPageLink",
            "description": "optional, link to next page",
            "type": "string"
          },
          {
            "in": "query",
            "name": "pageSize",
            "description": "optional, the maximum number of result per page",
            "type": "integer",
            "format": "int32"
          }
        ],
        "responses": {
          "200": {
            "description": "Success",
            "schema": {
              "$ref": "#/definitions/CertificateRequestQueryResponseApiModel"
            }
          }
        },
        "security": [
          {
            "oauth2": [
              "http://schemas.xmlsoap.org/ws/2005/05/identity/claims/authentication"
            ]
          }
        ],
        "x-ms-pageable": {
          "nextLinkName": "nextPageLink"
        }
      }
    },
<<<<<<< HEAD
    "/v2/status": {
      "get": {
        "tags": [
          "Status"
        ],
        "summary": "Return the service status in the form of the service status\r\napi model.",
        "operationId": "GetStatus",
        "produces": [
          "application/json"
        ],
        "responses": {
          "200": {
            "description": "Success",
            "schema": {
              "$ref": "#/definitions/StatusResponseApiModel"
            }
          }
        }
      }
    },
=======
>>>>>>> 70f3dda0
    "/v2/groups": {
      "get": {
        "tags": [
          "TrustGroups"
        ],
        "summary": "Get information about all groups.",
        "description": "A trust group has a root certificate which issues certificates to entities. Entities can be part of a trust group and thus trust the root certificate and all entities that the root has issued certificates for.",
        "operationId": "ListGroups",
        "produces": [
          "application/json"
        ],
        "parameters": [
          {
            "in": "query",
            "name": "nextPageLink",
            "description": "optional, link to next page",
            "type": "string"
          },
          {
            "in": "query",
            "name": "pageSize",
            "description": "optional, the maximum number of result per page",
            "type": "integer",
            "format": "int32"
          }
        ],
        "responses": {
          "200": {
            "description": "Success",
            "schema": {
              "$ref": "#/definitions/TrustGroupRegistrationListApiModel"
            }
          }
        },
        "security": [
          {
            "oauth2": [
              "http://schemas.xmlsoap.org/ws/2005/05/identity/claims/authentication"
            ]
          }
        ],
        "x-ms-pageable": {
          "nextLinkName": "nextPageLink"
        }
      },
      "put": {
        "tags": [
          "TrustGroups"
        ],
        "summary": "Create new sub-group of an existing group.",
        "description": "Requires manager role.",
        "operationId": "CreateGroup",
        "consumes": [
          "application/json-patch+json",
          "application/json",
          "text/json",
          "application/*+json"
        ],
        "produces": [
          "application/json"
        ],
        "parameters": [
          {
            "in": "body",
            "name": "body",
            "description": "The create request",
            "required": true,
            "schema": {
              "$ref": "#/definitions/TrustGroupRegistrationRequestApiModel"
            }
          }
        ],
        "responses": {
          "200": {
            "description": "Success",
            "schema": {
              "$ref": "#/definitions/TrustGroupRegistrationResponseApiModel"
            }
          }
        },
        "security": [
          {
            "oauth2": [
              "http://schemas.xmlsoap.org/ws/2005/05/identity/claims/authentication"
            ]
          }
        ]
      }
    },
    "/v2/groups/{groupId}": {
      "get": {
        "tags": [
          "TrustGroups"
        ],
        "summary": "Get group information.",
        "description": "A trust group has a root certificate which issues certificates to entities. Entities can be part of a trust group and thus trust the root certificate and all entities that the root has issued certificates for.",
        "operationId": "GetGroup",
        "produces": [
          "application/json"
        ],
        "parameters": [
          {
            "in": "path",
            "name": "groupId",
            "description": "The group id",
            "required": true,
            "type": "string"
          }
        ],
        "responses": {
          "200": {
            "description": "Success",
            "schema": {
              "$ref": "#/definitions/TrustGroupRegistrationApiModel"
            }
          }
        },
        "security": [
          {
            "oauth2": [
              "http://schemas.xmlsoap.org/ws/2005/05/identity/claims/authentication"
            ]
          }
        ]
      },
      "post": {
        "tags": [
          "TrustGroups"
        ],
        "summary": "Update group registration.",
        "description": "Use this function with care and only if you are aware of the security implications. Requires manager role.",
        "operationId": "UpdateGroup",
        "consumes": [
          "application/json-patch+json",
          "application/json",
          "text/json",
          "application/*+json"
        ],
        "parameters": [
          {
            "in": "path",
            "name": "groupId",
            "description": "The group id",
            "required": true,
            "type": "string"
          },
          {
            "in": "body",
            "name": "body",
            "description": "The group configuration",
            "required": true,
            "schema": {
              "$ref": "#/definitions/TrustGroupUpdateRequestApiModel"
            }
          }
        ],
        "responses": {
          "200": {
            "description": "Success"
          }
        },
        "security": [
          {
            "oauth2": [
              "http://schemas.xmlsoap.org/ws/2005/05/identity/claims/authentication"
            ]
          }
        ]
      },
      "delete": {
        "tags": [
          "TrustGroups"
        ],
        "summary": "Delete a group.",
        "description": "After this operation the Issuer CA, CRLs and keys become inaccessible. Use this function with extreme caution. Requires manager role.",
        "operationId": "DeleteGroup",
        "parameters": [
          {
            "in": "path",
            "name": "groupId",
            "description": "The group id",
            "required": true,
            "type": "string"
          }
        ],
        "responses": {
          "200": {
            "description": "Success"
          }
        },
        "security": [
          {
            "oauth2": [
              "http://schemas.xmlsoap.org/ws/2005/05/identity/claims/authentication"
            ]
          }
        ]
      }
    },
    "/v2/groups/root": {
      "put": {
        "tags": [
          "TrustGroups"
        ],
        "summary": "Create new root group.",
        "description": "Requires manager role.",
        "operationId": "CreateRoot",
        "consumes": [
          "application/json-patch+json",
          "application/json",
          "text/json",
          "application/*+json"
        ],
        "produces": [
          "application/json"
        ],
        "parameters": [
          {
            "in": "body",
            "name": "body",
            "description": "The create request",
            "required": true,
            "schema": {
              "$ref": "#/definitions/TrustGroupRootCreateRequestApiModel"
            }
          }
        ],
        "responses": {
          "200": {
            "description": "Success",
            "schema": {
              "$ref": "#/definitions/TrustGroupRegistrationResponseApiModel"
            }
          }
        },
        "security": [
          {
            "oauth2": [
              "http://schemas.xmlsoap.org/ws/2005/05/identity/claims/authentication"
            ]
          }
        ]
      }
    },
    "/v2/groups/{groupId}/renew": {
      "post": {
        "tags": [
          "TrustGroups"
        ],
        "summary": "Renew a group CA Certificate.",
        "operationId": "RenewIssuerCertificate",
        "parameters": [
          {
            "in": "path",
            "name": "groupId",
            "description": "",
            "required": true,
            "type": "string"
          }
        ],
        "responses": {
          "200": {
            "description": "Success"
          }
        },
        "security": [
          {
            "oauth2": [
              "http://schemas.xmlsoap.org/ws/2005/05/identity/claims/authentication"
            ]
          }
        ]
      }
    },
    "/v2/trustlists/{entityId}/{trustedEntityId}": {
      "put": {
        "tags": [
          "TrustLists"
        ],
        "summary": "Add trust relationship",
        "description": "Define trust between two entities. The entities are identifiers of application, groups, or endpoints.",
        "operationId": "AddTrustRelationship",
        "parameters": [
          {
            "in": "path",
            "name": "entityId",
            "description": "The entity identifier, e.g. group, etc.",
            "required": true,
            "type": "string"
          },
          {
            "in": "path",
            "name": "trustedEntityId",
            "description": "The trusted entity identifier",
            "required": true,
            "type": "string"
          }
        ],
        "responses": {
          "200": {
            "description": "Success"
          }
        },
        "security": [
          {
            "oauth2": [
              "http://schemas.xmlsoap.org/ws/2005/05/identity/claims/authentication"
            ]
          }
        ]
      }
    },
    "/v2/trustlists/{entityId}": {
      "get": {
        "tags": [
          "TrustLists"
        ],
        "summary": "List trusted certificates",
        "description": "Returns all certificates the entity should trust based on the applied trust configuration.",
        "operationId": "ListTrustedCertificates",
        "produces": [
          "application/json"
        ],
        "parameters": [
          {
            "in": "path",
            "name": "entityId",
            "description": "",
            "required": true,
            "type": "string"
          },
          {
            "in": "query",
            "name": "nextPageLink",
            "description": "optional, link to next page",
            "type": "string"
          },
          {
            "in": "query",
            "name": "pageSize",
            "description": "optional, the maximum number of result per page",
            "type": "integer",
            "format": "int32"
          }
        ],
        "responses": {
          "200": {
            "description": "Success",
            "schema": {
              "$ref": "#/definitions/X509CertificateListApiModel"
            }
          }
        },
        "security": [
          {
            "oauth2": [
              "http://schemas.xmlsoap.org/ws/2005/05/identity/claims/authentication"
            ]
          }
        ],
        "x-ms-pageable": {
          "nextLinkName": "nextPageLink"
        }
      }
    },
    "/v2/trustlists/{entityId}/{untrustedEntityId}": {
      "delete": {
        "tags": [
          "TrustLists"
        ],
        "summary": "Remove a trust relationship",
        "description": "Removes trust between two entities. The entities are identifiers of application, groups, or endpoints.",
        "operationId": "RemoveTrustRelationship",
        "parameters": [
          {
            "in": "path",
            "name": "entityId",
            "description": "The entity identifier, e.g. group, etc.",
            "required": true,
            "type": "string"
          },
          {
            "in": "path",
            "name": "untrustedEntityId",
            "description": "The trusted entity identifier",
            "required": true,
            "type": "string"
          }
        ],
        "responses": {
          "200": {
            "description": "Success"
          }
        },
        "security": [
          {
            "oauth2": [
              "http://schemas.xmlsoap.org/ws/2005/05/identity/claims/authentication"
            ]
          }
        ]
      }
    }
  },
  "definitions": {
    "X509CertificateApiModel": {
      "description": "Certificate model",
      "type": "object",
      "properties": {
        "subject": {
          "description": "Subject",
          "type": "string"
        },
        "thumbprint": {
          "description": "Thumbprint",
          "type": "string"
        },
        "serialNumber": {
          "description": "Serial number",
          "type": "string"
        },
        "notBeforeUtc": {
          "format": "date-time",
          "description": "Not before validity",
          "type": "string"
        },
        "notAfterUtc": {
          "format": "date-time",
          "description": "Not after validity",
          "type": "string"
        },
        "certificate": {
          "description": "Raw data",
          "type": "object"
        }
      }
    },
    "X509CertificateChainApiModel": {
      "description": "Certificate chain",
      "type": "object",
      "properties": {
        "chain": {
          "description": "Chain",
          "type": "array",
          "items": {
            "$ref": "#/definitions/X509CertificateApiModel"
          }
        }
      }
    },
    "X509CrlApiModel": {
      "description": "A X509 certificate revocation list.",
      "type": "object",
      "properties": {
        "issuer": {
          "description": "The Issuer name of the revocation list.",
          "type": "string"
        },
        "crl": {
          "description": "The certificate revocation list.",
          "type": "object"
        }
      }
    },
    "X509CrlChainApiModel": {
<<<<<<< HEAD
      "description": "Crl collection model",
=======
      "description": "Crl chain model",
>>>>>>> 70f3dda0
      "type": "object",
      "properties": {
        "chain": {
          "description": "Chain",
          "type": "array",
          "items": {
            "$ref": "#/definitions/X509CrlApiModel"
          }
        }
      }
    },
    "NotFoundResult": {
      "type": "object",
      "properties": {
        "statusCode": {
          "format": "int32",
          "type": "integer",
          "readOnly": true
        }
      }
    },
    "StartSigningRequestApiModel": {
      "description": "Signing request",
<<<<<<< HEAD
      "required": [
        "certificateRequest",
        "entityId",
        "groupId"
      ],
=======
>>>>>>> 70f3dda0
      "type": "object",
      "properties": {
        "entityId": {
          "description": "Id of entity to sign a certificate for",
          "type": "string"
        },
        "groupId": {
          "description": "Certificate group id",
          "type": "string"
        },
        "certificateRequest": {
          "description": "Request",
          "type": "object"
        }
      }
    },
    "StartSigningRequestResponseApiModel": {
      "description": "Signing request response",
      "type": "object",
      "properties": {
        "requestId": {
          "description": "Request id",
          "type": "string"
        }
      }
    },
    "CertificateRequestState": {
<<<<<<< HEAD
=======
      "description": "The certificate request states.",
>>>>>>> 70f3dda0
      "enum": [
        "New",
        "Approved",
        "Rejected",
        "Failure",
        "Completed",
        "Accepted"
      ],
      "type": "string",
      "x-ms-enum": {
        "name": "CertificateRequestState",
        "modelAsString": false
      }
    },
    "CertificateRequestType": {
<<<<<<< HEAD
=======
      "description": "The certificate request type.",
>>>>>>> 70f3dda0
      "enum": [
        "SigningRequest",
        "KeyPairRequest"
      ],
      "type": "string",
      "x-ms-enum": {
        "name": "CertificateRequestType",
        "modelAsString": false
      }
    },
    "VaultOperationContextApiModel": {
      "description": "Vault operation log model",
<<<<<<< HEAD
      "required": [
        "time"
      ],
=======
>>>>>>> 70f3dda0
      "type": "object",
      "properties": {
        "authorityId": {
          "description": "User",
          "type": "string"
        },
        "time": {
          "format": "date-time",
          "description": "Operation time",
          "type": "string"
        }
      }
    },
    "CertificateRequestRecordApiModel": {
      "description": "Certificate request record model",
      "type": "object",
      "properties": {
        "requestId": {
          "description": "Request id",
          "type": "string"
        },
        "entityId": {
          "description": "Application id",
          "type": "string"
        },
        "groupId": {
          "description": "Trust group",
          "type": "string"
        },
        "state": {
          "$ref": "#/definitions/CertificateRequestState"
        },
        "type": {
          "$ref": "#/definitions/CertificateRequestType"
        },
        "errorInfo": {
          "description": "Error diagnostics",
          "type": "object"
        },
        "submitted": {
          "$ref": "#/definitions/VaultOperationContextApiModel"
        },
        "approved": {
          "$ref": "#/definitions/VaultOperationContextApiModel"
        },
        "accepted": {
          "$ref": "#/definitions/VaultOperationContextApiModel"
        }
      }
    },
    "FinishSigningRequestResponseApiModel": {
      "description": "Finish request results",
      "type": "object",
      "properties": {
        "request": {
          "$ref": "#/definitions/CertificateRequestRecordApiModel"
        },
        "certificate": {
          "$ref": "#/definitions/X509CertificateApiModel"
        }
      }
    },
    "TrustGroupType": {
<<<<<<< HEAD
=======
      "description": "Trust group types",
>>>>>>> 70f3dda0
      "enum": [
        "ApplicationInstanceCertificate",
        "HttpsCertificate",
        "UserCredentialCertificate"
      ],
      "type": "string",
      "x-ms-enum": {
        "name": "TrustGroupType",
        "modelAsString": false
      }
    },
    "StartNewKeyPairRequestApiModel": {
      "description": "New key pair request",
<<<<<<< HEAD
      "required": [
        "certificateType",
        "entityId",
        "groupId",
        "subjectName"
      ],
=======
>>>>>>> 70f3dda0
      "type": "object",
      "properties": {
        "entityId": {
          "description": "Entity id",
          "type": "string"
        },
        "groupId": {
          "description": "Certificate group",
          "type": "string"
        },
        "certificateType": {
          "$ref": "#/definitions/TrustGroupType"
        },
        "subjectName": {
          "description": "Subject name",
          "type": "string"
        },
        "domainNames": {
          "description": "Domain names",
          "type": "array",
          "items": {
            "type": "string"
          }
        }
      }
    },
    "StartNewKeyPairRequestResponseApiModel": {
      "description": "New key pair response",
      "type": "object",
      "properties": {
        "requestId": {
          "description": "Request id",
          "type": "string"
        }
      }
    },
    "PrivateKeyType": {
<<<<<<< HEAD
=======
      "description": "Key type",
>>>>>>> 70f3dda0
      "enum": [
        "RSA",
        "ECC",
        "AES"
      ],
      "type": "string",
      "x-ms-enum": {
        "name": "PrivateKeyType",
        "modelAsString": false
      }
    },
    "PrivateKeyApiModel": {
      "description": "Private key",
      "type": "object",
      "properties": {
        "kty": {
          "$ref": "#/definitions/PrivateKeyType"
        },
        "n": {
          "format": "byte",
          "description": "RSA modulus.",
          "type": "string"
        },
        "e": {
          "format": "byte",
          "description": "RSA public exponent, in Base64.",
          "type": "string"
        },
        "dp": {
          "format": "byte",
          "description": "RSA Private Key Parameter",
          "type": "string"
        },
        "dq": {
          "format": "byte",
          "description": "RSA Private Key Parameter",
          "type": "string"
        },
        "qi": {
          "format": "byte",
          "description": "RSA Private Key Parameter",
          "type": "string"
        },
        "p": {
          "format": "byte",
          "description": "RSA secret prime",
          "type": "string"
        },
        "q": {
          "format": "byte",
          "description": "RSA secret prime, with p < q",
          "type": "string"
        },
        "crv": {
          "type": "string"
        },
        "x": {
          "format": "byte",
          "description": "X coordinate for the Elliptic Curve point.",
          "type": "string"
        },
        "y": {
          "format": "byte",
          "description": "Y coordinate for the Elliptic Curve point.",
          "type": "string"
        },
        "d": {
          "format": "byte",
          "description": "RSA private exponent or ECC private key.",
          "type": "string"
        },
        "k": {
          "format": "byte",
          "description": "Symmetric key",
          "type": "string"
        },
        "key_hsm": {
          "format": "byte",
          "type": "string"
        }
      }
    },
    "FinishNewKeyPairRequestResponseApiModel": {
      "description": "Finish request results",
      "type": "object",
      "properties": {
        "request": {
          "$ref": "#/definitions/CertificateRequestRecordApiModel"
        },
        "certificate": {
          "$ref": "#/definitions/X509CertificateApiModel"
        },
        "privateKey": {
          "$ref": "#/definitions/PrivateKeyApiModel"
        }
      }
    },
    "CertificateRequestStateNullable": {
      "enum": [
        "New",
        "Approved",
        "Rejected",
        "Failure",
        "Completed",
        "Accepted"
      ],
      "type": "string",
      "x-ms-enum": {
        "name": "CertificateRequestState",
        "modelAsString": false
      }
    },
    "CertificateRequestQueryRequestApiModel": {
      "description": "Certificate request query model",
      "type": "object",
      "properties": {
        "entityId": {
          "description": "The entity id to filter with",
          "type": "string"
        },
        "state": {
          "$ref": "#/definitions/CertificateRequestStateNullable"
        }
      }
    },
    "CertificateRequestQueryResponseApiModel": {
      "description": "Response model",
      "type": "object",
      "properties": {
        "requests": {
          "description": "The query result.",
          "type": "array",
          "items": {
            "$ref": "#/definitions/CertificateRequestRecordApiModel"
          }
        },
        "nextPageLink": {
          "description": "Link to the next page of results.",
          "type": "string"
        }
      }
    },
<<<<<<< HEAD
    "StatusResponseApiModel": {
      "description": "Status model",
      "type": "object",
      "properties": {
        "name": {
          "description": "Name of this service",
          "type": "string"
        },
        "status": {
          "description": "Operational status",
          "type": "string"
        },
        "currentTime": {
          "description": "Current time",
          "type": "string",
          "readOnly": true
        },
        "startTime": {
          "description": "Start time of service",
          "type": "string",
          "readOnly": true
        },
        "upTime": {
          "format": "int64",
          "description": "Up time of service",
          "type": "integer",
          "readOnly": true
        },
        "uid": {
          "description": "Value generated at bootstrap by each instance of the service and\r\nused to correlate logs coming from the same instance. The value\r\nchanges every time the service starts.",
          "type": "string",
          "readOnly": true
        },
        "properties": {
          "description": "A property bag with details about the service",
          "type": "object",
          "additionalProperties": {
            "type": "string"
          },
          "readOnly": true
        },
        "dependencies": {
          "description": "A property bag with details about the internal dependencies",
          "type": "object",
          "additionalProperties": {
            "type": "string"
          },
          "readOnly": true
        },
        "$metadata": {
          "type": "object",
          "additionalProperties": {
            "type": "string"
          },
          "readOnly": true
        }
      }
    },
    "SignatureAlgorithm": {
=======
    "SignatureAlgorithm": {
      "description": "Signature algorithm",
>>>>>>> 70f3dda0
      "enum": [
        "Rsa256",
        "Rsa384",
        "Rsa512",
        "Rsa256Pss",
        "Rsa384Pss",
        "Rsa512Pss"
      ],
      "type": "string",
      "x-ms-enum": {
        "name": "SignatureAlgorithm",
        "modelAsString": false
      }
    },
    "TrustGroupApiModel": {
      "description": "Trust group model",
      "type": "object",
      "properties": {
        "name": {
          "description": "The name of the trust group.",
          "type": "string"
        },
        "parentId": {
          "description": "The identifer of the parent trust group.",
          "type": "string"
        },
        "type": {
          "$ref": "#/definitions/TrustGroupType"
        },
        "subjectName": {
          "description": "The subject name of the group as distinguished name.",
          "type": "string"
        },
        "lifetime": {
          "format": "date-span",
          "description": "The lifetime of the trust group certificate.",
          "type": "string"
        },
        "keySize": {
          "format": "int32",
          "description": "The trust group certificate key size in bits.",
          "type": "integer"
        },
        "signatureAlgorithm": {
          "$ref": "#/definitions/SignatureAlgorithm"
        },
        "issuedLifetime": {
          "format": "date-span",
          "description": "The issued certificate lifetime in months.",
          "type": "string"
        },
        "issuedKeySize": {
          "format": "int32",
          "description": "The issued certificate key size in bits.",
          "type": "integer"
        },
        "issuedSignatureAlgorithm": {
          "$ref": "#/definitions/SignatureAlgorithm"
        }
      }
    },
    "TrustGroupRegistrationApiModel": {
      "description": "Trust group registration model",
<<<<<<< HEAD
      "required": [
        "group",
        "id"
      ],
=======
>>>>>>> 70f3dda0
      "type": "object",
      "properties": {
        "id": {
          "description": "The registered id of the trust group",
          "type": "string"
        },
        "group": {
          "$ref": "#/definitions/TrustGroupApiModel"
        }
      }
    },
    "TrustGroupRegistrationListApiModel": {
      "description": "Trust group registration collection model",
      "type": "object",
      "properties": {
        "registrations": {
          "description": "Group registrations",
          "type": "array",
          "items": {
            "$ref": "#/definitions/TrustGroupRegistrationApiModel"
          }
        },
        "nextPageLink": {
          "description": "Next link",
          "type": "string"
        }
      }
    },
    "SignatureAlgorithmNullable": {
      "enum": [
        "Rsa256",
        "Rsa384",
        "Rsa512",
        "Rsa256Pss",
        "Rsa384Pss",
        "Rsa512Pss"
      ],
      "type": "string",
      "x-ms-enum": {
        "name": "SignatureAlgorithm",
        "modelAsString": false
      }
    },
    "TrustGroupRegistrationRequestApiModel": {
      "description": "Trust group registration request model",
      "type": "object",
      "properties": {
        "name": {
          "description": "The new name of the trust group",
          "type": "string"
        },
        "parentId": {
          "description": "The identifer of the parent trust group.",
          "type": "string"
        },
        "subjectName": {
          "description": "The subject name of the group as distinguished name.",
          "type": "string"
        },
        "issuedLifetime": {
          "format": "date-span",
          "description": "The lifetime of certificates issued in the group.",
          "type": "string"
        },
        "issuedKeySize": {
          "format": "int32",
          "description": "The issued certificate key size in bits.",
          "type": "integer"
        },
        "issuedSignatureAlgorithm": {
          "$ref": "#/definitions/SignatureAlgorithmNullable"
        }
      }
    },
    "TrustGroupRegistrationResponseApiModel": {
      "description": "Trust group registration response model",
      "type": "object",
      "properties": {
        "id": {
          "description": "The id of the trust group",
          "type": "string"
        }
      }
    },
    "TrustGroupUpdateRequestApiModel": {
      "description": "Trust group update model",
      "type": "object",
      "properties": {
        "name": {
          "description": "The name of the trust group",
          "type": "string"
        },
        "issuedLifetime": {
          "format": "date-span",
          "description": "The issued certificate lifetime.",
          "type": "string"
        },
        "issuedKeySize": {
          "format": "int32",
          "description": "The issued certificate key size in bits.",
          "type": "integer"
        },
        "issuedSignatureAlgorithm": {
          "$ref": "#/definitions/SignatureAlgorithmNullable"
        }
      }
    },
    "TrustGroupRootCreateRequestApiModel": {
      "description": "Trust group root registration model",
<<<<<<< HEAD
      "required": [
        "lifetime",
        "name",
        "subjectName"
      ],
=======
>>>>>>> 70f3dda0
      "type": "object",
      "properties": {
        "name": {
          "description": "The new name of the trust group root",
          "type": "string"
        },
        "type": {
          "$ref": "#/definitions/TrustGroupType"
        },
        "subjectName": {
          "description": "The subject name of the group as distinguished name.",
          "type": "string"
        },
        "lifetime": {
          "format": "date-span",
          "description": "The lifetime of the trust group root certificate.",
          "type": "string"
        },
        "keySize": {
          "format": "int32",
          "description": "The certificate key size in bits.",
          "type": "integer"
        },
        "signatureAlgorithm": {
          "$ref": "#/definitions/SignatureAlgorithmNullable"
        },
        "issuedLifetime": {
          "format": "date-span",
          "description": "The issued certificate lifetime.",
          "type": "string"
        },
        "issuedKeySize": {
          "format": "int32",
          "description": "The issued certificate key size in bits.",
          "type": "integer"
        },
        "issuedSignatureAlgorithm": {
          "$ref": "#/definitions/SignatureAlgorithmNullable"
        }
      }
    },
    "X509CertificateListApiModel": {
      "description": "Certificate list",
      "type": "object",
      "properties": {
        "certificates": {
          "description": "Certificates",
          "type": "array",
          "items": {
            "$ref": "#/definitions/X509CertificateApiModel"
          }
        },
        "nextPageLink": {
          "description": "Next link",
          "type": "string"
        }
      }
    }
  },
  "securityDefinitions": {
    "oauth2": {
      "type": "oauth2",
      "flow": "implicit",
      "authorizationUrl": "https://login.microsoftonline.com/6e660ce4-d51a-4585-80c6-58035e212354/oauth2/authorize",
      "scopes": {
        "http://schemas.xmlsoap.org/ws/2005/05/identity/claims/authentication": "Access http://schemas.xmlsoap.org/ws/2005/05/identity/claims/authentication operations"
      },
      "description": "Implicit oauth2 token flow."
    }
  },
  "tags": [
    {
      "name": "Certificates",
      "description": "Certificate services."
    },
    {
      "name": "Distribution",
      "description": "Certificate CRL Distribution Point and Authority\r\nInformation Access\r\nservices."
    },
    {
      "name": "Requests",
      "description": "Certificate request services."
    },
    {
      "name": "TrustGroups",
      "description": "Trust group services."
    },
    {
      "name": "TrustLists",
      "description": "Trust lists services."
    }
  ]
}<|MERGE_RESOLUTION|>--- conflicted
+++ resolved
@@ -572,29 +572,6 @@
         }
       }
     },
-<<<<<<< HEAD
-    "/v2/status": {
-      "get": {
-        "tags": [
-          "Status"
-        ],
-        "summary": "Return the service status in the form of the service status\r\napi model.",
-        "operationId": "GetStatus",
-        "produces": [
-          "application/json"
-        ],
-        "responses": {
-          "200": {
-            "description": "Success",
-            "schema": {
-              "$ref": "#/definitions/StatusResponseApiModel"
-            }
-          }
-        }
-      }
-    },
-=======
->>>>>>> 70f3dda0
     "/v2/groups": {
       "get": {
         "tags": [
@@ -1060,11 +1037,7 @@
       }
     },
     "X509CrlChainApiModel": {
-<<<<<<< HEAD
-      "description": "Crl collection model",
-=======
       "description": "Crl chain model",
->>>>>>> 70f3dda0
       "type": "object",
       "properties": {
         "chain": {
@@ -1088,14 +1061,6 @@
     },
     "StartSigningRequestApiModel": {
       "description": "Signing request",
-<<<<<<< HEAD
-      "required": [
-        "certificateRequest",
-        "entityId",
-        "groupId"
-      ],
-=======
->>>>>>> 70f3dda0
       "type": "object",
       "properties": {
         "entityId": {
@@ -1123,10 +1088,7 @@
       }
     },
     "CertificateRequestState": {
-<<<<<<< HEAD
-=======
       "description": "The certificate request states.",
->>>>>>> 70f3dda0
       "enum": [
         "New",
         "Approved",
@@ -1142,10 +1104,7 @@
       }
     },
     "CertificateRequestType": {
-<<<<<<< HEAD
-=======
       "description": "The certificate request type.",
->>>>>>> 70f3dda0
       "enum": [
         "SigningRequest",
         "KeyPairRequest"
@@ -1158,12 +1117,6 @@
     },
     "VaultOperationContextApiModel": {
       "description": "Vault operation log model",
-<<<<<<< HEAD
-      "required": [
-        "time"
-      ],
-=======
->>>>>>> 70f3dda0
       "type": "object",
       "properties": {
         "authorityId": {
@@ -1227,10 +1180,7 @@
       }
     },
     "TrustGroupType": {
-<<<<<<< HEAD
-=======
       "description": "Trust group types",
->>>>>>> 70f3dda0
       "enum": [
         "ApplicationInstanceCertificate",
         "HttpsCertificate",
@@ -1244,15 +1194,6 @@
     },
     "StartNewKeyPairRequestApiModel": {
       "description": "New key pair request",
-<<<<<<< HEAD
-      "required": [
-        "certificateType",
-        "entityId",
-        "groupId",
-        "subjectName"
-      ],
-=======
->>>>>>> 70f3dda0
       "type": "object",
       "properties": {
         "entityId": {
@@ -1290,10 +1231,7 @@
       }
     },
     "PrivateKeyType": {
-<<<<<<< HEAD
-=======
       "description": "Key type",
->>>>>>> 70f3dda0
       "enum": [
         "RSA",
         "ECC",
@@ -1436,70 +1374,8 @@
         }
       }
     },
-<<<<<<< HEAD
-    "StatusResponseApiModel": {
-      "description": "Status model",
-      "type": "object",
-      "properties": {
-        "name": {
-          "description": "Name of this service",
-          "type": "string"
-        },
-        "status": {
-          "description": "Operational status",
-          "type": "string"
-        },
-        "currentTime": {
-          "description": "Current time",
-          "type": "string",
-          "readOnly": true
-        },
-        "startTime": {
-          "description": "Start time of service",
-          "type": "string",
-          "readOnly": true
-        },
-        "upTime": {
-          "format": "int64",
-          "description": "Up time of service",
-          "type": "integer",
-          "readOnly": true
-        },
-        "uid": {
-          "description": "Value generated at bootstrap by each instance of the service and\r\nused to correlate logs coming from the same instance. The value\r\nchanges every time the service starts.",
-          "type": "string",
-          "readOnly": true
-        },
-        "properties": {
-          "description": "A property bag with details about the service",
-          "type": "object",
-          "additionalProperties": {
-            "type": "string"
-          },
-          "readOnly": true
-        },
-        "dependencies": {
-          "description": "A property bag with details about the internal dependencies",
-          "type": "object",
-          "additionalProperties": {
-            "type": "string"
-          },
-          "readOnly": true
-        },
-        "$metadata": {
-          "type": "object",
-          "additionalProperties": {
-            "type": "string"
-          },
-          "readOnly": true
-        }
-      }
-    },
-    "SignatureAlgorithm": {
-=======
     "SignatureAlgorithm": {
       "description": "Signature algorithm",
->>>>>>> 70f3dda0
       "enum": [
         "Rsa256",
         "Rsa384",
@@ -1563,13 +1439,6 @@
     },
     "TrustGroupRegistrationApiModel": {
       "description": "Trust group registration model",
-<<<<<<< HEAD
-      "required": [
-        "group",
-        "id"
-      ],
-=======
->>>>>>> 70f3dda0
       "type": "object",
       "properties": {
         "id": {
@@ -1679,14 +1548,6 @@
     },
     "TrustGroupRootCreateRequestApiModel": {
       "description": "Trust group root registration model",
-<<<<<<< HEAD
-      "required": [
-        "lifetime",
-        "name",
-        "subjectName"
-      ],
-=======
->>>>>>> 70f3dda0
       "type": "object",
       "properties": {
         "name": {
