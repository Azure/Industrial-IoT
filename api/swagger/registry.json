--- conflicted
+++ resolved
@@ -580,11 +580,7 @@
           {
             "in": "body",
             "name": "body",
-<<<<<<< HEAD
-            "description": "",
-=======
             "description": "The user that will receive application events.",
->>>>>>> 70f3dda0
             "schema": {
               "type": "string"
             }
@@ -604,78 +600,21 @@
         ]
       }
     },
-<<<<<<< HEAD
-    "/v2/applications/events": {
-      "put": {
-        "tags": [
-          "Applications"
-        ],
-        "summary": "Subscribe for application events",
-        "description": "Register a client to receive application events through SignalR.",
-        "operationId": "Subscribe",
-        "consumes": [
-          "application/json-patch+json",
-          "application/json",
-          "text/json",
-          "application/*+json"
-=======
     "/v2/applications/events/{userId}": {
       "delete": {
         "tags": [
           "Applications"
->>>>>>> 70f3dda0
         ],
         "summary": "Unsubscribe from application events",
         "description": "Unregister a user and stop it from receiving events.",
         "operationId": "Unsubscribe",
         "parameters": [
           {
-<<<<<<< HEAD
-            "in": "body",
-            "name": "body",
-            "description": "The user that will receive application events.",
-            "schema": {
-              "type": "string"
-            }
-=======
             "in": "path",
             "name": "userId",
             "description": "The user id that will not receive any more events",
             "required": true,
             "type": "string"
->>>>>>> 70f3dda0
-          }
-        ],
-        "responses": {
-          "200": {
-            "description": "Success"
-          }
-        },
-        "security": [
-          {
-            "oauth2": [
-              "http://schemas.xmlsoap.org/ws/2005/05/identity/claims/authentication"
-            ]
-          }
-        ]
-      }
-    },
-<<<<<<< HEAD
-    "/v2/applications/events/{userId}": {
-      "delete": {
-        "tags": [
-          "Applications"
-        ],
-        "summary": "Unsubscribe from application events",
-        "description": "Unregister a user and stop it from receiving events.",
-        "operationId": "Unsubscribe",
-        "parameters": [
-          {
-            "in": "path",
-            "name": "userId",
-            "description": "The user id that will not receive any more events",
-            "required": true,
-            "type": "string"
           }
         ],
         "responses": {
@@ -697,13 +636,6 @@
         "tags": [
           "Discoverers"
         ],
-=======
-    "/v2/discovery/{discovererId}": {
-      "get": {
-        "tags": [
-          "Discoverers"
-        ],
->>>>>>> 70f3dda0
         "summary": "Get discoverer registration information",
         "description": "Returns a discoverer's registration and connectivity information. A discoverer id corresponds to the twin modules module identity.",
         "operationId": "GetDiscoverer",
@@ -949,48 +881,6 @@
           }
         },
         "security": [
-<<<<<<< HEAD
-          {
-            "oauth2": [
-              "http://schemas.xmlsoap.org/ws/2005/05/identity/claims/authentication"
-            ]
-          }
-        ]
-      },
-      "get": {
-        "tags": [
-          "Discoverers"
-        ],
-        "summary": "Get filtered list of discoverers",
-        "description": "Get a list of discoverers filtered using the specified query parameters. The returned model can contain a continuation token if more results are available. Call the GetListOfDiscoverers operation using the token to retrieve more results.",
-        "operationId": "GetFilteredListOfDiscoverers",
-        "produces": [
-          "application/json"
-        ],
-        "parameters": [
-          {
-            "in": "query",
-            "name": "siteId",
-            "description": "Site of the discoverer",
-            "type": "string"
-          },
-          {
-            "in": "query",
-            "name": "discovery",
-            "description": "Discovery mode of discoverer",
-            "type": "string",
-            "enum": [
-              "Off",
-              "Local",
-              "Network",
-              "Fast",
-              "Scan"
-            ],
-            "x-ms-enum": {
-              "name": "DiscoveryMode",
-              "modelAsString": false
-            }
-=======
           {
             "oauth2": [
               "http://schemas.xmlsoap.org/ws/2005/05/identity/claims/authentication"
@@ -2232,7 +2122,6 @@
             "name": "siteId",
             "description": "Site for the publishers",
             "type": "string"
->>>>>>> 70f3dda0
           },
           {
             "in": "query",
@@ -2258,32 +2147,19 @@
           "200": {
             "description": "Success",
             "schema": {
-<<<<<<< HEAD
-              "$ref": "#/definitions/DiscovererListApiModel"
-=======
               "$ref": "#/definitions/PublisherListApiModel"
->>>>>>> 70f3dda0
-            }
-          }
-        },
-        "security": [
-          {
-            "oauth2": [
-              "http://schemas.xmlsoap.org/ws/2005/05/identity/claims/authentication"
-            ]
-          }
-        ]
-      }
-    },
-<<<<<<< HEAD
-    "/v2/discovery/events": {
-      "put": {
-        "tags": [
-          "Discoverers"
-        ],
-        "summary": "Subscribe to discoverer registry events",
-        "description": "Register a user to receive discoverer events through SignalR.",
-=======
+            }
+          }
+        },
+        "security": [
+          {
+            "oauth2": [
+              "http://schemas.xmlsoap.org/ws/2005/05/identity/claims/authentication"
+            ]
+          }
+        ]
+      }
+    },
     "/v2/publishers/events": {
       "put": {
         "tags": [
@@ -2291,7 +2167,6 @@
         ],
         "summary": "Subscribe to publisher registry events",
         "description": "Register a user to receive publisher events through SignalR.",
->>>>>>> 70f3dda0
         "operationId": "Subscribe",
         "consumes": [
           "application/json-patch+json",
@@ -2303,11 +2178,7 @@
           {
             "in": "body",
             "name": "body",
-<<<<<<< HEAD
-            "description": "The user id that will receive discoverer events.",
-=======
             "description": "The user id that will receive publisher events.",
->>>>>>> 70f3dda0
             "schema": {
               "type": "string"
             }
@@ -2327,15 +2198,6 @@
         ]
       }
     },
-<<<<<<< HEAD
-    "/v2/discovery/events/{userId}": {
-      "delete": {
-        "tags": [
-          "Discoverers"
-        ],
-        "summary": "Unsubscribe registry events",
-        "description": "Unregister a user and stop it from receiving discoverer events.",
-=======
     "/v2/publishers/events/{userId}": {
       "delete": {
         "tags": [
@@ -2343,17 +2205,12 @@
         ],
         "summary": "Unsubscribe registry events",
         "description": "Unregister a user and stop it from receiving publisher events.",
->>>>>>> 70f3dda0
         "operationId": "Unsubscribe",
         "parameters": [
           {
             "in": "path",
             "name": "userId",
-<<<<<<< HEAD
-            "description": "The user id that will not receive any more discoverer events",
-=======
             "description": "The user id that will not receive any more publisher events",
->>>>>>> 70f3dda0
             "required": true,
             "type": "string"
           }
@@ -2372,60 +2229,77 @@
         ]
       }
     },
-<<<<<<< HEAD
-    "/v2/discovery/{discovererId}/events": {
-      "put": {
-        "tags": [
-          "Discoverers"
-        ],
-        "summary": "Subscribe to discovery progress from discoverer",
-        "description": "Register a client to receive discovery progress events through SignalR from a particular discoverer.",
-        "operationId": "SubscribeByDiscovererId",
+    "/v2/supervisors/{supervisorId}": {
+      "get": {
+        "tags": [
+          "Supervisors"
+        ],
+        "summary": "Get supervisor registration information",
+        "description": "Returns a supervisor's registration and connectivity information. A supervisor id corresponds to the twin modules module identity.",
+        "operationId": "GetSupervisor",
+        "produces": [
+          "application/json"
+        ],
+        "parameters": [
+          {
+            "in": "path",
+            "name": "supervisorId",
+            "description": "Supervisor identifier",
+            "required": true,
+            "type": "string"
+          },
+          {
+            "in": "query",
+            "name": "onlyServerState",
+            "description": "Whether to include only server state, or display current client state of the endpoint if available",
+            "type": "boolean"
+          }
+        ],
+        "responses": {
+          "200": {
+            "description": "Success",
+            "schema": {
+              "$ref": "#/definitions/SupervisorApiModel"
+            }
+          }
+        },
+        "security": [
+          {
+            "oauth2": [
+              "http://schemas.xmlsoap.org/ws/2005/05/identity/claims/authentication"
+            ]
+          }
+        ]
+      },
+      "patch": {
+        "tags": [
+          "Supervisors"
+        ],
+        "summary": "Update supervisor information",
+        "description": "Allows a caller to configure recurring discovery runs on the twin module identified by the supervisor id or update site information.",
+        "operationId": "UpdateSupervisor",
         "consumes": [
           "application/json-patch+json",
           "application/json",
           "text/json",
           "application/*+json"
-=======
-    "/v2/supervisors/{supervisorId}": {
-      "get": {
-        "tags": [
-          "Supervisors"
-        ],
-        "summary": "Get supervisor registration information",
-        "description": "Returns a supervisor's registration and connectivity information. A supervisor id corresponds to the twin modules module identity.",
-        "operationId": "GetSupervisor",
-        "produces": [
-          "application/json"
->>>>>>> 70f3dda0
         ],
         "parameters": [
           {
             "in": "path",
-<<<<<<< HEAD
-            "name": "discovererId",
-            "description": "The discoverer to subscribe to",
-=======
             "name": "supervisorId",
-            "description": "Supervisor identifier",
->>>>>>> 70f3dda0
-            "required": true,
-            "type": "string"
-          },
-          {
-<<<<<<< HEAD
+            "description": "supervisor identifier",
+            "required": true,
+            "type": "string"
+          },
+          {
             "in": "body",
             "name": "body",
-            "description": "The user id that will receive discovery events.",
-            "schema": {
-              "type": "string"
-            }
-=======
-            "in": "query",
-            "name": "onlyServerState",
-            "description": "Whether to include only server state, or display current client state of the endpoint if available",
-            "type": "boolean"
->>>>>>> 70f3dda0
+            "description": "Patch request",
+            "required": true,
+            "schema": {
+              "$ref": "#/definitions/SupervisorUpdateApiModel"
+            }
           }
         ],
         "responses": {
@@ -2442,171 +2316,46 @@
         ]
       }
     },
-    "/v2/discovery/requests/{requestId}/events": {
-      "put": {
-        "tags": [
-          "Discoverers"
-        ],
-<<<<<<< HEAD
-        "summary": "Subscribe to discovery progress for a request",
-        "description": "Register a client to receive discovery progress events through SignalR for a particular request.",
-        "operationId": "SubscribeByRequestId",
-=======
-        "summary": "Update supervisor information",
-        "description": "Allows a caller to configure recurring discovery runs on the twin module identified by the supervisor id or update site information.",
-        "operationId": "UpdateSupervisor",
->>>>>>> 70f3dda0
-        "consumes": [
-          "application/json-patch+json",
-          "application/json",
-          "text/json",
-          "application/*+json"
-        ],
-        "parameters": [
-          {
-            "in": "path",
-<<<<<<< HEAD
-            "name": "requestId",
-            "description": "The request to monitor",
-=======
-            "name": "supervisorId",
-            "description": "supervisor identifier",
->>>>>>> 70f3dda0
-            "required": true,
-            "type": "string"
-          },
-          {
-            "in": "body",
-            "name": "body",
-<<<<<<< HEAD
-            "description": "The user id that will receive discovery events.",
-=======
-            "description": "Patch request",
-            "required": true,
->>>>>>> 70f3dda0
-            "schema": {
-              "type": "string"
-            }
-          }
-        ],
-        "responses": {
-          "200": {
-            "description": "Success"
-          }
-        },
-        "security": [
-          {
-            "oauth2": [
-              "http://schemas.xmlsoap.org/ws/2005/05/identity/claims/authentication"
-            ]
-          }
-        ]
-      }
-    },
-    "/v2/discovery/requests/{requestId}/events/{userId}": {
-      "delete": {
-        "tags": [
-          "Discoverers"
-        ],
-<<<<<<< HEAD
-        "summary": "Unsubscribe from discovery progress for a request.",
-        "description": "Unregister a client and stop it from receiving discovery events for a particular request.",
-        "operationId": "UnsubscribeByRequestId",
-        "parameters": [
-          {
-            "in": "path",
-            "name": "requestId",
-            "description": "The request to unsubscribe from",
-            "required": true,
-            "type": "string"
-          },
-          {
-            "in": "path",
-            "name": "userId",
-            "description": "The user id that will not receive any more discovery progress",
-            "required": true,
-            "type": "string"
-          }
-        ],
-        "responses": {
-          "200": {
-            "description": "Success"
-          }
-        },
-        "security": [
-          {
-            "oauth2": [
-              "http://schemas.xmlsoap.org/ws/2005/05/identity/claims/authentication"
-            ]
-          }
-        ]
-      }
-    },
-    "/v2/discovery/{discovererId}/events/{userId}": {
-      "delete": {
-        "tags": [
-          "Discoverers"
-=======
+    "/v2/supervisors/{supervisorId}/status": {
+      "get": {
+        "tags": [
+          "Supervisors"
+        ],
         "summary": "Get runtime status of supervisor",
         "description": "Allows a caller to get runtime status for a supervisor.",
         "operationId": "GetSupervisorStatus",
         "produces": [
           "application/json"
->>>>>>> 70f3dda0
-        ],
-        "summary": "Unsubscribe from discovery progress from discoverer.",
-        "description": "Unregister a client and stop it from receiving discovery events.",
-        "operationId": "UnsubscribeByDiscovererId",
+        ],
         "parameters": [
           {
             "in": "path",
-<<<<<<< HEAD
-            "name": "discovererId",
-            "description": "The discoverer to unsubscribe from",
-            "required": true,
-            "type": "string"
-          },
-          {
-            "in": "path",
-            "name": "userId",
-            "description": "The user id that will not receive any more discovery progress",
-=======
             "name": "supervisorId",
             "description": "supervisor identifier",
->>>>>>> 70f3dda0
-            "required": true,
-            "type": "string"
-          }
-        ],
-        "responses": {
-          "200": {
-            "description": "Success"
-          }
-        },
-        "security": [
-          {
-            "oauth2": [
-              "http://schemas.xmlsoap.org/ws/2005/05/identity/claims/authentication"
-            ]
-          }
-        ]
-      }
-    },
-    "/v2/endpoints/{endpointId}/activate": {
+            "required": true,
+            "type": "string"
+          }
+        ],
+        "responses": {
+          "200": {
+            "description": "Success",
+            "schema": {
+              "$ref": "#/definitions/SupervisorStatusApiModel"
+            }
+          }
+        },
+        "security": [
+          {
+            "oauth2": [
+              "http://schemas.xmlsoap.org/ws/2005/05/identity/claims/authentication"
+            ]
+          }
+        ]
+      }
+    },
+    "/v2/supervisors/{supervisorId}/reset": {
       "post": {
         "tags": [
-<<<<<<< HEAD
-          "Endpoints"
-        ],
-        "summary": "Activate endpoint",
-        "description": "Activates an endpoint for subsequent use in twin service. All endpoints must be activated using this API or through a activation filter during application registration or discovery.",
-        "operationId": "ActivateEndpoint",
-        "parameters": [
-          {
-            "in": "path",
-            "name": "endpointId",
-            "description": "endpoint identifier",
-=======
           "Supervisors"
         ],
         "summary": "Reset supervisor",
@@ -2617,7 +2366,6 @@
             "in": "path",
             "name": "supervisorId",
             "description": "supervisor identifier",
->>>>>>> 70f3dda0
             "required": true,
             "type": "string"
           }
@@ -2636,31 +2384,19 @@
         ]
       }
     },
-    "/v2/endpoints/{endpointId}": {
+    "/v2/supervisors": {
       "get": {
         "tags": [
-          "Endpoints"
-        ],
-<<<<<<< HEAD
-        "summary": "Get endpoint information",
-        "description": "Gets information about an endpoint.",
-        "operationId": "GetEndpoint",
-=======
+          "Supervisors"
+        ],
         "summary": "Get list of supervisors",
         "description": "Get all registered supervisors and therefore twin modules in paged form. The returned model can contain a continuation token if more results are available. Call this operation again using the token to retrieve more results.",
         "operationId": "GetListOfSupervisors",
->>>>>>> 70f3dda0
         "produces": [
           "application/json"
         ],
         "parameters": [
           {
-<<<<<<< HEAD
-            "in": "path",
-            "name": "endpointId",
-            "description": "endpoint identifier",
-            "required": true,
-=======
             "in": "query",
             "name": "onlyServerState",
             "description": "Whether to include only server state, or display current client state of the endpoint if available",
@@ -2670,55 +2406,41 @@
             "in": "query",
             "name": "continuationToken",
             "description": "Optional Continuation token",
->>>>>>> 70f3dda0
-            "type": "string"
-          },
-          {
-            "in": "query",
-<<<<<<< HEAD
-            "name": "onlyServerState",
-            "description": "Whether to include only server state, or display current client state of the endpoint if available",
-            "type": "boolean"
-=======
+            "type": "string"
+          },
+          {
+            "in": "query",
             "name": "pageSize",
             "description": "Optional number of results to return",
             "type": "integer",
             "format": "int32"
->>>>>>> 70f3dda0
           }
         ],
         "responses": {
           "200": {
             "description": "Success",
             "schema": {
-              "$ref": "#/definitions/EndpointInfoApiModel"
-            }
-          }
-        },
-        "security": [
-          {
-            "oauth2": [
-              "http://schemas.xmlsoap.org/ws/2005/05/identity/claims/authentication"
-            ]
-          }
-        ]
-      }
-    },
-<<<<<<< HEAD
-    "/v2/endpoints": {
-      "get": {
-=======
+              "$ref": "#/definitions/SupervisorListApiModel"
+            }
+          }
+        },
+        "security": [
+          {
+            "oauth2": [
+              "http://schemas.xmlsoap.org/ws/2005/05/identity/claims/authentication"
+            ]
+          }
+        ],
+        "x-ms-pageable": {
+          "nextLinkName": "continuationToken"
+        }
+      }
+    },
     "/v2/supervisors/query": {
       "post": {
->>>>>>> 70f3dda0
-        "tags": [
-          "Endpoints"
-        ],
-<<<<<<< HEAD
-        "summary": "Get list of endpoints",
-        "description": "Get all registered endpoints in paged form. The returned model can contain a continuation token if more results are available. Call this operation again using the token to retrieve more results.",
-        "operationId": "GetListOfEndpoints",
-=======
+        "tags": [
+          "Supervisors"
+        ],
         "summary": "Query supervisors",
         "description": "Get all supervisors that match a specified query. The returned model can contain a continuation token if more results are available. Call the GetListOfSupervisors operation using the token to retrieve more results.",
         "operationId": "QuerySupervisors",
@@ -2728,17 +2450,11 @@
           "text/json",
           "application/*+json"
         ],
->>>>>>> 70f3dda0
         "produces": [
           "application/json"
         ],
         "parameters": [
           {
-<<<<<<< HEAD
-            "in": "query",
-            "name": "onlyServerState",
-            "description": "Whether to include only server state, or display current client state of the endpoint if available",
-=======
             "in": "query",
             "name": "onlyServerState",
             "description": "Whether to include only server state, or display current client state of the endpoint if available",
@@ -2792,1323 +2508,6 @@
             "in": "query",
             "name": "siteId",
             "description": "Site for the supervisors",
-            "type": "string"
-          },
-          {
-            "in": "query",
-            "name": "connected",
-            "description": "Included connected or disconnected",
->>>>>>> 70f3dda0
-            "type": "boolean"
-          },
-          {
-            "in": "query",
-<<<<<<< HEAD
-            "name": "continuationToken",
-            "description": "Optional Continuation token",
-            "type": "string"
-=======
-            "name": "onlyServerState",
-            "description": "Whether to include only server state, or display current client state of the endpoint if available",
-            "type": "boolean"
->>>>>>> 70f3dda0
-          },
-          {
-            "in": "query",
-            "name": "pageSize",
-<<<<<<< HEAD
-            "description": "Optional number of results to return",
-=======
-            "description": "Number of results to return",
->>>>>>> 70f3dda0
-            "type": "integer",
-            "format": "int32"
-          }
-        ],
-        "responses": {
-          "200": {
-            "description": "Success",
-            "schema": {
-              "$ref": "#/definitions/EndpointInfoListApiModel"
-            }
-          }
-        },
-        "security": [
-          {
-            "oauth2": [
-              "http://schemas.xmlsoap.org/ws/2005/05/identity/claims/authentication"
-            ]
-          }
-<<<<<<< HEAD
-        ],
-        "x-ms-pageable": {
-          "nextLinkName": "continuationToken"
-        }
-      }
-    },
-    "/v2/endpoints/query": {
-      "post": {
-=======
-        ]
-      }
-    },
-    "/v2/supervisors/events": {
-      "put": {
->>>>>>> 70f3dda0
-        "tags": [
-          "Endpoints"
-        ],
-<<<<<<< HEAD
-        "summary": "Query endpoints",
-        "description": "Return endpoints that match the specified query. The returned model can contain a continuation token if more results are available. Call the GetListOfEndpoints operation using the token to retrieve more results.",
-        "operationId": "QueryEndpoints",
-=======
-        "summary": "Subscribe to supervisor registry events",
-        "description": "Register a user to receive supervisor events through SignalR.",
-        "operationId": "Subscribe",
->>>>>>> 70f3dda0
-        "consumes": [
-          "application/json-patch+json",
-          "application/json",
-          "text/json",
-          "application/*+json"
-        ],
-        "parameters": [
-          {
-<<<<<<< HEAD
-            "in": "query",
-            "name": "onlyServerState",
-            "description": "Whether to include only server state, or display current client state of the endpoint if available",
-            "type": "boolean"
-          },
-          {
-            "in": "query",
-            "name": "pageSize",
-            "description": "Optional number of results to return",
-            "type": "integer",
-            "format": "int32"
-          },
-          {
-            "in": "body",
-            "name": "body",
-            "description": "Query to match",
-            "required": true,
-            "schema": {
-              "$ref": "#/definitions/EndpointRegistrationQueryApiModel"
-            }
-=======
-            "in": "body",
-            "name": "body",
-            "description": "The user id that will receive supervisor events.",
-            "schema": {
-              "type": "string"
-            }
-          }
-        ],
-        "responses": {
-          "200": {
-            "description": "Success"
-          }
-        },
-        "security": [
-          {
-            "oauth2": [
-              "http://schemas.xmlsoap.org/ws/2005/05/identity/claims/authentication"
-            ]
-          }
-        ]
-      }
-    },
-    "/v2/supervisors/events/{userId}": {
-      "delete": {
-        "tags": [
-          "Supervisors"
-        ],
-        "summary": "Unsubscribe registry events",
-        "description": "Unregister a user and stop it from receiving supervisor events.",
-        "operationId": "Unsubscribe",
-        "parameters": [
-          {
-            "in": "path",
-            "name": "userId",
-            "description": "The user id that will not receive any more supervisor events",
-            "required": true,
-            "type": "string"
->>>>>>> 70f3dda0
-          }
-        ],
-        "responses": {
-          "200": {
-<<<<<<< HEAD
-            "description": "Success",
-            "schema": {
-              "$ref": "#/definitions/EndpointInfoListApiModel"
-            }
-=======
-            "description": "Success"
->>>>>>> 70f3dda0
-          }
-        },
-        "security": [
-          {
-            "oauth2": [
-              "http://schemas.xmlsoap.org/ws/2005/05/identity/claims/authentication"
-            ]
-          }
-        ]
-<<<<<<< HEAD
-      },
-      "get": {
-        "tags": [
-          "Endpoints"
-        ],
-        "summary": "Get filtered list of endpoints",
-        "description": "Get a list of endpoints filtered using the specified query parameters. The returned model can contain a continuation token if more results are available. Call the GetListOfEndpoints operation using the token to retrieve more results.",
-        "operationId": "GetFilteredListOfEndpoints",
-        "produces": [
-          "application/json"
-        ],
-        "parameters": [
-          {
-            "in": "query",
-            "name": "url",
-            "description": "Endoint url for direct server access",
-            "type": "string"
-          },
-          {
-            "in": "query",
-            "name": "certificate",
-            "description": "Certificate of the endpoint",
-            "type": "string",
-            "format": "byte"
-          },
-          {
-            "in": "query",
-            "name": "securityMode",
-            "description": "Security Mode",
-            "type": "string",
-            "enum": [
-              "Best",
-              "Sign",
-              "SignAndEncrypt",
-              "None"
-            ],
-            "x-ms-enum": {
-              "name": "SecurityMode",
-              "modelAsString": false
-            }
-          },
-          {
-            "in": "query",
-            "name": "securityPolicy",
-            "description": "Security policy uri",
-            "type": "string"
-          },
-          {
-            "in": "query",
-            "name": "activated",
-            "description": "Whether the endpoint was activated",
-            "type": "boolean"
-          },
-          {
-            "in": "query",
-            "name": "connected",
-            "description": "Whether the endpoint is connected on supervisor.",
-            "type": "boolean"
-          },
-          {
-            "in": "query",
-            "name": "endpointState",
-            "description": "The last state of the the activated endpoint",
-            "type": "string",
-            "enum": [
-              "Connecting",
-              "NotReachable",
-              "Busy",
-              "NoTrust",
-              "CertificateInvalid",
-              "Ready",
-              "Error"
-            ],
-            "x-ms-enum": {
-              "name": "EndpointConnectivityState",
-              "modelAsString": false
-            }
-          },
-          {
-            "in": "query",
-            "name": "includeNotSeenSince",
-            "description": "Whether to include endpoints that were soft deleted",
-            "type": "boolean"
-          },
-          {
-            "in": "query",
-            "name": "discovererId",
-            "description": "Discoverer id to filter with",
-            "type": "string"
-          },
-          {
-            "in": "query",
-            "name": "applicationId",
-            "description": "Application id to filter",
-            "type": "string"
-          },
-          {
-            "in": "query",
-            "name": "supervisorId",
-            "description": "Supervisor id to filter with",
-            "type": "string"
-          },
-          {
-            "in": "query",
-            "name": "siteOrGatewayId",
-            "description": "Site or gateway id to filter with",
-            "type": "string"
-          },
-          {
-            "in": "query",
-            "name": "onlyServerState",
-            "description": "Whether to include only server state, or display current client state of the endpoint if available",
-            "type": "boolean"
-          },
-          {
-            "in": "query",
-            "name": "pageSize",
-            "description": "Optional number of results to return",
-            "type": "integer",
-            "format": "int32"
-          }
-        ],
-        "responses": {
-          "200": {
-            "description": "Success",
-            "schema": {
-              "$ref": "#/definitions/EndpointInfoListApiModel"
-            }
-          }
-        },
-        "security": [
-          {
-            "oauth2": [
-              "http://schemas.xmlsoap.org/ws/2005/05/identity/claims/authentication"
-            ]
-          }
-        ]
-      }
-    },
-    "/v2/endpoints/{endpointId}/deactivate": {
-      "post": {
-        "tags": [
-          "Endpoints"
-        ],
-        "summary": "Deactivate endpoint",
-        "description": "Deactivates the endpoint and disable access through twin service.",
-        "operationId": "DeactivateEndpoint",
-        "parameters": [
-          {
-            "in": "path",
-            "name": "endpointId",
-            "description": "endpoint identifier",
-            "required": true,
-            "type": "string"
-          }
-        ],
-        "responses": {
-          "200": {
-            "description": "Success"
-          }
-        },
-        "security": [
-          {
-            "oauth2": [
-              "http://schemas.xmlsoap.org/ws/2005/05/identity/claims/authentication"
-            ]
-          }
-        ]
-      }
-    },
-    "/v2/endpoints/events": {
-      "put": {
-        "tags": [
-          "Endpoints"
-        ],
-        "summary": "Subscribe for endpoint events",
-        "description": "Register a user to receive endpoint events through SignalR.",
-        "operationId": "Subscribe",
-        "consumes": [
-          "application/json-patch+json",
-          "application/json",
-          "text/json",
-          "application/*+json"
-        ],
-        "parameters": [
-          {
-            "in": "body",
-            "name": "body",
-            "description": "The user id that will receive endpoint events.",
-            "schema": {
-              "type": "string"
-            }
-          }
-        ],
-        "responses": {
-          "200": {
-            "description": "Success"
-          }
-        },
-        "security": [
-          {
-            "oauth2": [
-              "http://schemas.xmlsoap.org/ws/2005/05/identity/claims/authentication"
-            ]
-          }
-        ]
-      }
-    },
-    "/v2/endpoints/events/{userId}": {
-      "delete": {
-        "tags": [
-          "Endpoints"
-        ],
-        "summary": "Unsubscribe from endpoint events",
-        "description": "Unregister a user and stop it from receiving endpoint events.",
-        "operationId": "Unsubscribe",
-        "parameters": [
-          {
-            "in": "path",
-            "name": "userId",
-            "description": "The user id that will not receive any more endpoint events",
-            "required": true,
-            "type": "string"
-          }
-        ],
-        "responses": {
-          "200": {
-            "description": "Success"
-          }
-        },
-        "security": [
-          {
-            "oauth2": [
-              "http://schemas.xmlsoap.org/ws/2005/05/identity/claims/authentication"
-            ]
-          }
-        ]
-      }
-    },
-    "/v2/gateways/{GatewayId}": {
-      "get": {
-        "tags": [
-          "Gateways"
-        ],
-        "summary": "Get Gateway registration information",
-        "description": "Returns a Gateway's registration and connectivity information. A Gateway id corresponds to the twin modules module identity.",
-        "operationId": "GetGateway",
-        "produces": [
-          "application/json"
-        ],
-        "parameters": [
-          {
-            "in": "path",
-            "name": "GatewayId",
-            "description": "Gateway identifier",
-            "required": true,
-            "type": "string"
-          }
-        ],
-        "responses": {
-          "200": {
-            "description": "Success",
-            "schema": {
-              "$ref": "#/definitions/GatewayInfoApiModel"
-            }
-          }
-        },
-        "security": [
-          {
-            "oauth2": [
-              "http://schemas.xmlsoap.org/ws/2005/05/identity/claims/authentication"
-            ]
-          }
-        ]
-      },
-      "patch": {
-        "tags": [
-          "Gateways"
-        ],
-        "summary": "Update Gateway configuration",
-        "description": "Allows a caller to configure operations on the Gateway module identified by the Gateway id.",
-        "operationId": "UpdateGateway",
-        "consumes": [
-          "application/json-patch+json",
-          "application/json",
-          "text/json",
-          "application/*+json"
-        ],
-        "parameters": [
-          {
-            "in": "path",
-            "name": "GatewayId",
-            "description": "Gateway identifier",
-            "required": true,
-            "type": "string"
-          },
-          {
-            "in": "body",
-            "name": "body",
-            "description": "Patch request",
-            "required": true,
-            "schema": {
-              "$ref": "#/definitions/GatewayUpdateApiModel"
-            }
-          }
-        ],
-        "responses": {
-          "200": {
-            "description": "Success"
-          }
-        },
-        "security": [
-          {
-            "oauth2": [
-              "http://schemas.xmlsoap.org/ws/2005/05/identity/claims/authentication"
-            ]
-          }
-        ]
-      }
-    },
-    "/v2/gateways": {
-      "get": {
-        "tags": [
-          "Gateways"
-        ],
-        "summary": "Get list of Gateways",
-        "description": "Get all registered Gateways and therefore twin modules in paged form. The returned model can contain a continuation token if more results are available. Call this operation again using the token to retrieve more results.",
-        "operationId": "GetListOfGateway",
-        "produces": [
-          "application/json"
-        ],
-        "parameters": [
-          {
-            "in": "query",
-            "name": "continuationToken",
-            "description": "Optional Continuation token",
-            "type": "string"
-          },
-          {
-            "in": "query",
-            "name": "pageSize",
-            "description": "Optional number of results to return",
-            "type": "integer",
-            "format": "int32"
-          }
-        ],
-        "responses": {
-          "200": {
-            "description": "Success",
-            "schema": {
-              "$ref": "#/definitions/GatewayListApiModel"
-            }
-          }
-        },
-        "security": [
-          {
-            "oauth2": [
-              "http://schemas.xmlsoap.org/ws/2005/05/identity/claims/authentication"
-            ]
-          }
-        ],
-        "x-ms-pageable": {
-          "nextLinkName": "continuationToken"
-        }
-      }
-    },
-    "/v2/gateways/query": {
-      "post": {
-        "tags": [
-          "Gateways"
-        ],
-        "summary": "Query Gateways",
-        "description": "Get all Gateways that match a specified query. The returned model can contain a continuation token if more results are available. Call the GetListOfGateway operation using the token to retrieve more results.",
-        "operationId": "QueryGateway",
-        "consumes": [
-          "application/json-patch+json",
-          "application/json",
-          "text/json",
-          "application/*+json"
-        ],
-        "produces": [
-          "application/json"
-        ],
-        "parameters": [
-          {
-            "in": "query",
-            "name": "pageSize",
-            "description": "Number of results to return",
-            "type": "integer",
-            "format": "int32"
-          },
-          {
-            "in": "body",
-            "name": "body",
-            "description": "Gateway query model",
-            "required": true,
-            "schema": {
-              "$ref": "#/definitions/GatewayQueryApiModel"
-            }
-          }
-        ],
-        "responses": {
-          "200": {
-            "description": "Success",
-            "schema": {
-              "$ref": "#/definitions/GatewayListApiModel"
-            }
-          }
-        },
-        "security": [
-          {
-            "oauth2": [
-              "http://schemas.xmlsoap.org/ws/2005/05/identity/claims/authentication"
-            ]
-          }
-        ]
-      },
-      "get": {
-        "tags": [
-          "Gateways"
-        ],
-        "summary": "Get filtered list of Gateways",
-        "description": "Get a list of Gateways filtered using the specified query parameters. The returned model can contain a continuation token if more results are available. Call the GetListOfGateway operation using the token to retrieve more results.",
-        "operationId": "GetFilteredListOfGateway",
-        "produces": [
-          "application/json"
-        ],
-        "parameters": [
-          {
-            "in": "query",
-            "name": "siteId",
-            "description": "Site of the Gateway",
-            "type": "string"
-          },
-          {
-            "in": "query",
-            "name": "connected",
-            "description": "Included connected or disconnected",
-            "type": "boolean"
-          },
-          {
-            "in": "query",
-            "name": "pageSize",
-            "description": "Number of results to return",
-            "type": "integer",
-            "format": "int32"
-          }
-        ],
-        "responses": {
-          "200": {
-            "description": "Success",
-            "schema": {
-              "$ref": "#/definitions/GatewayListApiModel"
-            }
-          }
-        },
-        "security": [
-          {
-            "oauth2": [
-              "http://schemas.xmlsoap.org/ws/2005/05/identity/claims/authentication"
-            ]
-          }
-        ]
-      }
-    },
-    "/v2/gateways/events": {
-      "put": {
-        "tags": [
-          "Gateways"
-        ],
-        "summary": "Subscribe to Gateway registry events",
-        "description": "Register a user to receive Gateway events through SignalR.",
-        "operationId": "Subscribe",
-        "consumes": [
-          "application/json-patch+json",
-          "application/json",
-          "text/json",
-          "application/*+json"
-        ],
-        "parameters": [
-          {
-            "in": "body",
-            "name": "body",
-            "description": "The user id that will receive Gateway events.",
-            "schema": {
-              "type": "string"
-            }
-          }
-        ],
-        "responses": {
-          "200": {
-            "description": "Success"
-          }
-        },
-        "security": [
-          {
-            "oauth2": [
-              "http://schemas.xmlsoap.org/ws/2005/05/identity/claims/authentication"
-            ]
-          }
-        ]
-      }
-    },
-    "/v2/gateways/events/{userId}": {
-      "delete": {
-        "tags": [
-          "Gateways"
-        ],
-        "summary": "Unsubscribe registry events",
-        "description": "Unregister a user and stop it from receiving Gateway events.",
-        "operationId": "Unsubscribe",
-        "parameters": [
-          {
-            "in": "path",
-            "name": "userId",
-            "description": "The user id that will not receive any more Gateway events",
-            "required": true,
-            "type": "string"
-          }
-        ],
-        "responses": {
-          "200": {
-            "description": "Success"
-          }
-        },
-        "security": [
-          {
-            "oauth2": [
-              "http://schemas.xmlsoap.org/ws/2005/05/identity/claims/authentication"
-            ]
-          }
-        ]
-      }
-    },
-    "/v2/publishers/{publisherId}": {
-      "get": {
-        "tags": [
-          "Publishers"
-        ],
-        "summary": "Get publisher registration information",
-        "description": "Returns a publisher's registration and connectivity information. A publisher id corresponds to the twin modules module identity.",
-        "operationId": "GetPublisher",
-        "produces": [
-          "application/json"
-        ],
-        "parameters": [
-          {
-            "in": "path",
-            "name": "publisherId",
-            "description": "Publisher identifier",
-            "required": true,
-            "type": "string"
-          },
-          {
-            "in": "query",
-            "name": "onlyServerState",
-            "description": "Whether to include only server state, or display current client state of the endpoint if available",
-            "type": "boolean"
-          }
-        ],
-        "responses": {
-          "200": {
-            "description": "Success",
-            "schema": {
-              "$ref": "#/definitions/PublisherApiModel"
-            }
-          }
-        },
-        "security": [
-          {
-            "oauth2": [
-              "http://schemas.xmlsoap.org/ws/2005/05/identity/claims/authentication"
-            ]
-          }
-        ]
-      },
-      "patch": {
-        "tags": [
-          "Publishers"
-        ],
-        "summary": "Update publisher configuration",
-        "description": "Allows a caller to configure operations on the publisher module identified by the publisher id.",
-        "operationId": "UpdatePublisher",
-        "consumes": [
-          "application/json-patch+json",
-          "application/json",
-          "text/json",
-          "application/*+json"
-        ],
-        "parameters": [
-          {
-            "in": "path",
-            "name": "publisherId",
-            "description": "Publisher identifier",
-            "required": true,
-            "type": "string"
-          },
-          {
-            "in": "body",
-            "name": "body",
-            "description": "Patch request",
-            "required": true,
-            "schema": {
-              "$ref": "#/definitions/PublisherUpdateApiModel"
-            }
-          }
-        ],
-        "responses": {
-          "200": {
-            "description": "Success"
-          }
-        },
-        "security": [
-          {
-            "oauth2": [
-              "http://schemas.xmlsoap.org/ws/2005/05/identity/claims/authentication"
-            ]
-          }
-        ]
-      }
-    },
-    "/v2/publishers": {
-      "get": {
-        "tags": [
-          "Publishers"
-        ],
-        "summary": "Get list of publishers",
-        "description": "Get all registered publishers and therefore twin modules in paged form. The returned model can contain a continuation token if more results are available. Call this operation again using the token to retrieve more results.",
-        "operationId": "GetListOfPublisher",
-        "produces": [
-          "application/json"
-        ],
-        "parameters": [
-          {
-            "in": "query",
-            "name": "onlyServerState",
-            "description": "Whether to include only server state, or display current client state of the endpoint if available",
-            "type": "boolean"
-          },
-          {
-            "in": "query",
-            "name": "continuationToken",
-            "description": "Optional Continuation token",
-            "type": "string"
-          },
-          {
-            "in": "query",
-            "name": "pageSize",
-            "description": "Optional number of results to return",
-            "type": "integer",
-            "format": "int32"
-          }
-        ],
-        "responses": {
-          "200": {
-            "description": "Success",
-            "schema": {
-              "$ref": "#/definitions/PublisherListApiModel"
-            }
-          }
-        },
-        "security": [
-          {
-            "oauth2": [
-              "http://schemas.xmlsoap.org/ws/2005/05/identity/claims/authentication"
-            ]
-          }
-        ],
-        "x-ms-pageable": {
-          "nextLinkName": "continuationToken"
-        }
-      }
-    },
-    "/v2/publishers/query": {
-      "post": {
-        "tags": [
-          "Publishers"
-        ],
-        "summary": "Query publishers",
-        "description": "Get all publishers that match a specified query. The returned model can contain a continuation token if more results are available. Call the GetListOfPublisher operation using the token to retrieve more results.",
-        "operationId": "QueryPublisher",
-        "consumes": [
-          "application/json-patch+json",
-          "application/json",
-          "text/json",
-          "application/*+json"
-        ],
-        "produces": [
-          "application/json"
-        ],
-        "parameters": [
-          {
-            "in": "query",
-            "name": "onlyServerState",
-            "description": "Whether to include only server state, or display current client state of the endpoint if available",
-            "type": "boolean"
-          },
-          {
-            "in": "query",
-            "name": "pageSize",
-            "description": "Number of results to return",
-            "type": "integer",
-            "format": "int32"
-          },
-          {
-            "in": "body",
-            "name": "body",
-            "description": "Publisher query model",
-            "required": true,
-            "schema": {
-              "$ref": "#/definitions/PublisherQueryApiModel"
-            }
-          }
-        ],
-        "responses": {
-          "200": {
-            "description": "Success",
-            "schema": {
-              "$ref": "#/definitions/PublisherListApiModel"
-            }
-          }
-        },
-        "security": [
-          {
-            "oauth2": [
-              "http://schemas.xmlsoap.org/ws/2005/05/identity/claims/authentication"
-            ]
-          }
-        ]
-      },
-      "get": {
-        "tags": [
-          "Publishers"
-        ],
-        "summary": "Get filtered list of publishers",
-        "description": "Get a list of publishers filtered using the specified query parameters. The returned model can contain a continuation token if more results are available. Call the GetListOfPublisher operation using the token to retrieve more results.",
-        "operationId": "GetFilteredListOfPublisher",
-        "produces": [
-          "application/json"
-        ],
-        "parameters": [
-          {
-            "in": "query",
-            "name": "siteId",
-            "description": "Site of the publisher",
-            "type": "string"
-          },
-          {
-            "in": "query",
-            "name": "connected",
-            "description": "Included connected or disconnected",
-            "type": "boolean"
-          },
-          {
-            "in": "query",
-            "name": "onlyServerState",
-            "description": "Whether to include only server state, or display current client state of the endpoint if available",
-            "type": "boolean"
-          },
-          {
-            "in": "query",
-            "name": "pageSize",
-            "description": "Number of results to return",
-            "type": "integer",
-            "format": "int32"
-          }
-        ],
-        "responses": {
-          "200": {
-            "description": "Success",
-            "schema": {
-              "$ref": "#/definitions/PublisherListApiModel"
-            }
-          }
-        },
-        "security": [
-          {
-            "oauth2": [
-              "http://schemas.xmlsoap.org/ws/2005/05/identity/claims/authentication"
-            ]
-          }
-        ]
-      }
-    },
-    "/v2/publishers/events": {
-      "put": {
-        "tags": [
-          "Publishers"
-        ],
-        "summary": "Subscribe to publisher registry events",
-        "description": "Register a user to receive publisher events through SignalR.",
-        "operationId": "Subscribe",
-        "consumes": [
-          "application/json-patch+json",
-          "application/json",
-          "text/json",
-          "application/*+json"
-        ],
-        "parameters": [
-          {
-            "in": "body",
-            "name": "body",
-            "description": "The user id that will receive publisher events.",
-            "schema": {
-              "type": "string"
-            }
-          }
-        ],
-        "responses": {
-          "200": {
-            "description": "Success"
-          }
-        },
-        "security": [
-          {
-            "oauth2": [
-              "http://schemas.xmlsoap.org/ws/2005/05/identity/claims/authentication"
-            ]
-          }
-        ]
-      }
-    },
-    "/v2/publishers/events/{userId}": {
-      "delete": {
-        "tags": [
-          "Publishers"
-        ],
-        "summary": "Unsubscribe registry events",
-        "description": "Unregister a user and stop it from receiving publisher events.",
-        "operationId": "Unsubscribe",
-        "parameters": [
-          {
-            "in": "path",
-            "name": "userId",
-            "description": "The user id that will not receive any more publisher events",
-            "required": true,
-            "type": "string"
-          }
-        ],
-        "responses": {
-          "200": {
-            "description": "Success"
-          }
-        },
-        "security": [
-          {
-            "oauth2": [
-              "http://schemas.xmlsoap.org/ws/2005/05/identity/claims/authentication"
-            ]
-          }
-        ]
-      }
-    },
-    "/v2/status": {
-      "get": {
-        "tags": [
-          "Status"
-        ],
-        "summary": "Return the service status in the form of the service status\r\napi model.",
-        "operationId": "GetStatus",
-        "produces": [
-          "application/json"
-        ],
-        "responses": {
-          "200": {
-            "description": "Success",
-            "schema": {
-              "$ref": "#/definitions/StatusResponseApiModel"
-            }
-          }
-        }
-      }
-    },
-    "/v2/supervisors/{supervisorId}": {
-      "get": {
-        "tags": [
-          "Supervisors"
-        ],
-        "summary": "Get supervisor registration information",
-        "description": "Returns a supervisor's registration and connectivity information. A supervisor id corresponds to the twin modules module identity.",
-        "operationId": "GetSupervisor",
-        "produces": [
-          "application/json"
-        ],
-        "parameters": [
-          {
-            "in": "path",
-            "name": "supervisorId",
-            "description": "Supervisor identifier",
-            "required": true,
-            "type": "string"
-          },
-          {
-            "in": "query",
-            "name": "onlyServerState",
-            "description": "Whether to include only server state, or display current client state of the endpoint if available",
-            "type": "boolean"
-          }
-        ],
-        "responses": {
-          "200": {
-            "description": "Success",
-            "schema": {
-              "$ref": "#/definitions/SupervisorApiModel"
-            }
-          }
-        },
-        "security": [
-          {
-            "oauth2": [
-              "http://schemas.xmlsoap.org/ws/2005/05/identity/claims/authentication"
-            ]
-          }
-        ]
-      },
-      "patch": {
-        "tags": [
-          "Supervisors"
-        ],
-        "summary": "Update supervisor information",
-        "description": "Allows a caller to configure recurring discovery runs on the twin module identified by the supervisor id or update site information.",
-        "operationId": "UpdateSupervisor",
-        "consumes": [
-          "application/json-patch+json",
-          "application/json",
-          "text/json",
-          "application/*+json"
-        ],
-        "parameters": [
-          {
-            "in": "path",
-            "name": "supervisorId",
-            "description": "supervisor identifier",
-            "required": true,
-            "type": "string"
-          },
-          {
-            "in": "body",
-            "name": "body",
-            "description": "Patch request",
-            "required": true,
-            "schema": {
-              "$ref": "#/definitions/SupervisorUpdateApiModel"
-            }
-          }
-        ],
-        "responses": {
-          "200": {
-            "description": "Success"
-          }
-        },
-        "security": [
-          {
-            "oauth2": [
-              "http://schemas.xmlsoap.org/ws/2005/05/identity/claims/authentication"
-            ]
-          }
-        ]
-      }
-    },
-    "/v2/supervisors/{supervisorId}/status": {
-      "get": {
-        "tags": [
-          "Supervisors"
-        ],
-        "summary": "Get runtime status of supervisor",
-        "description": "Allows a caller to get runtime status for a supervisor.",
-        "operationId": "GetSupervisorStatus",
-        "produces": [
-          "application/json"
-        ],
-        "parameters": [
-          {
-            "in": "path",
-            "name": "supervisorId",
-            "description": "supervisor identifier",
-            "required": true,
-            "type": "string"
-          }
-        ],
-        "responses": {
-          "200": {
-            "description": "Success",
-            "schema": {
-              "$ref": "#/definitions/SupervisorStatusApiModel"
-            }
-          }
-        },
-        "security": [
-          {
-            "oauth2": [
-              "http://schemas.xmlsoap.org/ws/2005/05/identity/claims/authentication"
-            ]
-          }
-        ]
-      }
-    },
-    "/v2/supervisors/{supervisorId}/reset": {
-      "post": {
-        "tags": [
-          "Supervisors"
-        ],
-        "summary": "Reset supervisor",
-        "description": "Allows a caller to reset the twin module using its supervisor identity identifier.",
-        "operationId": "ResetSupervisor",
-        "parameters": [
-          {
-            "in": "path",
-            "name": "supervisorId",
-            "description": "supervisor identifier",
-            "required": true,
-            "type": "string"
-          }
-        ],
-        "responses": {
-          "200": {
-            "description": "Success"
-          }
-        },
-        "security": [
-          {
-            "oauth2": [
-              "http://schemas.xmlsoap.org/ws/2005/05/identity/claims/authentication"
-            ]
-          }
-        ]
-      }
-    },
-    "/v2/supervisors": {
-      "get": {
-        "tags": [
-          "Supervisors"
-        ],
-        "summary": "Get list of supervisors",
-        "description": "Get all registered supervisors and therefore twin modules in paged form. The returned model can contain a continuation token if more results are available. Call this operation again using the token to retrieve more results.",
-        "operationId": "GetListOfSupervisors",
-        "produces": [
-          "application/json"
-        ],
-        "parameters": [
-          {
-            "in": "query",
-            "name": "onlyServerState",
-            "description": "Whether to include only server state, or display current client state of the endpoint if available",
-            "type": "boolean"
-          },
-          {
-            "in": "query",
-            "name": "continuationToken",
-            "description": "Optional Continuation token",
-            "type": "string"
-          },
-          {
-            "in": "query",
-            "name": "pageSize",
-            "description": "Optional number of results to return",
-            "type": "integer",
-            "format": "int32"
-          }
-        ],
-        "responses": {
-          "200": {
-            "description": "Success",
-            "schema": {
-              "$ref": "#/definitions/SupervisorListApiModel"
-            }
-          }
-        },
-        "security": [
-          {
-            "oauth2": [
-              "http://schemas.xmlsoap.org/ws/2005/05/identity/claims/authentication"
-            ]
-          }
-        ],
-        "x-ms-pageable": {
-          "nextLinkName": "continuationToken"
-        }
-      }
-    },
-    "/v2/supervisors/query": {
-      "post": {
-        "tags": [
-          "Supervisors"
-        ],
-        "summary": "Query supervisors",
-        "description": "Get all supervisors that match a specified query. The returned model can contain a continuation token if more results are available. Call the GetListOfSupervisors operation using the token to retrieve more results.",
-        "operationId": "QuerySupervisors",
-        "consumes": [
-          "application/json-patch+json",
-          "application/json",
-          "text/json",
-          "application/*+json"
-        ],
-        "produces": [
-          "application/json"
-        ],
-        "parameters": [
-          {
-            "in": "query",
-            "name": "onlyServerState",
-            "description": "Whether to include only server state, or display current client state of the endpoint if available",
-            "type": "boolean"
-          },
-          {
-            "in": "query",
-            "name": "pageSize",
-            "description": "Number of results to return",
-            "type": "integer",
-            "format": "int32"
-          },
-          {
-            "in": "body",
-            "name": "body",
-            "description": "Supervisors query model",
-            "required": true,
-            "schema": {
-              "$ref": "#/definitions/SupervisorQueryApiModel"
-            }
-          }
-        ],
-        "responses": {
-          "200": {
-            "description": "Success",
-            "schema": {
-              "$ref": "#/definitions/SupervisorListApiModel"
-            }
-          }
-        },
-        "security": [
-          {
-            "oauth2": [
-              "http://schemas.xmlsoap.org/ws/2005/05/identity/claims/authentication"
-            ]
-          }
-        ]
-      },
-      "get": {
-        "tags": [
-          "Supervisors"
-        ],
-        "summary": "Get filtered list of supervisors",
-        "description": "Get a list of supervisors filtered using the specified query parameters. The returned model can contain a continuation token if more results are available. Call the GetListOfSupervisors operation using the token to retrieve more results.",
-        "operationId": "GetFilteredListOfSupervisors",
-        "produces": [
-          "application/json"
-        ],
-        "parameters": [
-          {
-            "in": "query",
-            "name": "siteId",
-            "description": "Site of the supervisor",
             "type": "string"
           },
           {
@@ -4215,8 +2614,6 @@
             ]
           }
         ]
-=======
->>>>>>> 70f3dda0
       }
     }
   },
@@ -4244,7 +2641,6 @@
           "items": {
             "type": "string"
           }
-<<<<<<< HEAD
         },
         "securityPolicies": {
           "description": "Endpoint security policies to filter against.\r\nIf set to null, all policies are in scope.",
@@ -4259,7 +2655,7 @@
       }
     },
     "ServerRegistrationRequestApiModel": {
-      "description": "Application registration request",
+      "description": "Server registration request",
       "required": [
         "discoveryUrl"
       ],
@@ -4365,443 +2761,6 @@
         }
       }
     },
-    "ApplicationType": {
-      "enum": [
-        "Server",
-        "Client",
-        "ClientAndServer",
-        "DiscoveryServer"
-      ],
-      "type": "string",
-      "x-ms-enum": {
-        "name": "ApplicationType",
-        "modelAsString": false
-      }
-    },
-    "RegistryOperationApiModel": {
-      "description": "Registry operation log model",
-      "required": [
-        "authorityId",
-        "time"
-      ],
-      "type": "object",
-      "properties": {
-        "authorityId": {
-          "description": "Operation User",
-          "type": "string"
-        },
-        "time": {
-          "format": "date-time",
-          "description": "Operation time",
-          "type": "string"
-        }
-      }
-    },
-    "ApplicationInfoApiModel": {
-      "description": "Application info model",
-      "type": "object",
-      "properties": {
-        "applicationId": {
-          "description": "Unique application id",
-          "type": "string"
-        },
-        "applicationType": {
-          "$ref": "#/definitions/ApplicationType"
-        },
-        "applicationUri": {
-          "description": "Unique application uri",
-          "type": "string"
-        },
-        "productUri": {
-          "description": "Product uri",
-          "type": "string"
-        },
-        "applicationName": {
-          "description": "Default name of application",
-          "type": "string"
-        },
-        "locale": {
-          "description": "Locale of default name - defaults to \"en\"",
-          "type": "string"
-        },
-        "localizedNames": {
-          "description": "Localized Names of application keyed on locale",
-          "type": "object",
-          "additionalProperties": {
-            "type": "string"
-          }
-        },
-        "certificate": {
-          "format": "byte",
-          "description": "Application public cert",
-          "type": "string"
-        },
-        "capabilities": {
-          "description": "The capabilities advertised by the server.",
-          "uniqueItems": true,
-=======
-        },
-        "securityPolicies": {
-          "description": "Endpoint security policies to filter against.\r\nIf set to null, all policies are in scope.",
->>>>>>> 70f3dda0
-          "type": "array",
-          "items": {
-            "type": "string"
-          }
-        },
-<<<<<<< HEAD
-        "discoveryUrls": {
-          "description": "Discovery urls of the server",
-          "uniqueItems": true,
-          "type": "array",
-          "items": {
-            "type": "string"
-          }
-        },
-        "discoveryProfileUri": {
-          "description": "Discovery profile uri",
-          "type": "string"
-        },
-        "gatewayServerUri": {
-          "description": "Gateway server uri",
-          "type": "string"
-        },
-        "hostAddresses": {
-          "description": "Host addresses of server application or null",
-          "uniqueItems": true,
-          "type": "array",
-          "items": {
-            "type": "string"
-          }
-        },
-        "siteId": {
-          "description": "Site of the application",
-          "type": "string",
-          "example": "productionlineA"
-        },
-        "discovererId": {
-          "description": "Discoverer that registered the application",
-          "type": "string"
-        },
-        "notSeenSince": {
-          "format": "date-time",
-          "description": "Last time application was seen",
-          "type": "string"
-        },
-        "created": {
-          "$ref": "#/definitions/RegistryOperationApiModel"
-        },
-        "updated": {
-          "$ref": "#/definitions/RegistryOperationApiModel"
-        }
-      }
-    },
-    "ApplicationInfoListApiModel": {
-      "description": "List of registered applications",
-      "type": "object",
-      "properties": {
-        "items": {
-          "description": "Application infos",
-          "type": "array",
-          "items": {
-            "$ref": "#/definitions/ApplicationInfoApiModel"
-          }
-        },
-        "continuationToken": {
-          "description": "Continuation or null if final",
-          "type": "string"
-        }
-      }
-    },
-    "DiscoveryModeNullable": {
-      "enum": [
-        "Off",
-        "Local",
-        "Network",
-        "Fast",
-        "Scan"
-=======
-        "securityMode": {
-          "$ref": "#/definitions/SecurityModeNullable"
-        }
-      }
-    },
-    "ServerRegistrationRequestApiModel": {
-      "description": "Server registration request",
-      "required": [
-        "discoveryUrl"
-      ],
-      "type": "object",
-      "properties": {
-        "discoveryUrl": {
-          "description": "Discovery url to use for registration",
-          "type": "string"
-        },
-        "id": {
-          "description": "Registration id",
-          "type": "string"
-        },
-        "activationFilter": {
-          "$ref": "#/definitions/EndpointActivationFilterApiModel"
-        }
-      }
-    },
-    "ApplicationTypeNullable": {
-      "enum": [
-        "Server",
-        "Client",
-        "ClientAndServer",
-        "DiscoveryServer"
-      ],
-      "type": "string",
-      "x-ms-enum": {
-        "name": "ApplicationType",
-        "modelAsString": false
-      }
-    },
-    "ApplicationRegistrationRequestApiModel": {
-      "description": "Application information",
-      "required": [
-        "applicationUri"
->>>>>>> 70f3dda0
-      ],
-      "type": "string",
-      "x-ms-enum": {
-        "name": "DiscoveryMode",
-        "modelAsString": false
-      }
-    },
-    "DiscoveryConfigApiModel": {
-      "description": "Discovery configuration",
-      "type": "object",
-      "properties": {
-        "addressRangesToScan": {
-          "description": "Address ranges to scan (null == all wired nics)",
-          "type": "string"
-        },
-<<<<<<< HEAD
-        "networkProbeTimeoutMs": {
-          "format": "int32",
-          "description": "Network probe timeout",
-          "type": "integer"
-=======
-        "applicationType": {
-          "$ref": "#/definitions/ApplicationTypeNullable"
->>>>>>> 70f3dda0
-        },
-        "maxNetworkProbes": {
-          "format": "int32",
-          "description": "Max network probes that should ever run.",
-          "type": "integer"
-        },
-        "portRangesToScan": {
-          "description": "Port ranges to scan (null == all unassigned)",
-          "type": "string"
-        },
-        "portProbeTimeoutMs": {
-          "format": "int32",
-          "description": "Port probe timeout",
-          "type": "integer"
-        },
-        "maxPortProbes": {
-          "format": "int32",
-          "description": "Max port probes that should ever run.",
-          "type": "integer"
-        },
-        "minPortProbesPercent": {
-          "format": "int32",
-          "description": "Probes that must always be there as percent of max.",
-          "type": "integer"
-        },
-        "idleTimeBetweenScansSec": {
-          "format": "int32",
-          "description": "Delay time between discovery sweeps in seconds",
-          "type": "integer"
-        },
-        "discoveryUrls": {
-          "description": "List of preset discovery urls to use",
-          "type": "array",
-          "items": {
-            "type": "string"
-          }
-        },
-        "locales": {
-          "description": "List of locales to filter with during discovery",
-          "type": "array",
-          "items": {
-            "type": "string"
-          }
-        },
-        "activationFilter": {
-          "$ref": "#/definitions/EndpointActivationFilterApiModel"
-        }
-      }
-    },
-    "DiscoveryRequestApiModel": {
-      "description": "Discovery request",
-      "type": "object",
-      "properties": {
-        "id": {
-          "description": "Id of discovery request",
-          "type": "string"
-        },
-        "discovery": {
-          "$ref": "#/definitions/DiscoveryModeNullable"
-        },
-        "configuration": {
-          "$ref": "#/definitions/DiscoveryConfigApiModel"
-        }
-      }
-    },
-    "EndpointApiModel": {
-      "description": "Endpoint model",
-      "required": [
-        "url"
-      ],
-      "type": "object",
-      "properties": {
-        "url": {
-          "description": "Endpoint url to use to connect with",
-          "type": "string"
-        },
-        "alternativeUrls": {
-          "description": "Alternative endpoint urls that can be used for\r\naccessing and validating the server",
-          "uniqueItems": true,
-          "type": "array",
-          "items": {
-            "type": "string"
-          }
-        },
-        "securityMode": {
-          "$ref": "#/definitions/SecurityModeNullable"
-        },
-        "securityPolicy": {
-          "description": "Security policy uri to use for communication\r\ndefault to best.",
-          "type": "string"
-        },
-        "certificate": {
-          "format": "byte",
-          "description": "Endpoint certificate that was registered.",
-          "type": "string"
-        }
-      }
-    },
-    "CredentialTypeNullable": {
-      "enum": [
-        "None",
-        "UserName",
-        "X509Certificate",
-        "JwtToken"
-      ],
-      "type": "string",
-      "x-ms-enum": {
-        "name": "CredentialType",
-        "modelAsString": false
-      }
-    },
-    "AuthenticationMethodApiModel": {
-      "description": "Authentication Method model",
-      "required": [
-        "id"
-      ],
-      "type": "object",
-      "properties": {
-        "id": {
-          "description": "Authentication method id",
-          "type": "string"
-        },
-        "credentialType": {
-          "$ref": "#/definitions/CredentialTypeNullable"
-        },
-        "securityPolicy": {
-          "description": "Security policy to use when passing credential.",
-          "type": "string"
-        },
-        "configuration": {
-          "description": "Method specific configuration",
-          "type": "object"
-        }
-      }
-    },
-    "EndpointRegistrationApiModel": {
-      "description": "Endpoint registration model",
-      "required": [
-        "endpoint",
-        "id"
-      ],
-      "type": "object",
-      "properties": {
-        "id": {
-          "description": "Registered identifier of the endpoint",
-          "type": "string"
-        },
-        "endpointUrl": {
-          "description": "Original endpoint url of the endpoint",
-          "type": "string"
-        },
-        "siteId": {
-          "description": "Registered site of the endpoint",
-          "type": "string"
-        },
-        "supervisorId": {
-          "description": "Supervisor that manages the endpoint.",
-          "type": "string"
-        },
-        "discovererId": {
-          "description": "Discoverer that registered the endpoint",
-          "type": "string"
-        },
-        "endpoint": {
-          "$ref": "#/definitions/EndpointApiModel"
-        },
-        "securityLevel": {
-          "format": "int32",
-          "description": "Security level of the endpoint",
-          "type": "integer"
-        },
-        "authenticationMethods": {
-          "description": "Supported authentication methods that can be selected to\r\nobtain a credential and used to interact with the endpoint.",
-          "type": "array",
-          "items": {
-            "$ref": "#/definitions/AuthenticationMethodApiModel"
-          }
-        }
-      }
-    },
-    "SecurityAssessmentNullable": {
-      "enum": [
-        "Unknown",
-        "Low",
-        "Medium",
-        "High"
-      ],
-      "type": "string",
-      "x-ms-enum": {
-        "name": "SecurityAssessment",
-        "modelAsString": false
-      }
-    },
-<<<<<<< HEAD
-    "ApplicationRegistrationApiModel": {
-      "description": "Application with list of endpoints",
-      "required": [
-        "application"
-      ],
-      "type": "object",
-      "properties": {
-        "application": {
-          "$ref": "#/definitions/ApplicationInfoApiModel"
-        },
-        "endpoints": {
-          "description": "List of endpoint twins",
-          "type": "array",
-          "items": {
-            "$ref": "#/definitions/EndpointRegistrationApiModel"
-          }
-        },
-        "securityAssessment": {
-          "$ref": "#/definitions/SecurityAssessmentNullable"
-=======
     "ApplicationType": {
       "description": "Application type",
       "enum": [
@@ -4832,16 +2791,13 @@
           "format": "date-time",
           "description": "Operation time",
           "type": "string"
->>>>>>> 70f3dda0
-        }
-      }
-    },
-    "ApplicationRegistrationUpdateApiModel": {
-      "description": "Application registration update request",
-      "type": "object",
-      "properties": {
-<<<<<<< HEAD
-=======
+        }
+      }
+    },
+    "ApplicationInfoApiModel": {
+      "description": "Application info model",
+      "type": "object",
+      "properties": {
         "applicationId": {
           "description": "Unique application id",
           "type": "string"
@@ -4853,13 +2809,12 @@
           "description": "Unique application uri",
           "type": "string"
         },
->>>>>>> 70f3dda0
         "productUri": {
           "description": "Product uri",
           "type": "string"
         },
         "applicationName": {
-          "description": "Default name of the server or client.",
+          "description": "Default name of application",
           "type": "string"
         },
         "locale": {
@@ -4867,7 +2822,7 @@
           "type": "string"
         },
         "localizedNames": {
-          "description": "Localized names keyed off locale id.\r\nTo remove entry, set value for locale id to null.",
+          "description": "Localized Names of application keyed on locale",
           "type": "object",
           "additionalProperties": {
             "type": "string"
@@ -4879,7 +2834,7 @@
           "type": "string"
         },
         "capabilities": {
-          "description": "Capabilities of the application",
+          "description": "The capabilities advertised by the server.",
           "uniqueItems": true,
           "type": "array",
           "items": {
@@ -4887,7 +2842,7 @@
           }
         },
         "discoveryUrls": {
-          "description": "Discovery urls of the application",
+          "description": "Discovery urls of the server",
           "uniqueItems": true,
           "type": "array",
           "items": {
@@ -4901,75 +2856,15 @@
         "gatewayServerUri": {
           "description": "Gateway server uri",
           "type": "string"
-        }
-      }
-    },
-    "ApplicationSiteListApiModel": {
-      "description": "List of application sites",
-      "type": "object",
-      "properties": {
-        "sites": {
-          "description": "Distinct list of sites applications were registered in.",
+        },
+        "hostAddresses": {
+          "description": "Host addresses of server application or null",
+          "uniqueItems": true,
           "type": "array",
           "items": {
             "type": "string"
           }
         },
-<<<<<<< HEAD
-        "continuationToken": {
-          "description": "Continuation or null if final",
-          "type": "string"
-        }
-      }
-    },
-    "ApplicationRegistrationQueryApiModel": {
-      "description": "Application information",
-      "type": "object",
-      "properties": {
-        "applicationType": {
-          "$ref": "#/definitions/ApplicationTypeNullable"
-        },
-        "applicationUri": {
-          "description": "Application uri",
-          "type": "string"
-        },
-        "productUri": {
-          "description": "Product uri",
-          "type": "string"
-        },
-        "applicationName": {
-          "description": "Name of application",
-          "type": "string"
-        },
-        "locale": {
-          "description": "Locale of application name - default is \"en\"",
-          "type": "string"
-        },
-        "capability": {
-          "description": "Application capability to query with",
-          "type": "string"
-        },
-        "discoveryProfileUri": {
-          "description": "Discovery profile uri",
-          "type": "string"
-        },
-        "gatewayServerUri": {
-          "description": "Gateway server uri",
-          "type": "string"
-        },
-        "siteOrGatewayId": {
-          "description": "Supervisor or site the application belongs to.",
-          "type": "string"
-        },
-        "includeNotSeenSince": {
-          "description": "Whether to include apps that were soft deleted",
-          "type": "boolean"
-        }
-      }
-    },
-    "ApplicationRecordQueryApiModel": {
-      "description": "Query by id",
-=======
         "siteId": {
           "description": "Site of the application",
           "type": "string",
@@ -5025,38 +2920,46 @@
     },
     "DiscoveryConfigApiModel": {
       "description": "Discovery configuration api model",
->>>>>>> 70f3dda0
-      "type": "object",
-      "properties": {
-        "startingRecordId": {
+      "type": "object",
+      "properties": {
+        "addressRangesToScan": {
+          "description": "Address ranges to scan (null == all wired nics)",
+          "type": "string"
+        },
+        "networkProbeTimeoutMs": {
           "format": "int32",
-          "description": "Starting record id",
+          "description": "Network probe timeout",
           "type": "integer"
         },
-        "maxRecordsToReturn": {
+        "maxNetworkProbes": {
           "format": "int32",
-          "description": "Max records to return",
+          "description": "Max network probes that should ever run.",
           "type": "integer"
         },
-        "applicationName": {
-          "description": "Application name",
-          "type": "string"
-        },
-        "applicationUri": {
-          "description": "Application uri",
-          "type": "string"
-        },
-        "applicationType": {
-          "$ref": "#/definitions/ApplicationTypeNullable"
-        },
-<<<<<<< HEAD
-        "productUri": {
-          "description": "Product uri",
-          "type": "string"
-        },
-        "serverCapabilities": {
-          "description": "Server capabilities",
-=======
+        "portRangesToScan": {
+          "description": "Port ranges to scan (null == all unassigned)",
+          "type": "string"
+        },
+        "portProbeTimeoutMs": {
+          "format": "int32",
+          "description": "Port probe timeout",
+          "type": "integer"
+        },
+        "maxPortProbes": {
+          "format": "int32",
+          "description": "Max port probes that should ever run.",
+          "type": "integer"
+        },
+        "minPortProbesPercent": {
+          "format": "int32",
+          "description": "Probes that must always be there as percent of max.",
+          "type": "integer"
+        },
+        "idleTimeBetweenScansSec": {
+          "format": "int32",
+          "description": "Delay time between discovery sweeps in seconds",
+          "type": "integer"
+        },
         "discoveryUrls": {
           "description": "List of preset discovery urls to use",
           "type": "array",
@@ -5066,78 +2969,298 @@
         },
         "locales": {
           "description": "List of locales to filter with during discovery",
->>>>>>> 70f3dda0
           "type": "array",
           "items": {
             "type": "string"
           }
-<<<<<<< HEAD
-        }
-      }
-    },
-    "ApplicationRecordApiModel": {
+        },
+        "activationFilter": {
+          "$ref": "#/definitions/EndpointActivationFilterApiModel"
+        }
+      }
+    },
+    "DiscoveryRequestApiModel": {
+      "description": "Discovery request",
+      "type": "object",
+      "properties": {
+        "id": {
+          "description": "Id of discovery request",
+          "type": "string"
+        },
+        "discovery": {
+          "$ref": "#/definitions/DiscoveryModeNullable"
+        },
+        "configuration": {
+          "$ref": "#/definitions/DiscoveryConfigApiModel"
+        }
+      }
+    },
+    "EndpointApiModel": {
+      "description": "Endpoint model",
+      "required": [
+        "url"
+      ],
+      "type": "object",
+      "properties": {
+        "url": {
+          "description": "Endpoint url to use to connect with",
+          "type": "string"
+        },
+        "alternativeUrls": {
+          "description": "Alternative endpoint urls that can be used for\r\naccessing and validating the server",
+          "uniqueItems": true,
+          "type": "array",
+          "items": {
+            "type": "string"
+          }
+        },
+        "securityMode": {
+          "$ref": "#/definitions/SecurityModeNullable"
+        },
+        "securityPolicy": {
+          "description": "Security policy uri to use for communication\r\ndefault to best.",
+          "type": "string"
+        },
+        "certificate": {
+          "format": "byte",
+          "description": "Endpoint certificate that was registered.",
+          "type": "string"
+        }
+      }
+    },
+    "CredentialTypeNullable": {
+      "enum": [
+        "None",
+        "UserName",
+        "X509Certificate",
+        "JwtToken"
+      ],
+      "type": "string",
+      "x-ms-enum": {
+        "name": "CredentialType",
+        "modelAsString": false
+      }
+    },
+    "AuthenticationMethodApiModel": {
+      "description": "Authentication Method model",
+      "required": [
+        "id"
+      ],
+      "type": "object",
+      "properties": {
+        "id": {
+          "description": "Method id",
+          "type": "string"
+        },
+        "credentialType": {
+          "$ref": "#/definitions/CredentialTypeNullable"
+        },
+        "securityPolicy": {
+          "description": "Security policy to use when passing credential.",
+          "type": "string"
+        },
+        "configuration": {
+          "description": "Method specific configuration",
+          "type": "object"
+        }
+      }
+    },
+    "EndpointRegistrationApiModel": {
+      "description": "Endpoint registration model",
+      "required": [
+        "endpoint",
+        "id"
+      ],
+      "type": "object",
+      "properties": {
+        "id": {
+          "description": "Registered identifier of the endpoint",
+          "type": "string"
+        },
+        "endpointUrl": {
+          "description": "Original endpoint url of the endpoint",
+          "type": "string"
+        },
+        "siteId": {
+          "description": "Registered site of the endpoint",
+          "type": "string"
+        },
+        "supervisorId": {
+          "description": "Supervisor that manages the endpoint.",
+          "type": "string"
+        },
+        "discovererId": {
+          "description": "Discoverer that registered the endpoint",
+          "type": "string"
+        },
+        "endpoint": {
+          "$ref": "#/definitions/EndpointApiModel"
+        },
+        "securityLevel": {
+          "format": "int32",
+          "description": "Security level of the endpoint",
+          "type": "integer"
+        },
+        "authenticationMethods": {
+          "description": "Supported authentication methods that can be selected to\r\nobtain a credential and used to interact with the endpoint.",
+          "type": "array",
+          "items": {
+            "$ref": "#/definitions/AuthenticationMethodApiModel"
+          }
+        }
+      }
+    },
+    "SecurityAssessmentNullable": {
+      "enum": [
+        "Low",
+        "Medium",
+        "High"
+      ],
+      "type": "string",
+      "x-ms-enum": {
+        "name": "SecurityAssessment",
+        "modelAsString": false
+      }
+    },
+    "ApplicationRegistrationApiModel": {
       "description": "Application with optional list of endpoints",
       "required": [
-        "application",
-        "recordId"
+        "application"
       ],
       "type": "object",
       "properties": {
-        "recordId": {
-          "format": "int32",
-          "description": "Record id",
-          "type": "integer"
-        },
         "application": {
           "$ref": "#/definitions/ApplicationInfoApiModel"
-        }
-      }
-    },
-    "ApplicationRecordListApiModel": {
-      "description": "Create response",
-      "required": [
-        "lastCounterResetTime",
-        "nextRecordId"
-      ],
-      "type": "object",
-      "properties": {
-        "applications": {
-          "description": "Applications found",
+        },
+        "endpoints": {
+          "description": "List of endpoint twins",
           "type": "array",
           "items": {
-            "$ref": "#/definitions/ApplicationRecordApiModel"
-          }
-        },
-        "lastCounterResetTime": {
-          "format": "date-time",
-          "description": "Last counter reset",
-          "type": "string"
-        },
-        "nextRecordId": {
-          "format": "int32",
-          "description": "Next record id",
-          "type": "integer"
-=======
-        },
-        "activationFilter": {
-          "$ref": "#/definitions/EndpointActivationFilterApiModel"
-        }
-      }
-    },
-    "DiscoveryRequestApiModel": {
-      "description": "Discovery request",
-      "type": "object",
-      "properties": {
-        "id": {
-          "description": "Id of discovery request",
-          "type": "string"
-        },
-        "discovery": {
-          "$ref": "#/definitions/DiscoveryModeNullable"
-        },
-        "configuration": {
-          "$ref": "#/definitions/DiscoveryConfigApiModel"
->>>>>>> 70f3dda0
+            "$ref": "#/definitions/EndpointRegistrationApiModel"
+          }
+        },
+        "securityAssessment": {
+          "$ref": "#/definitions/SecurityAssessmentNullable"
+        }
+      }
+    },
+    "ApplicationRegistrationUpdateApiModel": {
+      "description": "Application registration update request",
+      "type": "object",
+      "properties": {
+        "productUri": {
+          "description": "Product uri",
+          "type": "string"
+        },
+        "applicationName": {
+          "description": "Default name of the server or client.",
+          "type": "string"
+        },
+        "locale": {
+          "description": "Locale of default name - defaults to \"en\"",
+          "type": "string"
+        },
+        "localizedNames": {
+          "description": "Localized names keyed off locale id.\r\nTo remove entry, set value for locale id to null.",
+          "type": "object",
+          "additionalProperties": {
+            "type": "string"
+          }
+        },
+        "certificate": {
+          "format": "byte",
+          "description": "Application public cert",
+          "type": "string"
+        },
+        "capabilities": {
+          "description": "Capabilities of the application",
+          "uniqueItems": true,
+          "type": "array",
+          "items": {
+            "type": "string"
+          }
+        },
+        "discoveryUrls": {
+          "description": "Discovery urls of the application",
+          "uniqueItems": true,
+          "type": "array",
+          "items": {
+            "type": "string"
+          }
+        },
+        "discoveryProfileUri": {
+          "description": "Discovery profile uri",
+          "type": "string"
+        },
+        "gatewayServerUri": {
+          "description": "Gateway server uri",
+          "type": "string"
+        }
+      }
+    },
+    "ApplicationSiteListApiModel": {
+      "description": "List of application sites",
+      "type": "object",
+      "properties": {
+        "sites": {
+          "description": "Sites",
+          "type": "array",
+          "items": {
+            "type": "string"
+          }
+        },
+        "continuationToken": {
+          "description": "Continuation or null if final",
+          "type": "string"
+        }
+      }
+    },
+    "ApplicationRegistrationQueryApiModel": {
+      "description": "Application information",
+      "type": "object",
+      "properties": {
+        "applicationType": {
+          "$ref": "#/definitions/ApplicationTypeNullable"
+        },
+        "applicationUri": {
+          "description": "Application uri",
+          "type": "string"
+        },
+        "productUri": {
+          "description": "Product uri",
+          "type": "string"
+        },
+        "applicationName": {
+          "description": "Name of application",
+          "type": "string"
+        },
+        "locale": {
+          "description": "Locale of application name - default is \"en\"",
+          "type": "string"
+        },
+        "capability": {
+          "description": "Application capability to query with",
+          "type": "string"
+        },
+        "discoveryProfileUri": {
+          "description": "Discovery profile uri",
+          "type": "string"
+        },
+        "gatewayServerUri": {
+          "description": "Gateway server uri",
+          "type": "string"
+        },
+        "siteOrGatewayId": {
+          "description": "Supervisor or site the application belongs to.",
+          "type": "string"
+        },
+        "includeNotSeenSince": {
+          "description": "Whether to include apps that were soft deleted",
+          "type": "boolean"
+        },
+        "discovererId": {
+          "description": "Discoverer id to filter with",
+          "type": "string"
         }
       }
     },
@@ -5169,16 +3292,11 @@
           "description": "Site of the discoverer",
           "type": "string"
         },
-<<<<<<< HEAD
         "discovery": {
           "$ref": "#/definitions/DiscoveryModeNullable"
         },
         "discoveryConfig": {
           "$ref": "#/definitions/DiscoveryConfigApiModel"
-=======
-        "securityMode": {
-          "$ref": "#/definitions/SecurityModeNullable"
->>>>>>> 70f3dda0
         },
         "logLevel": {
           "$ref": "#/definitions/TraceLogLevelNullable"
@@ -5193,42 +3311,16 @@
         }
       }
     },
-<<<<<<< HEAD
     "DiscovererUpdateApiModel": {
       "description": "Discoverer update request",
-=======
-    "CredentialTypeNullable": {
-      "enum": [
-        "None",
-        "UserName",
-        "X509Certificate",
-        "JwtToken"
-      ],
-      "type": "string",
-      "x-ms-enum": {
-        "name": "CredentialType",
-        "modelAsString": false
-      }
-    },
-    "AuthenticationMethodApiModel": {
-      "description": "Authentication Method model",
-      "required": [
-        "id"
-      ],
->>>>>>> 70f3dda0
       "type": "object",
       "properties": {
         "siteId": {
           "description": "Site the discoverer is part of",
           "type": "string"
         },
-<<<<<<< HEAD
         "discovery": {
           "$ref": "#/definitions/DiscoveryModeNullable"
-=======
-        "credentialType": {
-          "$ref": "#/definitions/CredentialTypeNullable"
->>>>>>> 70f3dda0
         },
         "discoveryConfig": {
           "$ref": "#/definitions/DiscoveryConfigApiModel"
@@ -5238,8 +3330,8 @@
         }
       }
     },
-<<<<<<< HEAD
     "DiscoveryMode": {
+      "description": "Discovery mode to use",
       "enum": [
         "Off",
         "Local",
@@ -5267,84 +3359,6 @@
         "continuationToken": {
           "description": "Continuation or null if final",
           "type": "string"
-=======
-    "EndpointRegistrationApiModel": {
-      "description": "Endpoint registration model",
-      "required": [
-        "endpoint",
-        "id"
-      ],
-      "type": "object",
-      "properties": {
-        "id": {
-          "description": "Registered identifier of the endpoint",
-          "type": "string"
-        },
-        "endpointUrl": {
-          "description": "Original endpoint url of the endpoint",
-          "type": "string"
-        },
-        "siteId": {
-          "description": "Registered site of the endpoint",
-          "type": "string"
-        },
-        "supervisorId": {
-          "description": "Supervisor that manages the endpoint.",
-          "type": "string"
-        },
-        "discovererId": {
-          "description": "Discoverer that registered the endpoint",
-          "type": "string"
-        },
-        "endpoint": {
-          "$ref": "#/definitions/EndpointApiModel"
-        },
-        "securityLevel": {
-          "format": "int32",
-          "description": "Security level of the endpoint",
-          "type": "integer"
-        },
-        "authenticationMethods": {
-          "description": "Supported authentication methods that can be selected to\r\nobtain a credential and used to interact with the endpoint.",
-          "type": "array",
-          "items": {
-            "$ref": "#/definitions/AuthenticationMethodApiModel"
-          }
-        }
-      }
-    },
-    "SecurityAssessmentNullable": {
-      "enum": [
-        "Low",
-        "Medium",
-        "High"
-      ],
-      "type": "string",
-      "x-ms-enum": {
-        "name": "SecurityAssessment",
-        "modelAsString": false
-      }
-    },
-    "ApplicationRegistrationApiModel": {
-      "description": "Application with optional list of endpoints",
-      "required": [
-        "application"
-      ],
-      "type": "object",
-      "properties": {
-        "application": {
-          "$ref": "#/definitions/ApplicationInfoApiModel"
-        },
-        "endpoints": {
-          "description": "List of endpoint twins",
-          "type": "array",
-          "items": {
-            "$ref": "#/definitions/EndpointRegistrationApiModel"
-          }
-        },
-        "securityAssessment": {
-          "$ref": "#/definitions/SecurityAssessmentNullable"
->>>>>>> 70f3dda0
         }
       }
     },
@@ -5429,13 +3443,8 @@
       "description": "Endpoint registration list",
       "type": "object",
       "properties": {
-<<<<<<< HEAD
         "items": {
           "description": "Endpoint registrations",
-=======
-        "sites": {
-          "description": "Sites",
->>>>>>> 70f3dda0
           "type": "array",
           "items": {
             "$ref": "#/definitions/EndpointInfoApiModel"
@@ -5451,14 +3460,9 @@
       "description": "Endpoint query",
       "type": "object",
       "properties": {
-<<<<<<< HEAD
         "url": {
           "description": "Endoint url for direct server access",
           "type": "string"
-=======
-        "applicationType": {
-          "$ref": "#/definitions/ApplicationTypeNullable"
->>>>>>> 70f3dda0
         },
         "certificate": {
           "format": "byte",
@@ -5520,7 +3524,6 @@
           "description": "Site of the Gateway",
           "type": "string"
         },
-<<<<<<< HEAD
         "connected": {
           "description": "Whether Gateway is connected on this registration",
           "type": "boolean"
@@ -5536,10 +3539,6 @@
       "properties": {
         "id": {
           "description": "Supervisor id",
-=======
-        "siteOrGatewayId": {
-          "description": "Supervisor or site the application belongs to.",
->>>>>>> 70f3dda0
           "type": "string"
         },
         "siteId": {
@@ -5561,14 +3560,9 @@
         "connected": {
           "description": "Whether supervisor is connected on this registration",
           "type": "boolean"
-        },
-        "discovererId": {
-          "description": "Discoverer id to filter with",
-          "type": "string"
-        }
-      }
-    },
-<<<<<<< HEAD
+        }
+      }
+    },
     "PublisherConfigApiModel": {
       "description": "Default publisher agent configuration",
       "type": "object",
@@ -5637,6 +3631,21 @@
         }
       }
     },
+    "GatewayModulesApiModel": {
+      "description": "Gateway modules model",
+      "type": "object",
+      "properties": {
+        "supervisor": {
+          "$ref": "#/definitions/SupervisorApiModel"
+        },
+        "publisher": {
+          "$ref": "#/definitions/PublisherApiModel"
+        },
+        "discoverer": {
+          "$ref": "#/definitions/DiscovererApiModel"
+        }
+      }
+    },
     "GatewayInfoApiModel": {
       "description": "Gateway info model",
       "required": [
@@ -5647,14 +3656,8 @@
         "gateway": {
           "$ref": "#/definitions/GatewayApiModel"
         },
-        "supervisor": {
-          "$ref": "#/definitions/SupervisorApiModel"
-        },
-        "publisher": {
-          "$ref": "#/definitions/PublisherApiModel"
-        },
-        "discoverer": {
-          "$ref": "#/definitions/DiscovererApiModel"
+        "modules": {
+          "$ref": "#/definitions/GatewayModulesApiModel"
         }
       }
     },
@@ -5692,97 +3695,38 @@
         "siteId": {
           "description": "Site of the Gateway",
           "type": "string"
-=======
-    "TraceLogLevelNullable": {
-      "enum": [
-        "Error",
-        "Information",
-        "Debug",
-        "Verbose"
-      ],
-      "type": "string",
-      "x-ms-enum": {
-        "name": "TraceLogLevel",
-        "modelAsString": false
-      }
-    },
-    "DiscovererApiModel": {
-      "description": "Discoverer registration model",
-      "required": [
-        "id"
-      ],
-      "type": "object",
-      "properties": {
-        "id": {
-          "description": "Discoverer id",
-          "type": "string"
-        },
+        },
+        "connected": {
+          "description": "Included connected or disconnected",
+          "type": "boolean"
+        }
+      }
+    },
+    "PublisherUpdateApiModel": {
+      "description": "Publisher registration update request",
+      "type": "object",
+      "properties": {
         "siteId": {
-          "description": "Site of the discoverer",
-          "type": "string"
-        },
-        "discovery": {
-          "$ref": "#/definitions/DiscoveryModeNullable"
-        },
-        "discoveryConfig": {
-          "$ref": "#/definitions/DiscoveryConfigApiModel"
+          "description": "Site of the publisher",
+          "type": "string"
+        },
+        "configuration": {
+          "$ref": "#/definitions/PublisherConfigApiModel"
         },
         "logLevel": {
           "$ref": "#/definitions/TraceLogLevelNullable"
-        },
-        "outOfSync": {
-          "description": "Whether the registration is out of sync between\r\nclient (module) and server (service) (default: false).",
-          "type": "boolean"
-        },
-        "connected": {
-          "description": "Whether discoverer is connected on this registration",
-          "type": "boolean"
-        }
-      }
-    },
-    "DiscovererUpdateApiModel": {
-      "description": "Discoverer update request",
-      "type": "object",
-      "properties": {
-        "siteId": {
-          "description": "Site the discoverer is part of",
-          "type": "string"
-        },
-        "discovery": {
-          "$ref": "#/definitions/DiscoveryModeNullable"
-        },
-        "discoveryConfig": {
-          "$ref": "#/definitions/DiscoveryConfigApiModel"
-        },
-        "logLevel": {
-          "$ref": "#/definitions/TraceLogLevelNullable"
-        }
-      }
-    },
-    "DiscoveryMode": {
-      "description": "Discovery mode to use",
-      "enum": [
-        "Off",
-        "Local",
-        "Network",
-        "Fast",
-        "Scan"
-      ],
-      "type": "string",
-      "x-ms-enum": {
-        "name": "DiscoveryMode",
-        "modelAsString": false
-      }
-    },
-    "DiscovererListApiModel": {
-      "description": "Discoverer registration list",
+        }
+      }
+    },
+    "PublisherListApiModel": {
+      "description": "Publisher registration list",
       "type": "object",
       "properties": {
         "items": {
           "description": "Registrations",
           "type": "array",
           "items": {
-            "$ref": "#/definitions/DiscovererApiModel"
+            "$ref": "#/definitions/PublisherApiModel"
           }
         },
         "continuationToken": {
@@ -5791,16 +3735,13 @@
         }
       }
     },
-    "DiscovererQueryApiModel": {
-      "description": "Discoverer registration query",
+    "PublisherQueryApiModel": {
+      "description": "Publisher registration query",
       "type": "object",
       "properties": {
         "siteId": {
-          "description": "Site of the discoverer",
-          "type": "string"
-        },
-        "discovery": {
-          "$ref": "#/definitions/DiscoveryModeNullable"
+          "description": "Site for the publishers",
+          "type": "string"
         },
         "connected": {
           "description": "Included connected or disconnected",
@@ -5808,275 +3749,14 @@
         }
       }
     },
-    "EndpointActivationStateNullable": {
-      "enum": [
-        "Deactivated",
-        "Activated",
-        "ActivatedAndConnected"
-      ],
-      "type": "string",
-      "x-ms-enum": {
-        "name": "EndpointActivationState",
-        "modelAsString": false
-      }
-    },
-    "EndpointConnectivityStateNullable": {
-      "enum": [
-        "Connecting",
-        "NotReachable",
-        "Busy",
-        "NoTrust",
-        "CertificateInvalid",
-        "Ready",
-        "Error"
-      ],
-      "type": "string",
-      "x-ms-enum": {
-        "name": "EndpointConnectivityState",
-        "modelAsString": false
-      }
-    },
-    "EndpointInfoApiModel": {
-      "description": "Endpoint registration model",
-      "required": [
-        "applicationId",
-        "registration"
-      ],
-      "type": "object",
-      "properties": {
-        "registration": {
-          "$ref": "#/definitions/EndpointRegistrationApiModel"
-        },
-        "applicationId": {
-          "description": "Application id endpoint is registered under.",
-          "type": "string"
-        },
-        "activationState": {
-          "$ref": "#/definitions/EndpointActivationStateNullable"
-        },
-        "endpointState": {
-          "$ref": "#/definitions/EndpointConnectivityStateNullable"
->>>>>>> 70f3dda0
-        },
-        "connected": {
-          "description": "Included connected or disconnected",
-          "type": "boolean"
-        }
-      }
-    },
-    "PublisherUpdateApiModel": {
-      "description": "Publisher registration update request",
+    "SupervisorUpdateApiModel": {
+      "description": "Supervisor update request",
       "type": "object",
       "properties": {
         "siteId": {
-          "description": "Site of the publisher",
-          "type": "string"
-        },
-        "configuration": {
-          "$ref": "#/definitions/PublisherConfigApiModel"
-        },
-        "logLevel": {
-          "$ref": "#/definitions/TraceLogLevelNullable"
-        }
-      }
-    },
-    "PublisherListApiModel": {
-      "description": "Publisher registration list",
-      "type": "object",
-      "properties": {
-        "items": {
-<<<<<<< HEAD
-          "description": "Registrations",
-=======
-          "description": "Endpoint registrations",
->>>>>>> 70f3dda0
-          "type": "array",
-          "items": {
-            "$ref": "#/definitions/PublisherApiModel"
-          }
-        },
-        "continuationToken": {
-          "description": "Continuation or null if final",
-          "type": "string"
-        }
-      }
-    },
-    "PublisherQueryApiModel": {
-      "description": "Publisher registration query",
-      "type": "object",
-      "properties": {
-<<<<<<< HEAD
-        "siteId": {
-          "description": "Site of the publisher",
-=======
-        "url": {
-          "description": "Endoint url for direct server access",
-          "type": "string"
-        },
-        "certificate": {
-          "format": "byte",
-          "description": "Certificate of the endpoint",
-          "type": "string"
-        },
-        "securityMode": {
-          "$ref": "#/definitions/SecurityModeNullable"
-        },
-        "securityPolicy": {
-          "description": "Security policy uri",
->>>>>>> 70f3dda0
-          "type": "string"
-        },
-        "connected": {
-<<<<<<< HEAD
-          "description": "Included connected or disconnected",
-=======
-          "description": "Whether the endpoint is connected on supervisor.",
-          "type": "boolean"
-        },
-        "endpointState": {
-          "$ref": "#/definitions/EndpointConnectivityStateNullable"
-        },
-        "includeNotSeenSince": {
-          "description": "Whether to include endpoints that were soft deleted",
->>>>>>> 70f3dda0
-          "type": "boolean"
-        },
-        "discovererId": {
-          "description": "Discoverer id to filter with",
-          "type": "string"
-        },
-        "applicationId": {
-          "description": "Application id to filter",
-          "type": "string"
-        },
-        "supervisorId": {
-          "description": "Supervisor id to filter with",
-          "type": "string"
-        },
-        "siteOrGatewayId": {
-          "description": "Site or gateway id to filter with",
-          "type": "string"
-        }
-      }
-    },
-    "GatewayApiModel": {
-      "description": "Gateway registration model",
-      "required": [
-        "id"
-      ],
-      "type": "object",
-      "properties": {
-        "id": {
-          "description": "Gateway id",
-          "type": "string"
-        },
-        "siteId": {
-          "description": "Site of the Gateway",
-          "type": "string"
-        },
-        "connected": {
-          "description": "Whether Gateway is connected on this registration",
-          "type": "boolean"
-        }
-      }
-    },
-    "SupervisorApiModel": {
-      "description": "Supervisor registration model",
-      "required": [
-        "id"
-      ],
-      "type": "object",
-      "properties": {
-        "id": {
-          "description": "Supervisor id",
-          "type": "string"
-        },
-        "siteId": {
-          "description": "Site of the supervisor",
-          "type": "string"
-        },
-        "certificate": {
-          "format": "byte",
-          "description": "Supervisor public client cert",
-          "type": "string"
-        },
-        "logLevel": {
-          "$ref": "#/definitions/TraceLogLevelNullable"
-        },
-        "outOfSync": {
-          "description": "Whether the registration is out of sync between\r\nclient (module) and server (service) (default: false).",
-          "type": "boolean"
-        },
-        "connected": {
-          "description": "Whether supervisor is connected on this registration",
-          "type": "boolean"
-        }
-      }
-    },
-    "PublisherConfigApiModel": {
-      "description": "Default publisher agent configuration",
-      "type": "object",
-      "properties": {
-        "capabilities": {
-          "description": "Capabilities",
-          "type": "object",
-          "additionalProperties": {
-            "type": "string"
-          }
-        },
-<<<<<<< HEAD
-        "$metadata": {
-          "type": "object",
-          "additionalProperties": {
-            "type": "string"
-          },
-          "readOnly": true
-        }
-      }
-    },
-    "SupervisorUpdateApiModel": {
-      "description": "Supervisor registration update request",
-      "type": "object",
-      "properties": {
-=======
-        "jobCheckInterval": {
-          "format": "date-span",
-          "description": "Interval to check job",
-          "type": "string"
-        },
-        "heartbeatInterval": {
-          "format": "date-span",
-          "description": "Heartbeat interval",
-          "type": "string"
-        },
-        "maxWorkers": {
-          "format": "int32",
-          "description": "Parallel jobs",
-          "type": "integer"
-        },
-        "jobOrchestratorUrl": {
-          "description": "Job orchestrator endpoint url",
-          "type": "string"
-        }
-      }
-    },
-    "PublisherApiModel": {
-      "description": "Publisher registration model",
-      "required": [
-        "id"
-      ],
-      "type": "object",
-      "properties": {
-        "id": {
-          "description": "Publisher id",
-          "type": "string"
-        },
->>>>>>> 70f3dda0
-        "siteId": {
-          "description": "Site of the publisher",
-          "type": "string"
-        },
-<<<<<<< HEAD
+          "description": "Site the supervisor is part of",
+          "type": "string"
+        },
         "logLevel": {
           "$ref": "#/definitions/TraceLogLevelNullable"
         }
@@ -6092,170 +3772,6 @@
         "id": {
           "description": "Identifier of the endoint",
           "type": "string"
-=======
-        "certificate": {
-          "format": "byte",
-          "description": "Publisher public client cert",
-          "type": "string"
-        },
-        "logLevel": {
-          "$ref": "#/definitions/TraceLogLevelNullable"
-        },
-        "configuration": {
-          "$ref": "#/definitions/PublisherConfigApiModel"
-        },
-        "outOfSync": {
-          "description": "Whether the registration is out of sync between\r\nclient (module) and server (service) (default: false).",
-          "type": "boolean"
-        },
-        "connected": {
-          "description": "Whether publisher is connected on this registration",
-          "type": "boolean"
-        }
-      }
-    },
-    "GatewayModulesApiModel": {
-      "description": "Gateway modules model",
-      "type": "object",
-      "properties": {
-        "supervisor": {
-          "$ref": "#/definitions/SupervisorApiModel"
-        },
-        "publisher": {
-          "$ref": "#/definitions/PublisherApiModel"
-        },
-        "discoverer": {
-          "$ref": "#/definitions/DiscovererApiModel"
-        }
-      }
-    },
-    "GatewayInfoApiModel": {
-      "description": "Gateway info model",
-      "required": [
-        "gateway"
-      ],
-      "type": "object",
-      "properties": {
-        "gateway": {
-          "$ref": "#/definitions/GatewayApiModel"
-        },
-        "modules": {
-          "$ref": "#/definitions/GatewayModulesApiModel"
-        }
-      }
-    },
-    "GatewayUpdateApiModel": {
-      "description": "Gateway registration update request",
-      "type": "object",
-      "properties": {
-        "siteId": {
-          "description": "Site of the Gateway",
-          "type": "string"
-        }
-      }
-    },
-    "GatewayListApiModel": {
-      "description": "Gateway registration list",
-      "type": "object",
-      "properties": {
-        "items": {
-          "description": "Registrations",
-          "type": "array",
-          "items": {
-            "$ref": "#/definitions/GatewayApiModel"
-          }
-        },
-        "continuationToken": {
-          "description": "Continuation or null if final",
-          "type": "string"
-        }
-      }
-    },
-    "GatewayQueryApiModel": {
-      "description": "Gateway registration query",
-      "type": "object",
-      "properties": {
-        "siteId": {
-          "description": "Site of the Gateway",
-          "type": "string"
-        },
-        "connected": {
-          "description": "Included connected or disconnected",
-          "type": "boolean"
-        }
-      }
-    },
-    "PublisherUpdateApiModel": {
-      "description": "Publisher registration update request",
-      "type": "object",
-      "properties": {
-        "siteId": {
-          "description": "Site of the publisher",
-          "type": "string"
-        },
-        "configuration": {
-          "$ref": "#/definitions/PublisherConfigApiModel"
-        },
-        "logLevel": {
-          "$ref": "#/definitions/TraceLogLevelNullable"
-        }
-      }
-    },
-    "PublisherListApiModel": {
-      "description": "Publisher registration list",
-      "type": "object",
-      "properties": {
-        "items": {
-          "description": "Registrations",
-          "type": "array",
-          "items": {
-            "$ref": "#/definitions/PublisherApiModel"
-          }
-        },
-        "continuationToken": {
-          "description": "Continuation or null if final",
-          "type": "string"
-        }
-      }
-    },
-    "PublisherQueryApiModel": {
-      "description": "Publisher registration query",
-      "type": "object",
-      "properties": {
-        "siteId": {
-          "description": "Site for the publishers",
-          "type": "string"
-        },
-        "connected": {
-          "description": "Included connected or disconnected",
-          "type": "boolean"
-        }
-      }
-    },
-    "SupervisorUpdateApiModel": {
-      "description": "Supervisor update request",
-      "type": "object",
-      "properties": {
-        "siteId": {
-          "description": "Site the supervisor is part of",
-          "type": "string"
-        },
-        "logLevel": {
-          "$ref": "#/definitions/TraceLogLevelNullable"
-        }
-      }
-    },
-    "EndpointActivationStatusApiModel": {
-      "description": "Endpoint Activation status model",
-      "required": [
-        "id"
-      ],
-      "type": "object",
-      "properties": {
-        "id": {
-          "description": "Identifier of the endoint",
-          "type": "string"
->>>>>>> 70f3dda0
         },
         "activationState": {
           "$ref": "#/definitions/EndpointActivationStateNullable"
@@ -6353,13 +3869,6 @@
     {
       "name": "Publishers",
       "description": "Read, Update and Query publisher resources"
-<<<<<<< HEAD
-    },
-    {
-      "name": "Status",
-      "description": "Status checks"
-=======
->>>>>>> 70f3dda0
     },
     {
       "name": "Supervisors",
