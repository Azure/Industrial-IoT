﻿// ------------------------------------------------------------
//  Copyright (c) Microsoft Corporation.  All rights reserved.
//  Licensed under the MIT License (MIT). See License.txt in the repo root for license information.
// ------------------------------------------------------------

namespace Azure.IIoT.OpcUa.Publisher.Tests.Services
{
    using Azure.IIoT.OpcUa.Publisher.Services;
    using FluentAssertions;
    using Furly;
    using Furly.Extensions.Logging;
    using Furly.Extensions.Messaging;
    using Furly.Extensions.Serializers;
    using Furly.Extensions.Serializers.Newtonsoft;
    using Furly.Extensions.Storage.Services;
    using Microsoft.Extensions.Configuration;
    using Moq;
    using System;
    using System.Buffers;
    using System.Collections.Generic;
    using System.IO;
    using System.Linq;
    using System.Text;
    using System.Threading;
    using System.Threading.Tasks;
    using Xunit;

    public class RuntimeStateReporterTests
    {
        [Fact]
        public async Task ReportingDisabledTest()
        {
            var client = new Mock<IEventClient>();
            var collector = new Mock<IDiagnosticCollector>();

            IJsonSerializer _serializer = new NewtonsoftJsonSerializer();
            var options = new PublisherConfig(new ConfigurationBuilder().Build()).ToOptions();
            // This will disable state reporting.
            options.Value.EnableRuntimeStateReporting = false;

            var _logger = Log.Console<RuntimeStateReporter>();

            using var runtimeStateReporter = new RuntimeStateReporter(
                client.Object.YieldReturn(),
                _serializer,
                new MemoryKVStore().YieldReturn(),
                options,
                collector.Object,
                _logger);

            await FluentActions
                .Invoking(async () => await runtimeStateReporter.SendRestartAnnouncementAsync(default))
                .Should()
                .NotThrowAsync()
                ;
            client.Verify(c => c.CreateEvent(), Times.Never());
        }

        [Fact]
        public async Task ClientNotInitializedTest()
        {
            var client = new Mock<IEventClient>();
            var collector = new Mock<IDiagnosticCollector>();
            client.Setup(m => m.CreateEvent()).Throws<IOException>();

            IJsonSerializer _serializer = new NewtonsoftJsonSerializer();
            var options = new PublisherConfig(new ConfigurationBuilder().Build()).ToOptions();
            options.Value.EnableRuntimeStateReporting = true;

            var _logger = Log.Console<RuntimeStateReporter>();

            using var runtimeStateReporter = new RuntimeStateReporter(
                client.Object.YieldReturn(),
                _serializer,
                new MemoryKVStore().YieldReturn(),
                options,
                collector.Object,
                _logger);

            await FluentActions
                .Invoking(async () => await runtimeStateReporter.SendRestartAnnouncementAsync(default))
                .Should()
                .NotThrowAsync()
                ;
        }

        [Fact]
        public async Task ReportingTest()
        {
            var _client = new Mock<IEventClient>();
            var collector = new Mock<IDiagnosticCollector>();

            var _message = new Mock<IEvent>()
                .SetupAllProperties();
            _message
                .Setup(m => m.Dispose());
            _client
                .Setup(c => c.CreateEvent())
                .Returns(_message.Object);
            _message
                .Setup(c => c.SendAsync(It.IsAny<CancellationToken>()))
                .Returns(ValueTask.CompletedTask);

            var contentType = string.Empty;
            var contentEncoding = string.Empty;
            var routingInfo = string.Empty;
            IReadOnlyList<ReadOnlySequence<byte>> buffers = null;
            _message.Setup(c => c.SetRetain(It.Is<bool>(v => v)))
                .Returns(_message.Object);
            _message.Setup(c => c.AddProperty(It.IsAny<string>(), It.IsAny<string>()))
                .Callback<string, string>((k, v) =>
                {
                    if (k == OpcUa.Constants.MessagePropertyRoutingKey)
                    {
                        routingInfo = v;
                    }
                })
                .Returns(_message.Object);
            _message.Setup(c => c.SetContentType(It.IsAny<string>()))
                .Callback<string>(v => contentType = v)
                .Returns(_message.Object);
            _message.Setup(c => c.SetContentEncoding(It.IsAny<string>()))
                .Callback<string>(v => contentEncoding = v)
                .Returns(_message.Object);
            _message.Setup(c => c.AddBuffers(It.IsAny<IEnumerable<ReadOnlySequence<byte>>>()))
                .Callback<IEnumerable<ReadOnlySequence<byte>>>(v => buffers = v.ToList())
                .Returns(_message.Object);
            _message.Setup(c => c.SetTopic(It.IsAny<string>()))
                .Returns(_message.Object);

            IJsonSerializer _serializer = new NewtonsoftJsonSerializer();
            var options = new PublisherConfig(new ConfigurationBuilder().Build()).ToOptions();
            options.Value.EnableRuntimeStateReporting = true;
            options.Value.RuntimeStateRoutingInfo = "runtimeinfo";

            var _logger = Log.Console<RuntimeStateReporter>();

            using var runtimeStateReporter = new RuntimeStateReporter(
                _client.Object.YieldReturn(),
                _serializer,
                new MemoryKVStore().YieldReturn(),
                options,
                collector.Object,
                _logger);

            await FluentActions
                .Invoking(async () => await runtimeStateReporter.SendRestartAnnouncementAsync(default))
                .Should()
                .NotThrowAsync()
                ;

            _message.Verify(c => c.SendAsync(It.IsAny<CancellationToken>()), Times.Once());
            _message.Verify(m => m.Dispose(), Times.Once());

            Assert.Equal("runtimeinfo", routingInfo);
            Assert.Equal(ContentMimeType.Json, contentType);
            Assert.Equal(Encoding.UTF8.WebName, contentEncoding);

            Assert.Single(buffers);
<<<<<<< HEAD
            var body = Encoding.UTF8.GetString(buffers[0].ToArray());
=======
            var body = Encoding.UTF8.GetString(buffers[0].FirstSpan);
>>>>>>> 4f1a5123
            Assert.StartsWith("{\"MessageType\":\"RestartAnnouncement\",\"MessageVersion\":1,\"TimestampUtc\":", body, StringComparison.Ordinal);
        }
    }
}<|MERGE_RESOLUTION|>--- conflicted
+++ resolved
@@ -157,11 +157,7 @@
             Assert.Equal(Encoding.UTF8.WebName, contentEncoding);
 
             Assert.Single(buffers);
-<<<<<<< HEAD
-            var body = Encoding.UTF8.GetString(buffers[0].ToArray());
-=======
             var body = Encoding.UTF8.GetString(buffers[0].FirstSpan);
->>>>>>> 4f1a5123
             Assert.StartsWith("{\"MessageType\":\"RestartAnnouncement\",\"MessageVersion\":1,\"TimestampUtc\":", body, StringComparison.Ordinal);
         }
     }
