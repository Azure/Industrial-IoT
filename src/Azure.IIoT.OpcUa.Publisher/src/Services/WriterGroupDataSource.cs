--- conflicted
+++ resolved
@@ -11,11 +11,8 @@
     using Azure.IIoT.OpcUa.Publisher.Stack.Models;
     using Azure.IIoT.OpcUa.Encoders;
     using Azure.IIoT.OpcUa.Encoders.PubSub;
-<<<<<<< HEAD
     using Azure.IIoT.OpcUa.Encoders.PubSub.Schemas;
     using Autofac;
-=======
->>>>>>> 45d88c14
     using Furly.Extensions.Messaging;
     using Microsoft.Extensions.Logging;
     using Microsoft.Extensions.Options;
@@ -91,33 +88,28 @@
                 return ValueTask.CompletedTask;
             }
 
-            //
-            // Subscription identifier is the writer name, there should not be duplicate
-            // writer names here, if there are we throw an exception.
-            //
-            var dataSetWriterSubscriptionMap =
-                new Dictionary<SubscriptionIdentifier, DataSetWriterModel>();
-            foreach (var writerEntry in writerGroup.DataSetWriters)
-            {
-                var id = writerEntry.ToSubscriptionId();
-                if (!dataSetWriterSubscriptionMap.TryAdd(id, writerEntry))
-                {
-                    throw new ArgumentException(
-                        $"Group {writerGroup.Id} contains duplicate writer {id}.");
-                }
-            }
+                //
+                // Subscription identifier is the writer name, there should not be duplicate
+                // writer names here, if there are we throw an exception.
+                //
+                var dataSetWriterSubscriptionMap =
+                    new Dictionary<SubscriptionIdentifier, DataSetWriterModel>();
+                foreach (var writerEntry in writerGroup.DataSetWriters)
+                {
+                    var id = writerEntry.ToSubscriptionId(writerGroup.Name, _subscriptionConfig.Value);
+                    if (!dataSetWriterSubscriptionMap.TryAdd(id, writerEntry))
+                    {
+                        throw new ArgumentException(
+                            $"Group {writerGroup.Id} contains duplicate writer {id}.");
+                    }
+                }
 
             // Update or removed ones that were updated or removed.
             foreach (var id in _subscriptions.Keys.ToList())
             {
                 if (!dataSetWriterSubscriptionMap.TryGetValue(id, out var writer))
                 {
-<<<<<<< HEAD
                     if (_subscriptions.Remove(id, out var s))
-=======
-                    var id = writerEntry.ToSubscriptionId(writerGroup.Name, _subscriptionConfig.Value);
-                    if (!dataSetWriterSubscriptionMap.TryAdd(id, writerEntry))
->>>>>>> 45d88c14
                     {
                         s.Dispose();
                     }
@@ -141,15 +133,10 @@
                     var writerSubscription =
                         new DataSetWriterSubscription(this, writerGroup, writer.Value);
 #pragma warning restore CA2000 // Dispose objects before losing scope
-<<<<<<< HEAD
-                    _subscriptions.AddOrUpdate(writerSubscription.Id, writerSubscription);
-=======
                         Debug.Assert(writer.Key == writerSubscription.Id);
                         _subscriptions.AddOrUpdate(writer.Key, writerSubscription);
                     }
->>>>>>> 45d88c14
-                }
-            }
+                }
 
             _logger.LogInformation(
                 "Successfully updated all subscriptions inside the writer group {WriterGroup}.",
@@ -210,76 +197,8 @@
                 WriterGroupModel writerGroup, DataSetWriterModel dataSetWriter)
             {
                 _outer = outer ?? throw new ArgumentNullException(nameof(outer));
-<<<<<<< HEAD
                 _options = new SubscriptionOptions(writerGroup, dataSetWriter,
                     _outer._options.Value);
-=======
-                _dataSetWriter = dataSetWriter?.Clone() ??
-                    throw new ArgumentNullException(nameof(dataSetWriter));
-
-                _routing = _dataSetWriter.DataSet?.Routing ??
-                    _outer._options.Value.DefaultDataSetRouting ?? DataSetRoutingMode.None;
-                _subscriptionInfo = _dataSetWriter.ToSubscriptionModel(
-                    _outer._subscriptionConfig.Value, CreateMonitoredItemContext,
-                    outer._writerGroup.Name, _routing != DataSetRoutingMode.None);
-
-                DataSetWriterName = _dataSetWriter.DataSetWriterName;
-                for (var index = 1; ; index++)
-                {
-                    if (!outer._subscriptions.Values
-                        .Any(e => e.DataSetWriterName == DataSetWriterName))
-                    {
-                        break;
-                    }
-                    DataSetWriterName = $"{_dataSetWriter.DataSetWriterName}{index}";
-                }
-                _dataSetWriter.DataSetWriterName = DataSetWriterName;
-                _outer._logger.LogDebug(
-                    "Open new writer {Writer} with subscription {Id} in writer group {WriterGroup}...",
-                        _dataSetWriter.DataSetWriterName, Id, _outer._writerGroup.Id);
-
-                var dataSetClassId = dataSetWriter.DataSet?.DataSetMetaData?.DataSetClassId
-                    ?? Guid.Empty;
-                var escWriterName = TopicFilter.Escape(
-                    _dataSetWriter.DataSetWriterName ?? Constants.DefaultDataSetWriterName);
-                var escWriterGroup = TopicFilter.Escape(
-                    outer._writerGroup.Name ?? Constants.DefaultWriterGroupName);
-
-                _variables = new Dictionary<string, string>
-                {
-                    [PublisherConfig.DataSetWriterIdVariableName] = _dataSetWriter.Id,
-                    [PublisherConfig.DataSetWriterVariableName] = escWriterName,
-                    [PublisherConfig.DataSetWriterNameVariableName] = escWriterName,
-                    [PublisherConfig.DataSetClassIdVariableName] = dataSetClassId.ToString(),
-                    [PublisherConfig.WriterGroupIdVariableName] = outer._writerGroup.Id,
-                    [PublisherConfig.DataSetWriterGroupVariableName] = escWriterGroup,
-                    [PublisherConfig.WriterGroupVariableName] = escWriterGroup
-                    // ...
-                };
-
-                var builder = new TopicBuilder(_outer._options, _outer._writerGroup.MessageType,
-                    new TopicTemplatesOptions
-                    {
-                        Telemetry = _dataSetWriter.Publishing?.QueueName
-                            ?? _outer._writerGroup.Publishing?.QueueName,
-                        DataSetMetaData = _dataSetWriter.MetaData?.QueueName
-                    }, _variables);
-
-                _topic = builder.TelemetryTopic;
-                _qos = _dataSetWriter.Publishing?.RequestedDeliveryGuarantee
-                    ?? _outer._writerGroup.Publishing?.RequestedDeliveryGuarantee;
-
-                _metadataTopic = builder.DataSetMetaDataTopic;
-                if (string.IsNullOrWhiteSpace(_metadataTopic))
-                {
-                    _metadataTopic = _topic;
-                }
-
-                _contextSelector = _routing == DataSetRoutingMode.None
-                    ? n => n.Context
-                    : n => n.PathFromRoot == null || n.Context != null ? n.Context : new TopicContext(
-                        _topic, n.PathFromRoot, _qos, _routing != DataSetRoutingMode.UseBrowseNames);
->>>>>>> 45d88c14
 
                 TagList = new TagList(outer._metrics.TagList.ToArray().AsSpan())
                 {
@@ -324,16 +243,8 @@
                     "Updating writer with subscription {Id} in writer group {WriterGroup}...",
                     Id, writerGroup.Id);
 
-<<<<<<< HEAD
                 _options = new SubscriptionOptions(writerGroup, dataSetWriter,
                     _outer._options.Value);
-=======
-                _dataSetWriter = dataSetWriter.Clone();
-                _dataSetWriter.DataSetWriterName = DataSetWriterName;
-                _subscriptionInfo = _dataSetWriter.ToSubscriptionModel(
-                    _outer._subscriptionConfig.Value, CreateMonitoredItemContext,
-                    _outer._writerGroup.Name, _routing != DataSetRoutingMode.None);
->>>>>>> 45d88c14
 
                 var subscription = Subscription;
                 if (subscription == null)
@@ -1030,19 +941,6 @@
             private readonly WriterGroupDataSource _outer;
             private readonly object _lock = new();
             private volatile uint _frameCount;
-<<<<<<< HEAD
-=======
-            private readonly string _topic;
-            private readonly QoS? _qos;
-            private readonly string _metadataTopic;
-            private readonly Dictionary<string, string> _variables;
-            private readonly DataSetRoutingMode _routing;
-            private SubscriptionModel _subscriptionInfo;
-
-            public string? DataSetWriterName { get; }
-
-            private DataSetWriterModel _dataSetWriter;
->>>>>>> 45d88c14
             private uint _dataSetSequenceNumber;
             private uint _metadataSequenceNumber;
             private uint? _currentMetadataMajorVersion;
