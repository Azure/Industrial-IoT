--- conflicted
+++ resolved
@@ -96,7 +96,7 @@
                     new Dictionary<SubscriptionIdentifier, DataSetWriterModel>();
                 foreach (var writerEntry in writerGroup.DataSetWriters)
                 {
-                    var id = writerEntry.ToSubscriptionId(writerGroup.Name, _subscriptionConfig.Value);
+                    var id = writerEntry.ToSubscriptionId();
                     if (!dataSetWriterSubscriptionMap.TryAdd(id, writerEntry))
                     {
                         throw new ArgumentException(
@@ -197,76 +197,8 @@
                 WriterGroupModel writerGroup, DataSetWriterModel dataSetWriter)
             {
                 _outer = outer ?? throw new ArgumentNullException(nameof(outer));
-<<<<<<< HEAD
                 _options = new SubscriptionOptions(writerGroup, dataSetWriter,
                     _outer._options.Value);
-=======
-                _dataSetWriter = dataSetWriter?.Clone() ??
-                    throw new ArgumentNullException(nameof(dataSetWriter));
-
-                _routing = _dataSetWriter.DataSet?.Routing ??
-                    _outer._options.Value.DefaultDataSetRouting ?? DataSetRoutingMode.None;
-                _subscriptionInfo = _dataSetWriter.ToSubscriptionModel(
-                    _outer._subscriptionConfig.Value, CreateMonitoredItemContext,
-                    outer._writerGroup.Name, _routing != DataSetRoutingMode.None);
-
-                DataSetWriterName = _dataSetWriter.DataSetWriterName;
-                for (var index = 1; ; index++)
-                {
-                    if (!outer._subscriptions.Values
-                        .Any(e => e.DataSetWriterName == DataSetWriterName))
-                    {
-                        break;
-                    }
-                    DataSetWriterName = $"{_dataSetWriter.DataSetWriterName}{index}";
-                }
-                _dataSetWriter.DataSetWriterName = DataSetWriterName;
-                _outer._logger.LogDebug(
-                    "Open new writer {Writer} with subscription {Id} in writer group {WriterGroup}...",
-                        _dataSetWriter.DataSetWriterName, Id, _outer._writerGroup.Id);
-
-                var dataSetClassId = dataSetWriter.DataSet?.DataSetMetaData?.DataSetClassId
-                    ?? Guid.Empty;
-                var escWriterName = TopicFilter.Escape(
-                    _dataSetWriter.DataSetWriterName ?? Constants.DefaultDataSetWriterName);
-                var escWriterGroup = TopicFilter.Escape(
-                    outer._writerGroup.Name ?? Constants.DefaultWriterGroupName);
-
-                _variables = new Dictionary<string, string>
-                {
-                    [PublisherConfig.DataSetWriterIdVariableName] = _dataSetWriter.Id,
-                    [PublisherConfig.DataSetWriterVariableName] = escWriterName,
-                    [PublisherConfig.DataSetWriterNameVariableName] = escWriterName,
-                    [PublisherConfig.DataSetClassIdVariableName] = dataSetClassId.ToString(),
-                    [PublisherConfig.WriterGroupIdVariableName] = outer._writerGroup.Id,
-                    [PublisherConfig.DataSetWriterGroupVariableName] = escWriterGroup,
-                    [PublisherConfig.WriterGroupVariableName] = escWriterGroup
-                    // ...
-                };
-
-                var builder = new TopicBuilder(_outer._options.Value, _outer._writerGroup.MessageType,
-                    new TopicTemplatesOptions
-                    {
-                        Telemetry = _dataSetWriter.Publishing?.QueueName
-                            ?? _outer._writerGroup.Publishing?.QueueName,
-                        DataSetMetaData = _dataSetWriter.MetaData?.QueueName
-                    }, _variables);
-
-                _topic = builder.TelemetryTopic;
-                _qos = _dataSetWriter.Publishing?.RequestedDeliveryGuarantee
-                    ?? _outer._writerGroup.Publishing?.RequestedDeliveryGuarantee;
-
-                _metadataTopic = builder.DataSetMetaDataTopic;
-                if (string.IsNullOrWhiteSpace(_metadataTopic))
-                {
-                    _metadataTopic = _topic;
-                }
-
-                _contextSelector = _routing == DataSetRoutingMode.None
-                    ? n => n.Context
-                    : n => n.PathFromRoot == null || n.Context != null ? n.Context : new TopicContext(
-                        _topic, n.PathFromRoot, _qos, _routing != DataSetRoutingMode.UseBrowseNames);
->>>>>>> 6bf4997b
 
                 TagList = new TagList(outer._metrics.TagList.ToArray().AsSpan())
                 {
@@ -931,7 +863,6 @@
                     MetadataTopic = DataSetWriter.MetaData?.QueueName ?? string.Empty;
                     if (string.IsNullOrWhiteSpace(MetadataTopic))
                     {
-<<<<<<< HEAD
                         MetadataTopic = Topic;
                     }
                     switch (Routing)
@@ -983,15 +914,6 @@
                                 DataSetWriter.DataSet?.GetMetaDataMinorVersion() ?? 0u
                         };
                     }
-=======
-                        return new TopicBuilder(subscription._outer._options.Value,
-                            subscription._outer._writerGroup.MessageType,
-                            new TopicTemplatesOptions
-                            {
-                                Telemetry = settings.QueueName
-                            }, subscription._variables).TelemetryTopic;
-                    });
->>>>>>> 6bf4997b
                 }
 
                 /// <inheritdoc/>
