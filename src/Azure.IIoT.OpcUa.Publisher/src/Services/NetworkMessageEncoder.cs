--- conflicted
+++ resolved
@@ -118,21 +118,12 @@
                             .AddProperty(OpcUa.Constants.MessagePropertySchemaKey,
                                 m.networkMessage.MessageSchema)
                             .SetTimestamp(DateTime.UtcNow)
-<<<<<<< HEAD
                             .SetContentEncoding(m.networkMessage.ContentEncoding)
                             .SetContentType(m.networkMessage.ContentType)
                             .SetTopic(m.topic)
                             .SetRetain(m.retain)
                             .SetTtl(m.ttl)
                             .SetQoS(m.qos)
-=======
-                            .SetContentEncoding(networkMessage.ContentEncoding)
-                            .SetContentType(networkMessage.ContentType)
-                            .SetTopic(topic)
-                            .SetRetain(retain)
-                            .SetTtl(ttl)
-                            .SetQoS(qos)
->>>>>>> 6bf4997b
                             .AddBuffers(chunks)
                             ;
 
@@ -685,13 +676,8 @@
                     .Append('|')
                     .Append(item.Value?.SourceTimestamp
                         .ToString("hh:mm:ss:ffffff", CultureInfo.CurrentCulture))
-<<<<<<< HEAD
-=======
-                    .Append('|')
-                    .Append(item.Value?.Value)
                     .Append('|')
                     .Append(item.Value?.StatusCode)
->>>>>>> 6bf4997b
                     .Append('|')
                     ;
             }
