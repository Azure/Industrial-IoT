--- conflicted
+++ resolved
@@ -10,13 +10,7 @@
     <PackageReference Include="Furly.Azure.IoT.Edge" Version="1.0.15" />
     <PackageReference Include="Irony" Version="1.2.0" />
   </ItemGroup>
-<<<<<<< HEAD
-  <ItemGroup>
-    <PackageReference Include="OPCFoundation.NetStandard.Opc.Ua.Configuration" Version="1.4.372.106" />
-    <PackageReference Include="OPCFoundation.NetStandard.Opc.Ua.Client" Version="1.4.372.106" />
-    <PackageReference Include="OPCFoundation.NetStandard.Opc.Ua.Client.ComplexTypes" Version="1.4.372.106" />
-  </ItemGroup>
-=======
+
   <Choose>
     <When Condition="'$(Configuration)'=='Release'">
       <ItemGroup>
@@ -31,7 +25,7 @@
       </ItemGroup>
     </Otherwise>
   </Choose>
->>>>>>> 246ff6e4
+
   <ItemGroup>
     <ProjectReference Include="..\..\Azure.IIoT.OpcUa\src\Azure.IIoT.OpcUa.csproj" />
   </ItemGroup>
