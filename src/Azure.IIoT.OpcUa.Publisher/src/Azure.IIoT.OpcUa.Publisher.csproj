﻿<Project Sdk="Microsoft.NET.Sdk">
  <PropertyGroup>
    <TargetFramework>net7.0</TargetFramework>
    <GenerateDocumentationFile>true</GenerateDocumentationFile>
  </PropertyGroup>
  <ItemGroup>
    <PackageReference Include="Microsoft.Extensions.Hosting.Abstractions" Version="7.0.0" />
    <PackageReference Include="Nito.AsyncEx" Version="5.1.2" />
<<<<<<< HEAD
    <PackageReference Include="Furly.Azure.IoT.Edge" Version="0.1.22" />
=======
    <PackageReference Include="Furly.Azure.IoT.Edge" Version="0.1.23" />
>>>>>>> debc5d06
  </ItemGroup>
  <ItemGroup>
    <PackageReference Include="OPCFoundation.NetStandard.Opc.Ua.Configuration" Version="1.4.371.60" />
    <PackageReference Include="OPCFoundation.NetStandard.Opc.Ua.Client" Version="1.4.371.60" />
    <PackageReference Include="OPCFoundation.NetStandard.Opc.Ua.Client.ComplexTypes" Version="1.4.371.60" />
  </ItemGroup>
  <ItemGroup>
    <ProjectReference Include="..\..\Azure.IIoT.OpcUa\src\Azure.IIoT.OpcUa.csproj" />
  </ItemGroup>
</Project><|MERGE_RESOLUTION|>--- conflicted
+++ resolved
@@ -6,11 +6,7 @@
   <ItemGroup>
     <PackageReference Include="Microsoft.Extensions.Hosting.Abstractions" Version="7.0.0" />
     <PackageReference Include="Nito.AsyncEx" Version="5.1.2" />
-<<<<<<< HEAD
-    <PackageReference Include="Furly.Azure.IoT.Edge" Version="0.1.22" />
-=======
     <PackageReference Include="Furly.Azure.IoT.Edge" Version="0.1.23" />
->>>>>>> debc5d06
   </ItemGroup>
   <ItemGroup>
     <PackageReference Include="OPCFoundation.NetStandard.Opc.Ua.Configuration" Version="1.4.371.60" />
