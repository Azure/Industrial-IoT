--- conflicted
+++ resolved
@@ -377,97 +377,10 @@
                                     KeyFrameCount = b.Header.DataSetKeyFrameCount,
                                     Publishing = new PublishingQueueSettingsModel
                                     {
-<<<<<<< HEAD
-                                        Id = node.Node.DataSetFieldId,
-                                        PublishedVariableNodeId = node.Node.Id,
-                                        DataSetClassFieldId = node.Node.DataSetClassFieldId,
-
-                                        // At this point in time the next values are ensured to be filled in with
-                                        // the appropriate value: configured or default
-                                        PublishedVariableDisplayName = node.Node.DisplayName,
-                                        SamplingIntervalHint = node.Node.OpcSamplingIntervalTimespan,
-                                        HeartbeatInterval = node.Node.HeartbeatIntervalTimespan,
-                                        HeartbeatBehavior = node.Node.HeartbeatBehavior,
-                                        QueueSize = node.Node.QueueSize,
-                                        DiscardNew = node.Node.DiscardNew,
-                                        SamplingUsingCyclicRead = node.Node.UseCyclicRead,
-                                        Attribute = node.Node.AttributeId,
-                                        IndexRange = node.Node.IndexRange,
-                                        RegisterNodeForSampling = node.Node.RegisterNode,
-                                        BrowsePath = node.Node.BrowsePath,
-                                        ReadDisplayNameFromNode = node.Node.FetchDisplayName,
-                                        MonitoringMode = null,
-                                        SubstituteValue = null,
-                                        MetaDataProperties = null,
-                                        SkipFirst = node.Node.SkipFirst,
-                                        DataChangeTrigger = node.Node.DataChangeTrigger,
-                                        DeadbandValue = node.Node.DeadbandValue,
-                                        DeadbandType = node.Node.DeadbandType
-                                    }).ToList()
-                                },
-                                PublishedEvents = new PublishedEventItemsModel
-                                {
-                                    PublishedData = opcNodes.Where(node => node.Node.EventFilter != null || node.Node.ModelChangeHandling != null)
-                                    .Select(node => new PublishedDataSetEventModel
-                                    {
-                                        Id = node.Node.DataSetFieldId,
-                                        EventNotifier = node.Node.Id,
-                                        QueueSize = node.Node.QueueSize,
-                                        DiscardNew = node.Node.DiscardNew,
-                                        PublishedEventName = node.Node.DisplayName,
-                                        ReadEventNameFromNode = node.Node.FetchDisplayName,
-                                        BrowsePath = node.Node.BrowsePath,
-                                        MonitoringMode = null,
-                                        TypeDefinitionId = node.Node.EventFilter?.TypeDefinitionId,
-                                        SelectedFields = node.Node.EventFilter?.SelectClauses?.Select(s => s.Clone()).ToList(),
-                                        Filter = node.Node.EventFilter?.WhereClause.Clone(),
-                                        ConditionHandling = node.Node.ConditionHandling.Clone(),
-                                        ModelChangeHandling = node.Node.ModelChangeHandling.Clone()
-                                    }).ToList()
-                                }
-                            })
-                    ));
-
-                if (flattenedEndpoints.Count == 0)
-                {
-                    _logger.LogInformation("No OpcNodes after job conversion.");
-                    return Enumerable.Empty<WriterGroupModel>();
-                }
-
-                var result = flattenedEndpoints
-                    .Where(dataSetBatches => dataSetBatches.Count > 0)
-                    .Select(dataSetBatches => (First: dataSetBatches[0], Items: dataSetBatches))
-                    .Select(dataSetBatches => new WriterGroupModel
-                    {
-                        MessageType = dataSetBatches.First.Header.MessageEncoding,
-                        Transport = dataSetBatches.First.Header.WriterGroupTransport,
-                        QoS = dataSetBatches.First.Header.WriterGroupQualityOfService,
-                        HeaderLayoutUri = dataSetBatches.First.Header.MessagingMode?.ToString(),
-                        WriterGroupId = dataSetBatches.First.WriterGroup,
-                        NotificationPublishThreshold = dataSetBatches.First.Header.BatchSize,
-                        PublishingInterval = dataSetBatches.First.Header.GetNormalizedBatchTriggerInterval(),
-                        DataSetWriters = dataSetBatches.Items.ConvertAll(dataSet => new DataSetWriterModel
-                        {
-                            DataSetWriterName = GetUniqueWriterNameInSet(dataSet.Header.DataSetWriterId,
-                                dataSet.Source, dataSetBatches.Items.Select(a => (a.Header.DataSetWriterId, a.Source))),
-                            MetaDataUpdateTime =
-                                dataSet.Header.GetNormalizedMetaDataUpdateTime(),
-                            KeyFrameCount =
-                                dataSet.Header.DataSetKeyFrameCount,
-                            TelemetryTopicTemplate =
-                                dataSet.Header.TelemetryTopicTemplate,
-
-                            DataSet = new PublishedDataSetModel
-                            {
-                                Name = dataSet.Header.DataSetName,
-                                DataSetMetaData =
-                                    new DataSetMetaDataModel
-=======
                                         QueueName = b.Header.QueueName,
                                         RequestedDeliveryGuarantee = b.Header.QualityOfService
                                     },
                                     MetaData = new PublishingQueueSettingsModel
->>>>>>> 2d930452
                                     {
                                         QueueName = b.Header.MetaDataQueueName,
                                         RequestedDeliveryGuarantee = null
