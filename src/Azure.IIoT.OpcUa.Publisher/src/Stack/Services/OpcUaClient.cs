--- conflicted
+++ resolved
@@ -29,11 +29,7 @@
     using System.Threading;
     using System.Threading.Channels;
     using System.Threading.Tasks;
-<<<<<<< HEAD
     using Opc.Ua.Extensions;
-    using Microsoft.Extensions.Options;
-=======
->>>>>>> f40c0137
 
     /// <summary>
     /// OPC UA Client based on official ua client reference sample.
