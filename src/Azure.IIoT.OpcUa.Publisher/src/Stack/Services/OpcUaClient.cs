// ------------------------------------------------------------
//  Copyright (c) Microsoft Corporation.  All rights reserved.
//  Licensed under the MIT License (MIT). See License.txt in the repo root for license information.
// ------------------------------------------------------------

namespace Azure.IIoT.OpcUa.Publisher.Stack.Services
{
    using Azure.IIoT.OpcUa.Publisher.Stack.Extensions;
    using Azure.IIoT.OpcUa.Publisher.Stack.Models;
    using Azure.IIoT.OpcUa.Publisher.Models;
    using Azure.IIoT.OpcUa.Encoders;
    using Azure.IIoT.OpcUa.Exceptions;
    using Furly.Extensions.Serializers;
    using Microsoft.Extensions.Logging;
    using Nito.AsyncEx;
    using Opc.Ua;
    using Opc.Ua.Client;
    using Opc.Ua.Client.ComplexTypes;
    using Opc.Ua.Extensions;
    using System;
    using System.Collections.Concurrent;
    using System.Collections.Generic;
    using System.Diagnostics;
    using System.Diagnostics.Metrics;
    using System.Globalization;
    using System.Linq;
    using System.Threading;
    using System.Threading.Tasks;
    using System.Threading.Channels;

    /// <summary>
    /// OPC UA Client based on official ua client reference sample.
    /// </summary>
    public sealed class OpcUaClient : IAsyncDisposable, ISessionHandle, ISessionServices
    {
        /// <inheritdoc/>
        public event EventHandler<EndpointConnectivityState>? OnConnectionStateChange;

        /// <inheritdoc/>
        public IVariantEncoder Codec { get; private set; }

        /// <inheritdoc/>
        public ISessionServices Services => this;

        /// <inheritdoc/>
        public ITypeTable TypeTree
            => _session?.TypeTree ?? kTypeTree;

        /// <inheritdoc/>
        public IServiceMessageContext MessageContext
            => _session?.MessageContext ?? kMessageContext;

        /// <inheritdoc/>
        public ISystemContext SystemContext
            => _session?.SystemContext ?? kSystemContext;

        /// <summary>
        /// The session keepalive interval to be used in ms.
        /// </summary>
        public TimeSpan? KeepAliveInterval { get; set; }

        /// <summary>
        /// The reconnect periodic retry delay to use in ms.
        /// </summary>
        public TimeSpan? ReconnectPeriod { get; set; }

        /// <summary>
        /// The session lifetime.
        /// </summary>
        public TimeSpan? SessionTimeout { get; set; }

        /// <summary>
        /// Retries
        /// </summary>
        public int NumberOfConnectRetries { get; internal set; }

        /// <summary>
        /// Is reconnecting
        /// </summary>
        internal bool IsConnected => _session?.Connected ?? false;

        /// <summary>
        /// Create client
        /// </summary>
        /// <param name="configuration"></param>
        /// <param name="connection"></param>
        /// <param name="serializer"></param>
        /// <param name="logger"></param>
        /// <param name="metrics"></param>
        /// <param name="sessionName"></param>
        /// <exception cref="ArgumentNullException"></exception>
        public OpcUaClient(ApplicationConfiguration configuration, ConnectionIdentifier connection,
            IJsonSerializer serializer, ILogger<OpcUaClient> logger, IMetricsContext metrics,
            string? sessionName = null)
        {
            if (connection?.Connection?.Endpoint == null)
            {
                throw new ArgumentNullException(nameof(connection));
            }
            _connection = connection.Connection;
            _metrics = metrics ?? throw new ArgumentNullException(nameof(metrics));
            InitializeMetrics();

            _configuration = configuration ?? throw new ArgumentNullException(nameof(configuration));
            _serializer = serializer ?? throw new ArgumentNullException(nameof(serializer));
            _logger = logger ?? throw new ArgumentNullException(nameof(logger));

            _authenticationToken = NodeId.Null;
            _lastState = EndpointConnectivityState.Disconnected;
            _sessionName = sessionName ?? connection.ToString();
            Codec = CreateCodec();

            _cts = new CancellationTokenSource();
            _channel = Channel.CreateUnbounded<ConnectionEvent>();
            _disconnectLock = _lock.WriterLock(_cts.Token);
            _sessionManager = Task.Factory.StartNew(() => ManageSessionStateMachineAsync(_cts.Token),
                _cts.Token, TaskCreationOptions.LongRunning, TaskScheduler.Default).Unwrap();
        }

        /// <inheritdoc/>
        public void Dispose()
        {
            Release();
        }

        /// <inheritdoc/>
        public override string? ToString()
        {
            return $"{_sessionName} [state:{_lastState}|subscriptions:{HasSubscriptions}" +
                $"|fastclose:{_fastClose}|activethreads:{_activeThreads}|lastactivity:{_lastActivity}]";
        }

        /// <inheritdoc/>
        public IDisposable GetSession(out ISession? session)
        {
            var activity = new SessionActivity<IServiceResponse>(this, _lock.ReaderLock(),
                "Raw Session access.", _session!);
            session = activity.Session;
            return activity;
        }

        /// <inheritdoc/>
        public void RegisterSubscription(ISubscription subscription)
        {
            if (subscription.Name == null)
            {
                throw new ArgumentException("Subscription name missing", nameof(subscription));
            }
            try
            {
                _subscriptions.AddOrUpdate(subscription.Name, subscription, (_, _) => subscription);
                _logger.LogInformation(
<<<<<<< HEAD
                    "Subscription {Subscription} registered/updated in session {Session}.",
                    subscription.Name, _sessionName);

                AddRef();
=======
                    "Subscription {Subscription} registered/updated in client {Client}.",
                    subscription.Name, this);
                _fastClose = true;
>>>>>>> 83235cca
            }
            catch (Exception ex)
            {
                _logger.LogError(ex, "Failed to register subscription with client {Client}", this);
            }
        }

        /// <inheritdoc/>
        public void UnregisterSubscription(ISubscription subscription)
        {
            if (subscription.Name == null)
            {
                throw new ArgumentException("Subscription name missing", nameof(subscription));
            }
            if (_subscriptions.TryRemove(subscription.Name, out _))
            {
                _logger.LogInformation(
<<<<<<< HEAD
                    "Subscription {Subscription} unregistered from session {Session}.",
                    subscription.Name, _sessionName);
=======
                    "Subscription {Subscription} unregistered from client {Client}.",
                    subscription.Name, this);
            }
        }
>>>>>>> 83235cca

                Release();
            }
<<<<<<< HEAD
=======

            _needsConnecting = false;
            bool connected;
            using (var writerlock = await _lock.WriterLockAsync(ct).ConfigureAwait(false))
            {
                try
                {
                    connected = await ConnectInternalAsync().ConfigureAwait(false);
                }
                catch (Exception ex)
                {
                    // Log Error
                    _logger.LogError(ex, "Error connecting a session for Client {Client}.", this);
                    _session?.Dispose();
                    _session = null;
                    Codec = CreateCodec();
                    connected = false;
                    _needsConnecting = true;
                }
            }

            if (connected && reapplySubscriptionState)
            {
                //
                // Apply subscription settings for existing subscriptions
                // This will take the subscription lock, since the connect
                // can be called under it the default should be false.
                // Only if the manager task calls connect we should do this.
                //
                foreach (var subscription in _subscriptions.Values)
                {
                    await subscription.ReapplyToSessionAsync(this).ConfigureAwait(false);
                }
                _logger.LogInformation("Client {Client} reapplied all subscriptions.", this);
            }

            NotifySubscriptionStateChange(connected);
            return connected;
>>>>>>> 83235cca
        }

        /// <inheritdoc/>
        public async ValueTask<OperationLimitsModel> GetOperationLimitsAsync(
            CancellationToken ct = default)
        {
            if (_limits != null)
            {
                return _limits;
            }
            _limits = await FetchOperationLimitsAsync(new RequestHeader(),
                ct).ConfigureAwait(false);
            return _limits ?? new OperationLimitsModel();
        }

        /// <inheritdoc/>
        public async ValueTask<ServerCapabilitiesModel> GetServerCapabilitiesAsync(
            CancellationToken ct = default)
        {
            if (_server != null)
            {
                return _server;
            }
            if (_limits == null)
            {
                _limits = await FetchOperationLimitsAsync(new RequestHeader(),
                    ct).ConfigureAwait(false);
            }
            _server = await FetchServerCapabilitiesAsync(new RequestHeader(),
                ct).ConfigureAwait(false);
            return _server ?? new ServerCapabilitiesModel
            {
                OperationLimits = _limits ?? new OperationLimitsModel()
            };
        }

        /// <inheritdoc/>
        public async ValueTask<HistoryServerCapabilitiesModel> GetHistoryCapabilitiesAsync(
            CancellationToken ct = default)
        {
            if (_history != null)
            {
                return _history;
            }
            _history = await FetchHistoryCapabilitiesAsync(new RequestHeader(),
                ct).ConfigureAwait(false);
            return _history ?? new HistoryServerCapabilitiesModel();
        }

        /// <inheritdoc/>
<<<<<<< HEAD
=======
        public async Task<T> RunAsync<T>(Func<ISessionHandle, Task<T>> service,
            CancellationToken ct)
        {
            _fastClose = false;
            Interlocked.Increment(ref _activeThreads);
            try
            {
                while (true)
                {
                    await _connected.WaitAsync(ct).ConfigureAwait(false);
                    if (_disposed)
                    {
                        throw new ConnectionException($"Session {_sessionName} was closed.");
                    }
                    if (_session?.Connected != true)
                    {
                        _logger.LogInformation(
                            "Connected signaled but not connected, retry in 5 seconds...");
                        // Delay and try again
                        await Task.Delay(TimeSpan.FromSeconds(5), ct).ConfigureAwait(false);
                        continue;
                    }
                    try
                    {
                        var result = await service(this).ConfigureAwait(false);
                        _lastActivity = DateTime.UtcNow;
                        return result;
                    }
                    catch (Exception ex) when (!_session.Connected)
                    {
                        _logger.LogInformation("Session disconnected during service call " +
                            "with message {Message}, retrying.", ex.Message);
                    }
                    ct.ThrowIfCancellationRequested();
                }
            }
            finally
            {
                Interlocked.Decrement(ref _activeThreads);
            }
        }

        /// <inheritdoc/>
        public async ValueTask DisposeAsync()
        {
            if (_disposed)
            {
                throw new ObjectDisposedException(_sessionName);
            }
            _disposed = true;
            _logger.LogInformation("Closing client {Client}...", this);

            Session? session;
            List<ISubscription>? subscriptions;
            using (var writerlock = await _lock.WriterLockAsync().ConfigureAwait(false))
            {
                NumberOfConnectRetries = 0;
                _lastState = EndpointConnectivityState.Disconnected;
                _reconnectHandler?.Dispose();
                _reconnectHandler = null;

                subscriptions = _subscriptions.Values.ToList();
                _subscriptions.Clear();
                session = _session;
                UnsetSession(true);

                _connected.Set(); // Release any waiting tasks with exception
            }

            if (session != null)
            {
                try
                {
                    _logger.LogDebug("Closing session in {Client}...", this);
                    if (subscriptions.Count > 0)
                    {
                        //
                        // Close all subscriptions. Since this might call back into
                        // the session manager and we are under the lock, queue this
                        // to the thread pool to execute after
                        //
                        ThreadPool.QueueUserWorkItem(_ =>
                        {
                            foreach (var subscription in _subscriptions.Values)
                            {
                                Try.Op(() => subscription.Dispose());
                            }
                        });
                    }

                    await session.CloseAsync().ConfigureAwait(false);
                    _logger.LogInformation(
                        "Session of client {Client} cleanly closed.", this);
                }
                catch (Exception ex)
                {
                    _logger.LogError(ex,
                        "Error closing session of client {Client}.", this);
                }
                finally
                {
                    session.Dispose();
                }
            }
            _logger.LogInformation("Client {Client} closed.", this);
        }

        /// <summary>
        /// Connect client (no lock)
        /// </summary>
        /// <returns></returns>
        private async ValueTask<bool> ConnectInternalAsync()
        {
            if (IsReconnecting)
            {
                // Cannot connect while reconnecting.
                _logger.LogInformation(
                    "Client {Client} is reconnecting. Not connecting.", this);
                return false;
            }

            if (IsConnected)
            {
                // Nothing to do but try ensure complex type system is loaded
                if (_complexTypeSystem?.IsCompleted == false)
                {
                    await _complexTypeSystem.ConfigureAwait(false);
                }
                return true;
            }

            UnsetSession(); // Ensure any previous session is disposed here.
            NotifyConnectivityStateChange(EndpointConnectivityState.Connecting);
            _logger.LogDebug("--- SESSION {Name} CONNECTING... ---", _sessionName);

            var endpointUrlCandidates = _connection.Endpoint!.Url.YieldReturn();
            if (_connection.Endpoint.AlternativeUrls != null)
            {
                endpointUrlCandidates = endpointUrlCandidates.Concat(
                    _connection.Endpoint.AlternativeUrls);
            }
            var attempt = 0;
            foreach (var endpointUrl in endpointUrlCandidates)
            {
                try
                {
                    //
                    // Get the endpoint by connecting to server's discovery endpoint.
                    // Try to find the first endpoint with security.
                    //
                    var endpointDescription = CoreClientUtils.SelectEndpoint(
                        _configuration, endpointUrl,
                        _connection.Endpoint.SecurityMode != SecurityMode.None);
                    var endpointConfiguration = EndpointConfiguration.Create(
                        _configuration);
                    var endpoint = new ConfiguredEndpoint(null, endpointDescription,
                        endpointConfiguration);

                    if (_connection.Endpoint.SecurityMode.HasValue &&
                        _connection.Endpoint.SecurityMode != SecurityMode.None &&
                        endpointDescription.SecurityMode == MessageSecurityMode.None)
                    {
                        _logger.LogWarning("Although the use of security was configured, " +
                            "there was no security-enabled endpoint available at url " +
                            "{EndpointUrl}. An endpoint with no security will be used.",
                            endpointUrl);
                    }

                    _logger.LogInformation(
                        "#{Attempt}: Creating session {Name} for endpoint {EndpointUrl}...",
                        ++attempt, _sessionName, endpointUrl);
                    var userIdentity = _connection.User.ToStackModel()
                        ?? new UserIdentity(new AnonymousIdentityToken());

                    // Create the session with english as default and current language
                    // locale as backup
                    var preferredLocales = new HashSet<string>
                    {
                        "en-US",
                        CultureInfo.CurrentCulture.Name
                    }.ToList();

                    var sessionTimeout = SessionTimeout ?? TimeSpan.FromSeconds(30);
                    var session = await Session.Create(_configuration, endpoint,
                        updateBeforeConnect: true, // Udpate endpoint through discovery
                        checkDomain: false, // Domain must match on connect
                        _sessionName,
                        (uint)sessionTimeout.TotalMilliseconds,
                        userIdentity, preferredLocales).ConfigureAwait(false);

                    // Assign the created session
                    SetSession(session);
                    _logger.LogInformation(
                        "New Session {Name} created with endpoint {EndpointUrl} ({Original}).",
                        _sessionName, endpointUrl, _connection.Endpoint.Url);

                    _limits = await FetchOperationLimitsAsync(new RequestHeader(),
                        default).ConfigureAwait(false);

                    // Try and load type system - does not throw but logs error
                    Debug.Assert(_complexTypeSystem != null);
                    await _complexTypeSystem.ConfigureAwait(false);
                    NumberOfConnectRetries++;

                    _logger.LogInformation("--- SESSION {Name} CONNECTED to {EndpointUrl}---",
                        _sessionName, endpointUrl);
                    return true;
                }
                catch (Exception ex)
                {
                    NotifyConnectivityStateChange(ToConnectivityState(ex));
                    NumberOfConnectRetries++;
                    _logger.LogInformation(
                        "#{Attempt}: Failed to create session {Name} to {EndpointUrl}: {Message}...",
                        ++attempt, _sessionName, endpointUrl, ex.Message);
                }
            }
            return false;
        }

        /// <inheritdoc/>
>>>>>>> 83235cca
        public async ValueTask<ComplexTypeSystem?> GetComplexTypeSystemAsync()
        {
            using var readerlock = await _lock.ReaderLockAsync().ConfigureAwait(false);
            try
            {
                _complexTypeSystem ??= LoadComplexTypeSystemAsync();
                return await _complexTypeSystem.ConfigureAwait(false);
            }
            catch (Exception ex)
            {
                _logger.LogError(ex,
                    "Failed to get complex type system for client {Client}.", this);
                return null;
            }
        }

        /// <inheritdoc/>
        public async Task<AddNodesResponse> AddNodesAsync(RequestHeader requestHeader,
            AddNodesItemCollection nodesToAdd, CancellationToken ct)
        {
            using var activity = await BeginAsync<AddNodesResponse>(requestHeader,
                ct).ConfigureAwait(false);
            if (activity.Error != null)
            {
                return activity.Error;
            }
            var request = new AddNodesRequest
            {
                RequestHeader = requestHeader,
                NodesToAdd = nodesToAdd
            };
            var response = await activity.Session.TransportChannel.SendRequestAsync(
                request, ct).ConfigureAwait(false);
            return ValidateResponse<AddNodesResponse>(response);
        }

        /// <inheritdoc/>
        public async Task<AddReferencesResponse> AddReferencesAsync(
            RequestHeader requestHeader, AddReferencesItemCollection referencesToAdd,
            CancellationToken ct)
        {
            using var activity = await BeginAsync<AddReferencesResponse>(requestHeader,
                ct).ConfigureAwait(false);
            if (activity.Error != null)
            {
                return activity.Error;
            }
            var request = new AddReferencesRequest
            {
                RequestHeader = requestHeader,
                ReferencesToAdd = referencesToAdd
            };
            var response = await activity.Session.TransportChannel.SendRequestAsync(
                request, ct).ConfigureAwait(false);
            return ValidateResponse<AddReferencesResponse>(response);
        }

        /// <inheritdoc/>
        public async Task<DeleteNodesResponse> DeleteNodesAsync(
            RequestHeader requestHeader, DeleteNodesItemCollection nodesToDelete,
            CancellationToken ct)
        {
            using var activity = await BeginAsync<DeleteNodesResponse>(requestHeader,
                ct).ConfigureAwait(false);
            if (activity.Error != null)
            {
                return activity.Error;
            }
            var request = new DeleteNodesRequest
            {
                RequestHeader = requestHeader,
                NodesToDelete = nodesToDelete
            };
            var response = await activity.Session.TransportChannel.SendRequestAsync(
                request, ct).ConfigureAwait(false);
            return ValidateResponse<DeleteNodesResponse>(response);
        }

        /// <inheritdoc/>
        public async Task<DeleteReferencesResponse> DeleteReferencesAsync(
            RequestHeader requestHeader, DeleteReferencesItemCollection referencesToDelete,
            CancellationToken ct)
        {
            using var activity = await BeginAsync<DeleteReferencesResponse>(requestHeader,
                ct).ConfigureAwait(false);
            if (activity.Error != null)
            {
                return activity.Error;
            }
            var request = new DeleteReferencesRequest
            {
                RequestHeader = requestHeader,
                ReferencesToDelete = referencesToDelete
            };
            var response = await activity.Session.TransportChannel.SendRequestAsync(
                request, ct).ConfigureAwait(false);
            return ValidateResponse<DeleteReferencesResponse>(response);
        }

        /// <inheritdoc/>
        public async Task<BrowseResponse> BrowseAsync(
            RequestHeader requestHeader, ViewDescription? view,
            uint requestedMaxReferencesPerNode,
            BrowseDescriptionCollection nodesToBrowse, CancellationToken ct)
        {
            using var activity = await BeginAsync<BrowseResponse>(requestHeader,
                ct).ConfigureAwait(false);
            if (activity.Error != null)
            {
                return activity.Error;
            }
            var request = new BrowseRequest
            {
                RequestHeader = requestHeader,
                View = view,
                RequestedMaxReferencesPerNode = requestedMaxReferencesPerNode,
                NodesToBrowse = nodesToBrowse
            };
            var response = await activity.Session.TransportChannel.SendRequestAsync(
                request, ct).ConfigureAwait(false);
            return ValidateResponse<BrowseResponse>(response);
        }

        /// <inheritdoc/>
        public async Task<BrowseNextResponse> BrowseNextAsync(
            RequestHeader requestHeader, bool releaseContinuationPoints,
            ByteStringCollection continuationPoints, CancellationToken ct)
        {
            using var activity = await BeginAsync<BrowseNextResponse>(requestHeader,
                ct).ConfigureAwait(false);
            if (activity.Error != null)
            {
                return activity.Error;
            }
            var request = new BrowseNextRequest
            {
                RequestHeader = requestHeader,
                ReleaseContinuationPoints = releaseContinuationPoints,
                ContinuationPoints = continuationPoints
            };
            var response = await activity.Session.TransportChannel.SendRequestAsync(
                request, ct).ConfigureAwait(false);
            return ValidateResponse<BrowseNextResponse>(response);
        }

        /// <inheritdoc/>
        public async Task<TranslateBrowsePathsToNodeIdsResponse> TranslateBrowsePathsToNodeIdsAsync(
            RequestHeader requestHeader, BrowsePathCollection browsePaths,
            CancellationToken ct)
        {
            using var activity = await BeginAsync<TranslateBrowsePathsToNodeIdsResponse>(
                requestHeader, ct).ConfigureAwait(false);
            if (activity.Error != null)
            {
                return activity.Error;
            }
            var request = new TranslateBrowsePathsToNodeIdsRequest
            {
                RequestHeader = requestHeader,
                BrowsePaths = browsePaths
            };
            var response = await activity.Session.TransportChannel.SendRequestAsync(
                request, ct).ConfigureAwait(false);
            return ValidateResponse<TranslateBrowsePathsToNodeIdsResponse>(response);
        }

        /// <inheritdoc/>
        public async Task<RegisterNodesResponse> RegisterNodesAsync(
            RequestHeader requestHeader, NodeIdCollection nodesToRegister,
            CancellationToken ct)
        {
            using var activity = await BeginAsync<RegisterNodesResponse>(requestHeader,
                ct).ConfigureAwait(false);
            if (activity.Error != null)
            {
                return activity.Error;
            }
            var request = new RegisterNodesRequest
            {
                RequestHeader = requestHeader,
                NodesToRegister = nodesToRegister
            };
            var response = await activity.Session.TransportChannel.SendRequestAsync(
                request, ct).ConfigureAwait(false);
            return ValidateResponse<RegisterNodesResponse>(response);
        }

        /// <inheritdoc/>
        public async Task<UnregisterNodesResponse> UnregisterNodesAsync(
            RequestHeader requestHeader, NodeIdCollection nodesToUnregister,
            CancellationToken ct)
        {
            using var activity = await BeginAsync<UnregisterNodesResponse>(requestHeader,
                ct).ConfigureAwait(false);
            if (activity.Error != null)
            {
                return activity.Error;
            }
            var request = new UnregisterNodesRequest
            {
                RequestHeader = requestHeader,
                NodesToUnregister = nodesToUnregister
            };
            var response = await activity.Session.TransportChannel.SendRequestAsync(
                request, ct).ConfigureAwait(false);
            return ValidateResponse<UnregisterNodesResponse>(response);
        }

        /// <inheritdoc/>
        public async Task<QueryFirstResponse> QueryFirstAsync(
            RequestHeader requestHeader, ViewDescription view,
            NodeTypeDescriptionCollection nodeTypes, ContentFilter filter,
            uint maxDataSetsToReturn, uint maxReferencesToReturn,
            CancellationToken ct)
        {
            using var activity = await BeginAsync<QueryFirstResponse>(requestHeader,
                ct).ConfigureAwait(false);
            if (activity.Error != null)
            {
                return activity.Error;
            }
            var request = new QueryFirstRequest
            {
                RequestHeader = requestHeader,
                View = view,
                NodeTypes = nodeTypes,
                Filter = filter,
                MaxDataSetsToReturn = maxDataSetsToReturn,
                MaxReferencesToReturn = maxReferencesToReturn
            };
            var response = await activity.Session.TransportChannel.SendRequestAsync(
                request, ct).ConfigureAwait(false);
            return ValidateResponse<QueryFirstResponse>(response);
        }

        /// <inheritdoc/>
        public async Task<QueryNextResponse> QueryNextAsync(
            RequestHeader requestHeader, bool releaseContinuationPoint,
            byte[] continuationPoint, CancellationToken ct)
        {
            using var activity = await BeginAsync<QueryNextResponse>(requestHeader,
                ct).ConfigureAwait(false);
            if (activity.Error != null)
            {
                return activity.Error;
            }
            var request = new QueryNextRequest
            {
                RequestHeader = requestHeader,
                ReleaseContinuationPoint = releaseContinuationPoint,
                ContinuationPoint = continuationPoint
            };
            var response = await activity.Session.TransportChannel.SendRequestAsync(
                request, ct).ConfigureAwait(false);
            return ValidateResponse<QueryNextResponse>(response);
        }

        /// <inheritdoc/>
        public async Task<ReadResponse> ReadAsync(RequestHeader requestHeader,
            double maxAge, Opc.Ua.TimestampsToReturn timestampsToReturn,
            ReadValueIdCollection nodesToRead, CancellationToken ct)
        {
            using var activity = await BeginAsync<ReadResponse>(requestHeader,
                ct).ConfigureAwait(false);
            if (activity.Error != null)
            {
                return activity.Error;
            }
            var request = new ReadRequest
            {
                RequestHeader = requestHeader,
                MaxAge = maxAge,
                TimestampsToReturn = timestampsToReturn,
                NodesToRead = nodesToRead
            };
            var response = await activity.Session.TransportChannel.SendRequestAsync(
                request, ct).ConfigureAwait(false);
            return ValidateResponse<ReadResponse>(response);
        }

        /// <inheritdoc/>
        public async Task<HistoryReadResponse> HistoryReadAsync(
            RequestHeader requestHeader, ExtensionObject? historyReadDetails,
            Opc.Ua.TimestampsToReturn timestampsToReturn, bool releaseContinuationPoints,
            HistoryReadValueIdCollection nodesToRead, CancellationToken ct)
        {
            using var activity = await BeginAsync<HistoryReadResponse>(requestHeader,
                ct).ConfigureAwait(false);
            if (activity.Error != null)
            {
                return activity.Error;
            }
            var request = new HistoryReadRequest
            {
                RequestHeader = requestHeader,
                HistoryReadDetails = historyReadDetails,
                TimestampsToReturn = timestampsToReturn,
                ReleaseContinuationPoints = releaseContinuationPoints,
                NodesToRead = nodesToRead
            };
            var response = await activity.Session.TransportChannel.SendRequestAsync(
                request, ct).ConfigureAwait(false);
            return ValidateResponse<HistoryReadResponse>(response);
        }

        /// <inheritdoc/>
        public async Task<WriteResponse> WriteAsync(RequestHeader requestHeader,
            WriteValueCollection nodesToWrite, CancellationToken ct)
        {
            using var activity = await BeginAsync<WriteResponse>(requestHeader,
                ct).ConfigureAwait(false);
            if (activity.Error != null)
            {
                return activity.Error;
            }
            var request = new WriteRequest
            {
                RequestHeader = requestHeader,
                NodesToWrite = nodesToWrite
            };
            var response = await activity.Session.TransportChannel.SendRequestAsync(
                request, ct).ConfigureAwait(false);
            return ValidateResponse<WriteResponse>(response);
        }

        /// <inheritdoc/>
        public async Task<HistoryUpdateResponse> HistoryUpdateAsync(
            RequestHeader requestHeader, ExtensionObjectCollection historyUpdateDetails,
            CancellationToken ct)
        {
            using var activity = await BeginAsync<HistoryUpdateResponse>(requestHeader,
                ct).ConfigureAwait(false);
            if (activity.Error != null)
            {
                return activity.Error;
            }
            var request = new HistoryUpdateRequest
            {
                RequestHeader = requestHeader,
                HistoryUpdateDetails = historyUpdateDetails
            };
            var response = await activity.Session.TransportChannel.SendRequestAsync(
                request, ct).ConfigureAwait(false);
            return ValidateResponse<HistoryUpdateResponse>(response);
        }

        /// <inheritdoc/>
        public async Task<CallResponse> CallAsync(RequestHeader requestHeader,
            CallMethodRequestCollection methodsToCall, CancellationToken ct)
        {
            using var activity = await BeginAsync<CallResponse>(requestHeader,
                ct).ConfigureAwait(false);
            if (activity.Error != null)
            {
                return activity.Error;
            }
            var request = new CallRequest
            {
                RequestHeader = requestHeader,
                MethodsToCall = methodsToCall
            };
            var response = await activity.Session.TransportChannel.SendRequestAsync(
                request, ct).ConfigureAwait(false);
            return ValidateResponse<CallResponse>(response);
        }

        /// <summary>
        /// Safely invoke the service call and retry if the session
        /// disconnected during call.
        /// </summary>
        /// <typeparam name="T"></typeparam>
        /// <param name="service"></param>
        /// <param name="ct"></param>
        /// <returns></returns>
        /// <exception cref="ConnectionException"></exception>
        internal async Task<T> RunAsync<T>(Func<ISessionHandle, Task<T>> service,
            CancellationToken ct)
        {
            while (true)
            {
                if (_disposed)
                {
                    throw new ConnectionException($"Session {_sessionName} was closed.");
                }
                try
                {
                    return await service(this).ConfigureAwait(false);
                }
                catch (Exception ex) when (!IsConnected)
                {
                    _logger.LogInformation("Session disconnected during service call " +
                        "with message {Message}, retrying.", ex.Message);
                }
                ct.ThrowIfCancellationRequested();
            }
        }

        /// <inheritdoc/>
        public async ValueTask DisposeAsync()
        {
            if (_disposed)
            {
                throw new ObjectDisposedException(_sessionName);
            }

            _disposed = true;
            _cts.Cancel();

            await _sessionManager.ConfigureAwait(false);

            _lastState = EndpointConnectivityState.Disconnected;
            _subscriptions.Clear();
            UnsetSession();
        }

        /// <summary>
        /// Increment the reference count.
        /// </summary>
        internal void AddRef()
        {
            if (Interlocked.Increment(ref _refCount) == 1)
            {
                // Post connection request
                _channel.Writer.TryWrite(ConnectionEvent.Connect);
            }
        }

        /// <summary>
        /// Release reference count
        /// </summary>
        internal void Release()
        {
            // Decrement reference count
            if (Interlocked.Decrement(ref _refCount) == 0)
            {
                // Post disconnect request
                _channel.Writer.TryWrite(ConnectionEvent.Disconnect);
            }
        }

        /// <summary>
        /// Manages the underlying session state machine.
        /// </summary>
        /// <param name="ct"></param>
        /// <returns></returns>
        private async Task ManageSessionStateMachineAsync(CancellationToken ct)
        {
            var currentState = SessionState.Disconnected;

            using var connectTimer = new Timer(_ =>
                _channel.Writer.TryWrite(ConnectionEvent.Connect));
            var reconnectPeriod = ReconnectPeriod ?? TimeSpan.FromSeconds(3);
            SessionReconnectHandler? reconnectHandler = null;
            try
            {
                await foreach (var trigger in _channel.Reader.ReadAllAsync(ct))
                {
                    switch (trigger)
                    {
                        case ConnectionEvent.Connect:
                            switch (currentState)
                            {
                                case SessionState.Disconnected:
                                    Debug.Assert(reconnectHandler == null);
                                    Debug.Assert(_disconnectLock != null);
                                    Debug.Assert(_session == null);

                                    if (!await TryConnectAsync(ct).ConfigureAwait(false))
                                    {
                                        // Reschedule connecting. Todo: Exponential retry
                                        connectTimer.Change(reconnectPeriod, Timeout.InfiniteTimeSpan);
                                        break;
                                    }

                                    Debug.Assert(_session != null);

                                    // Allow access to session now
                                    _disconnectLock.Dispose();
                                    _disconnectLock = null;

                                    NotifySubscriptionStateChange(true);
                                    await ApplySubscriptionAsync().ConfigureAwait(false);
                                    currentState = SessionState.Connected;
                                    break;
                                case SessionState.Connected:
                                    // Nothing to do, already connected
                                    break;
                                case SessionState.Reconnecting:
                                    Debug.Fail("Should not be connecting during reconnecting.");
                                    break;
                            }
                            break;

                        case ConnectionEvent.BeginReconnect: // sent by the keep alive timeout path
                            switch (currentState)
                            {
                                case SessionState.Connected: // only valid when connected.
                                    Debug.Assert(reconnectHandler == null);

                                    NotifySubscriptionStateChange(false);

                                    // Ensure no more access to the session through reader locks
                                    Debug.Assert(_disconnectLock == null);
                                    _disconnectLock = await _lock.WriterLockAsync(ct);

                                    _logger.LogInformation("Reconnecting session {Name} in {Period} ms.",
                                        _sessionName, reconnectPeriod);

                                    reconnectHandler = new SessionReconnectHandler(true);
                                    reconnectHandler.BeginReconnect(_session,
                                        (int)reconnectPeriod.TotalMilliseconds, (sender, evt) =>
                                        {
                                            // ignore callbacks from discarded objects.
                                            if (ReferenceEquals(sender, reconnectHandler))
                                            {
                                                _channel.Writer.TryWrite(ConnectionEvent.EndReconnect);
                                            }
                                        });

                                    // Unset session - do not dispose the session while reconnecting.
                                    UnsetSession(true);
                                    Debug.Assert(_session == null);
                                    NotifyConnectivityStateChange(EndpointConnectivityState.Connecting);
                                    currentState = SessionState.Reconnecting;
                                    break;
                                case SessionState.Disconnected:
                                case SessionState.Reconnecting:
                                    // Nothing to do
                                    break;
                            }
                            break;

                        case ConnectionEvent.EndReconnect:
                            // if session recovered, Session property is not null
                            var newSession = reconnectHandler?.Session as Session;
                            reconnectHandler?.Dispose();
                            reconnectHandler = null;

                            switch (currentState)
                            {
                                case SessionState.Reconnecting:
                                    if (newSession?.Connected != true)
                                    {
                                        // Failed to reconnect.
                                        _logger.LogInformation("--- SESSION {Name} failed reconnecting. ---",
                                            _sessionName);

                                        // Schedule a full reconnect immediately
                                        newSession?.Dispose();
                                        currentState = SessionState.Disconnected;
                                        _channel.Writer.TryWrite(ConnectionEvent.Connect);
                                        break;
                                    }

                                    SetSession(newSession);
                                    _logger.LogInformation("--- SESSION {Name} RECONNECTED ---", _sessionName);
                                    NumberOfConnectRetries++;
                                    NotifyConnectivityStateChange(EndpointConnectivityState.Ready);

                                    // Allow access to session again
                                    Debug.Assert(_disconnectLock != null);
                                    _disconnectLock.Dispose();
                                    _disconnectLock = null;

                                    NotifySubscriptionStateChange(true);
                                    await ApplySubscriptionAsync().ConfigureAwait(false);
                                    currentState = SessionState.Connected;
                                    break;

                                case SessionState.Connected:
                                    Debug.Fail("Should not signal reconnected when already connected.");
                                    break;
                                case SessionState.Disconnected:
                                    newSession?.Dispose();
                                    break;
                            }
                            break;

                        case ConnectionEvent.Disconnect:

                            // If currently reconnecting, dispose the reconnect handler
                            reconnectHandler?.Dispose();
                            reconnectHandler = null;

                            NotifySubscriptionStateChange(false);

                            // if not already disconnected, aquire writer lock
                            if (_disconnectLock == null)
                            {
                                _disconnectLock = await _lock.WriterLockAsync(ct);
                            }

                            NumberOfConnectRetries = 0;

                            if (_session != null)
                            {
                                try
                                {
                                    await _session.CloseAsync(ct).ConfigureAwait(false);
                                }
                                catch (Exception ex) when (ex is not OperationCanceledException)
                                {
                                    _logger.LogError(ex, "Failed to close session {Name}.",
                                        _sessionName);
                                }
                            }

                            // Clean up
                            UnsetSession();
                            Debug.Assert(_session == null);

                            NotifyConnectivityStateChange(EndpointConnectivityState.Disconnected);
                            currentState = SessionState.Disconnected;
                            break;
                    }
                }
            }
            catch (OperationCanceledException) { }
            catch (Exception ex)
            {
                _logger.LogError(ex,
                    "Client {Client} connection manager exited unexpectedly...", this);
            }
            finally
            {
                reconnectHandler?.Dispose();
                reconnectHandler = null;
            }
        }

        /// <summary>
        /// Apply subscription settings on top of session
        /// </summary>
        /// <returns></returns>
        private async Task ApplySubscriptionAsync()
        {
            foreach (var subscription in _subscriptions.Values)
            {
                try
                {
                    await subscription.ReapplyToSessionAsync(this).ConfigureAwait(false);
                }
                catch (Exception ex)
                {
                    _logger.LogError(ex, "Failed to apply subscription to session");
                }
            }
        }

        /// <summary>
        /// Connect client
        /// </summary>
        /// <param name="ct"></param>
        /// <returns></returns>
        private async ValueTask<bool> TryConnectAsync(CancellationToken ct)
        {
            NotifyConnectivityStateChange(EndpointConnectivityState.Connecting);

            var endpointUrlCandidates = _connection.Endpoint!.Url.YieldReturn();
            if (_connection.Endpoint.AlternativeUrls != null)
            {
                endpointUrlCandidates = endpointUrlCandidates.Concat(
                    _connection.Endpoint.AlternativeUrls);
            }

            _logger.LogInformation("--- SESSION {Name} CONNECTING to {EndpointUrl} ---",
                _sessionName, _connection.Endpoint.Url);
            var attempt = 0;
            foreach (var endpointUrl in endpointUrlCandidates)
            {
                UnsetSession(); // Ensure any previous session is disposed here.
                ct.ThrowIfCancellationRequested();
                try
                {
                    //
                    // Get the endpoint by connecting to server's discovery endpoint.
                    // Try to find the first endpoint with security.
                    //
                    var endpointDescription = CoreClientUtils.SelectEndpoint(
                        _configuration, endpointUrl,
                        _connection.Endpoint.SecurityMode != SecurityMode.None);
                    var endpointConfiguration = EndpointConfiguration.Create(
                        _configuration);
                    var endpoint = new ConfiguredEndpoint(null, endpointDescription,
                        endpointConfiguration);

                    if (_connection.Endpoint.SecurityMode.HasValue &&
                        _connection.Endpoint.SecurityMode != SecurityMode.None &&
                        endpointDescription.SecurityMode == MessageSecurityMode.None)
                    {
                        _logger.LogWarning("Although the use of security was configured, " +
                            "there was no security-enabled endpoint available at url " +
                            "{EndpointUrl}. An endpoint with no security will be used.",
                            endpointUrl);
                    }

                    _logger.LogInformation(
                        "#{Attempt}: Creating session {Name} for endpoint {EndpointUrl}...",
                        ++attempt, _sessionName, endpointUrl);
                    var userIdentity = _connection.User.ToStackModel()
                        ?? new UserIdentity(new AnonymousIdentityToken());

                    // Create the session with english as default and current language
                    // locale as backup
                    var preferredLocales = new HashSet<string>
                    {
                        "en-US",
                        CultureInfo.CurrentCulture.Name
                    }.ToList();

                    var sessionTimeout = SessionTimeout ?? TimeSpan.FromSeconds(30);
                    var session = await Session.Create(_configuration,
                        reverseConnectManager: null, endpoint,
                        updateBeforeConnect: true, // Udpate endpoint through discovery
                        checkDomain: false, // Domain must match on connect
                        _sessionName,
                        (uint)sessionTimeout.TotalMilliseconds,
                        userIdentity, preferredLocales, ct).ConfigureAwait(false);

                    // Assign the created session
                    SetSession(session);
                    _logger.LogInformation(
                        "New Session {Name} created with endpoint {EndpointUrl} ({Original}).",
                        _sessionName, endpointUrl, _connection.Endpoint.Url);

                    _limits = await FetchOperationLimitsAsync(new RequestHeader(),
                        ct).ConfigureAwait(false);

                    // Try and load type system - does not throw but logs error
                    Debug.Assert(_complexTypeSystem != null);
                    await _complexTypeSystem.ConfigureAwait(false);
                    NumberOfConnectRetries++;

                    _logger.LogInformation("--- SESSION {Name} CONNECTED to {EndpointUrl}---",
                        _sessionName, endpointUrl);
                    return true;
                }
                catch (Exception ex)
                {
                    NotifyConnectivityStateChange(ToConnectivityState(ex));
                    NumberOfConnectRetries++;
                    _logger.LogInformation(
                        "#{Attempt}: Failed to create session {Name} to {EndpointUrl}: {Message}...",
                        ++attempt, _sessionName, endpointUrl, ex.Message);
                }
            }
            return false;
        }

        /// <summary>
        /// Read operation limits
        /// </summary>
        /// <param name="header"></param>
        /// <param name="ct"></param>
        /// <returns></returns>
        private async Task<OperationLimitsModel?> FetchOperationLimitsAsync(RequestHeader header,
            CancellationToken ct)
        {
            var session = _session;
            if (session == null)
            {
                return null;
            }

            // Fetch limits into the session using the new api
            session.FetchOperationLimits();
            var maxNodesPerRead = Validate32(session.OperationLimits.MaxNodesPerRead);

            // Read once more to ensure we have all we need and also correctly show what is not provided.
            var nodes = new[] {
                Variables.Server_ServerCapabilities_MaxArrayLength,
                Variables.Server_ServerCapabilities_MaxBrowseContinuationPoints,
                Variables.Server_ServerCapabilities_MaxByteStringLength,
                Variables.Server_ServerCapabilities_MaxHistoryContinuationPoints,
                Variables.Server_ServerCapabilities_MaxQueryContinuationPoints,
                Variables.Server_ServerCapabilities_MaxStringLength,
                Variables.Server_ServerCapabilities_MinSupportedSampleRate,
                Variables.Server_ServerCapabilities_OperationLimits_MaxNodesPerHistoryReadData,
                Variables.Server_ServerCapabilities_OperationLimits_MaxNodesPerHistoryReadEvents,
                Variables.Server_ServerCapabilities_OperationLimits_MaxNodesPerWrite,
                Variables.Server_ServerCapabilities_OperationLimits_MaxNodesPerHistoryUpdateData,
                Variables.Server_ServerCapabilities_OperationLimits_MaxNodesPerHistoryUpdateEvents,
                Variables.Server_ServerCapabilities_OperationLimits_MaxNodesPerMethodCall,
                Variables.Server_ServerCapabilities_OperationLimits_MaxNodesPerBrowse,
                Variables.Server_ServerCapabilities_OperationLimits_MaxNodesPerRegisterNodes,
                Variables.Server_ServerCapabilities_OperationLimits_MaxNodesPerTranslateBrowsePathsToNodeIds,
                Variables.Server_ServerCapabilities_OperationLimits_MaxNodesPerNodeManagement,
                Variables.Server_ServerCapabilities_OperationLimits_MaxMonitoredItemsPerCall
            };

            var values = Enumerable.Empty<DataValue>();
            foreach (var chunk in nodes.Batch(Math.Max(1, (int)(maxNodesPerRead ?? 0))))
            {
                // Group the reads
                var requests = new ReadValueIdCollection(chunk
                    .Select(n => new ReadValueId
                    {
                        NodeId = n,
                        AttributeId = Attributes.Value
                    }));
                var response = await session.ReadAsync(header, 0,
                    Opc.Ua.TimestampsToReturn.Both, requests, ct).ConfigureAwait(false);
                var results = response.Validate(response.Results, d => d.StatusCode,
                    response.DiagnosticInfos, requests);
                results.ThrowIfError();
                values = values.Concat(results.Select(r => r.Result));
            }

            var value = values.ToList();
            return new OperationLimitsModel
            {
                MaxArrayLength =
                    Validate32(value[0].GetValueOrDefault<uint?>()),
                MaxBrowseContinuationPoints =
                    Validate16(value[1].GetValueOrDefault<ushort?>()),
                MaxByteStringLength =
                    Validate32(value[2].GetValueOrDefault<uint?>()),
                MaxHistoryContinuationPoints =
                    Validate16(value[3].GetValueOrDefault<ushort?>()),
                MaxQueryContinuationPoints =
                    Validate16(value[4].GetValueOrDefault<ushort?>()),
                MaxStringLength =
                    Validate32(value[5].GetValueOrDefault<uint?>()),
                MinSupportedSampleRate =
                    value[6].GetValueOrDefault<double?>(),
                MaxNodesPerHistoryReadData =
                    Validate32(value[7].GetValueOrDefault<uint?>()),
                MaxNodesPerHistoryReadEvents =
                    Validate32(value[8].GetValueOrDefault<uint?>()),
                MaxNodesPerWrite =
                    Validate32(value[9].GetValueOrDefault<uint?>()),
                MaxNodesPerHistoryUpdateData =
                    Validate32(value[10].GetValueOrDefault<uint?>()),
                MaxNodesPerHistoryUpdateEvents =
                    Validate32(value[11].GetValueOrDefault<uint?>()),
                MaxNodesPerMethodCall =
                    Validate32(value[12].GetValueOrDefault<uint?>()),
                MaxNodesPerBrowse =
                    Validate32(value[13].GetValueOrDefault<uint?>()),
                MaxNodesPerRegisterNodes =
                    Validate32(value[14].GetValueOrDefault<uint?>()),
                MaxNodesPerTranslatePathsToNodeIds =
                    Validate32(value[15].GetValueOrDefault<uint?>()),
                MaxNodesPerNodeManagement =
                    Validate32(value[16].GetValueOrDefault<uint?>()),
                MaxMonitoredItemsPerCall =
                    Validate32(value[17].GetValueOrDefault<uint?>()),
                MaxNodesPerRead = maxNodesPerRead
            };

            static uint? Validate32(uint? v) => v == null ? null :
                v is > 0 and < int.MaxValue ? v : int.MaxValue;
            static ushort? Validate16(ushort? v) => v == null ? null :
                v > 0 ? v : ushort.MaxValue;
        }

        /// <summary>
        /// Read the server capabilities if available
        /// </summary>
        /// <param name="requestHeader"></param>
        /// <param name="ct"></param>
        /// <returns></returns>
        /// <exception cref="Exception"></exception>
        private async Task<ServerCapabilitiesModel?> FetchServerCapabilitiesAsync(
            RequestHeader requestHeader, CancellationToken ct)
        {
            var session = _session;
            if (session == null)
            {
                return null;
            }
            // load the defaults for the historical capabilities object.
            var config =
                new ServerCapabilitiesState(null);
            config.ServerProfileArray =
                new PropertyState<string[]>(config);
            config.LocaleIdArray =
                new PropertyState<string[]>(config);
            config.SoftwareCertificates =
                new PropertyState<SignedSoftwareCertificate[]>(config);
            config.ModellingRules =
                new FolderState(config);
            config.AggregateFunctions =
                new FolderState(config);
            config.Create(session.SystemContext, null,
                BrowseNames.ServerCapabilities, null, false);

            var relativePath = new RelativePath();
            relativePath.Elements.Add(new RelativePathElement
            {
                ReferenceTypeId = ReferenceTypeIds.HasComponent,
                IsInverse = false,
                IncludeSubtypes = false,
                TargetName = BrowseNames.ServerCapabilities
            });
            var errorInfo = await this.ReadNodeStateAsync(requestHeader, config,
                Objects.Server, relativePath, ct).ConfigureAwait(false);
            if (errorInfo != null)
            {
                return null;
            }

            var functions = new List<BaseInstanceState>();
            config.AggregateFunctions.GetChildren(session.SystemContext, functions);
            var aggregateFunctions = functions.OfType<BaseObjectState>().ToDictionary(
                c => c.BrowseName.AsString(session.MessageContext),
                c => c.NodeId.AsString(session.MessageContext) ?? string.Empty);
            var rules = new List<BaseInstanceState>();
            config.ModellingRules.GetChildren(session.SystemContext, rules);
            var modellingRules = rules.OfType<BaseObjectState>().ToDictionary(
                c => c.BrowseName.AsString(session.MessageContext),
                c => c.NodeId.AsString(session.MessageContext) ?? string.Empty);
            return new ServerCapabilitiesModel
            {
                OperationLimits = _limits ?? new OperationLimitsModel(),
                ModellingRules =
                    modellingRules.Count == 0 ? null : modellingRules,
                SupportedLocales =
                    config.LocaleIdArray.GetValueOrDefault(
                        v => v == null || v.Length == 0 ? null : v),
                ServerProfiles =
                    config.ServerProfileArray.GetValueOrDefault(
                        v => v == null || v.Length == 0 ? null : v),
                AggregateFunctions =
                    aggregateFunctions.Count == 0 ? null : aggregateFunctions
            };
        }

        /// <summary>
        /// Read the history server capabilities if available
        /// </summary>
        /// <param name="requestHeader"></param>
        /// <param name="ct"></param>
        /// <returns></returns>
        /// <exception cref="Exception"></exception>
        private async Task<HistoryServerCapabilitiesModel?> FetchHistoryCapabilitiesAsync(
            RequestHeader requestHeader, CancellationToken ct)
        {
            var session = _session;
            if (session == null)
            {
                return null;
            }
            // load the defaults for the historical capabilities object.
            var config =
                new HistoryServerCapabilitiesState(null);
            config.AccessHistoryDataCapability =
                new PropertyState<bool>(config);
            config.AccessHistoryEventsCapability =
                new PropertyState<bool>(config);
            config.MaxReturnDataValues =
                new PropertyState<uint>(config);
            config.MaxReturnEventValues =
                new PropertyState<uint>(config);
            config.InsertDataCapability =
                new PropertyState<bool>(config);
            config.ReplaceDataCapability =
                new PropertyState<bool>(config);
            config.UpdateDataCapability =
                new PropertyState<bool>(config);
            config.DeleteRawCapability =
                new PropertyState<bool>(config);
            config.DeleteAtTimeCapability =
                new PropertyState<bool>(config);
            config.InsertEventCapability =
                new PropertyState<bool>(config);
            config.ReplaceEventCapability =
                new PropertyState<bool>(config);
            config.UpdateEventCapability =
                new PropertyState<bool>(config);
            config.DeleteEventCapability =
                new PropertyState<bool>(config);
            config.InsertAnnotationCapability =
                new PropertyState<bool>(config);
            config.ServerTimestampSupported =
                new PropertyState<bool>(config);
            config.AggregateFunctions =
                new FolderState(config);
            config.Create(session.SystemContext, null,
                BrowseNames.HistoryServerCapabilities, null, false);

            var relativePath = new RelativePath();
            relativePath.Elements.Add(new RelativePathElement
            {
                ReferenceTypeId = ReferenceTypeIds.HasComponent,
                IsInverse = false,
                IncludeSubtypes = false,
                TargetName = BrowseNames.HistoryServerCapabilities
            });
            var errorInfo = await this.ReadNodeStateAsync(requestHeader, config,
                Objects.Server_ServerCapabilities, relativePath, ct).ConfigureAwait(false);
            if (errorInfo != null)
            {
                return null;
            }
            var supportsValues =
              config.AccessHistoryDataCapability.GetValueOrDefault() ?? false;
            var supportsEvents =
                config.AccessHistoryEventsCapability.GetValueOrDefault() ?? false;
            Dictionary<string, string>? aggregateFunctions = null;
            if (supportsEvents || supportsValues)
            {
                var children = new List<BaseInstanceState>();
                config.AggregateFunctions.GetChildren(session.SystemContext, children);
                aggregateFunctions = children.OfType<BaseObjectState>().ToDictionary(
                    c => c.BrowseName.AsString(session.MessageContext),
                    c => c.NodeId.AsString(session.MessageContext) ?? string.Empty);
            }
            return new HistoryServerCapabilitiesModel
            {
                AccessHistoryDataCapability =
                    supportsValues,
                AccessHistoryEventsCapability =
                    supportsEvents,
                MaxReturnDataValues =
                    config.MaxReturnDataValues.GetValueOrDefault(
                        v => !supportsValues ? null : v == 0 ? uint.MaxValue : v),
                MaxReturnEventValues =
                    config.MaxReturnEventValues.GetValueOrDefault(
                        v => !supportsEvents ? null : v == 0 ? uint.MaxValue : v),
                InsertDataCapability =
                    config.InsertDataCapability.GetValueOrDefault(),
                ReplaceDataCapability =
                    config.ReplaceDataCapability.GetValueOrDefault(),
                UpdateDataCapability =
                    config.UpdateDataCapability.GetValueOrDefault(),
                DeleteRawCapability =
                    config.DeleteRawCapability.GetValueOrDefault(),
                DeleteAtTimeCapability =
                    config.DeleteAtTimeCapability.GetValueOrDefault(),
                InsertEventCapability =
                    config.InsertEventCapability.GetValueOrDefault(),
                ReplaceEventCapability =
                    config.ReplaceEventCapability.GetValueOrDefault(),
                UpdateEventCapability =
                    config.UpdateEventCapability.GetValueOrDefault(),
                DeleteEventCapability =
                    config.DeleteEventCapability.GetValueOrDefault(),
                InsertAnnotationCapability =
                    config.InsertAnnotationCapability.GetValueOrDefault(),
                ServerTimestampSupported =
                    config.ServerTimestampSupported.GetValueOrDefault(),
                AggregateFunctions = aggregateFunctions == null ||
                    aggregateFunctions.Count == 0 ? null : aggregateFunctions
            };
        }

        /// <summary>
        /// Handles a keep alive event from a session and triggers a reconnect if necessary.
        /// </summary>
        /// <param name="session"></param>
        /// <param name="e"></param>
        private void Session_KeepAlive(ISession session, KeepAliveEventArgs e)
        {
            try
            {
                // check for events from discarded sessions.
                if (!ReferenceEquals(session, _session))
                {
                    return;
                }

                // start reconnect sequence on communication error.
                if (ServiceResult.IsBad(e.Status))
                {
<<<<<<< HEAD
                    _channel.Writer.TryWrite(ConnectionEvent.BeginReconnect);
=======
                    if (ReconnectPeriod == null || ReconnectPeriod <= TimeSpan.Zero)
                    {
                        _logger.LogWarning(
                            "KeepAlive status {Status} for client {Client}, but reconnect is disabled.",
                            e.Status, this);

                        UnsetSession();
                        _needsConnecting = true;
                        return;
                    }

                    using (var writerLock = _lock.WriterLock())
                    {
                        if (_reconnectHandler == null)
                        {
                            _logger.LogInformation(
                                "KeepAlive status {Status} for client {Client}, reconnecting in {Period}ms.",
                                e.Status, this, ReconnectPeriod);

                            _reconnectHandler = new SessionReconnectHandler(true);
                            Debug.Assert(ReferenceEquals(session, _session));
                            _reconnectHandler.BeginReconnect(session,
                                (int)ReconnectPeriod.Value.TotalMilliseconds, Client_ReconnectComplete);

                            // Unset session under lock - do not dispose the session while reconnecting.
                            UnsetSession(true);
                            Debug.Assert(_session == null);
                            NotifyConnectivityStateChange(EndpointConnectivityState.Connecting);
                        }
                        else
                        {
                            _logger.LogDebug(
                                "KeepAlive status {Status} for client {Client}, reconnect in progress.",
                                e.Status, this);
                        }
                    }

                    // Go offline
                    NotifySubscriptionStateChange(false);
>>>>>>> 83235cca
                }
            }
            catch (Exception ex)
            {
                _logger.LogError(ex, "Error in OnKeepAlive for client {Client}.", this);
            }
        }

        /// <summary>
        /// Update session state
        /// </summary>
        /// <param name="session"></param>
        private void SetSession(Session session)
        {
            if (session?.Connected != true)
            {
                _logger.LogInformation("Session not connected.");
                return;
            }

            if (_session == session)
            {
                Debug.Assert(session.Handle == this);
                return;
            }

            UnsetSession();

            // override keep alive interval
            Codec = CreateCodec(session.MessageContext);
            _session = session;
            kSessions.Add(1, _metrics.TagList);
            _session.Handle = this;
            Debug.Assert(_session.OperationTimeout != 0);
            _session.KeepAliveInterval =
                (int)(KeepAliveInterval ?? TimeSpan.FromSeconds(5)).TotalMilliseconds;
            _complexTypeSystem = LoadComplexTypeSystemAsync();

            // set up keep alive callback.
            _session.KeepAlive += Session_KeepAlive;

            // Need to work around accessibility here.
            _authenticationToken = (NodeId?)typeof(ClientBase).GetProperty(
                "AuthenticationToken",
                    System.Reflection.BindingFlags.NonPublic |
                    System.Reflection.BindingFlags.Instance)?.GetValue(session) ?? NodeId.Null;

            NotifyConnectivityStateChange(EndpointConnectivityState.Ready);
        }

        /// <summary>
        /// Unset and dispose existing session
        /// </summary>
        /// <param name="noDispose"></param>
        private void UnsetSession(bool noDispose = false)
        {
            var session = _session;
            _session = null;
            _complexTypeSystem = Task.FromResult<ComplexTypeSystem?>(null);
            _authenticationToken = NodeId.Null;
            if (session == null)
            {
                return;
            }
            session.KeepAlive -= Session_KeepAlive;
            session.Handle = null;
            if (noDispose)
            {
                return;
            }
            Codec = CreateCodec();
            session.Dispose();
<<<<<<< HEAD
            _logger.LogDebug("Session {Name} disposed.", _sessionName);
            kSessions.Add(-1, _metrics.TagList);
=======
            _logger.LogDebug("Session in client {Client} disposed.", this);
>>>>>>> 83235cca
        }

        /// <summary>
        /// Load complex type system
        /// </summary>
        /// <returns></returns>
        private async Task<ComplexTypeSystem?> LoadComplexTypeSystemAsync()
        {
            try
            {
                if (_session?.Connected == true)
                {
                    var complexTypeSystem = new ComplexTypeSystem(_session);
                    await complexTypeSystem.Load().ConfigureAwait(false);
                    _logger.LogInformation(
                        "Complex type system loaded into client {Client}.", this);
                    return complexTypeSystem;
                }
            }
            catch (Exception ex)
            {
                _logger.LogError(ex,
                    "Failed to load complex type system into client {Client}.", this);
            }
            return null;
        }

        /// <summary>
        /// Queue a notification state change
        /// </summary>
        /// <param name="online"></param>
        private void NotifySubscriptionStateChange(bool online)
        {
            ThreadPool.QueueUserWorkItem(_ =>
            {
                foreach (var subscription in _subscriptions.Values)
                {
                    subscription.OnSubscriptionStateChanged(online);
                }
            });
        }

        /// <summary>
        /// Notify about new connectivity state using any status callback registered.
        /// </summary>
        /// <param name="state"></param>
        /// <returns></returns>
        private void NotifyConnectivityStateChange(EndpointConnectivityState state)
        {
            var previous = _lastState;
            if (previous == state)
            {
                return;
            }
            if (previous != EndpointConnectivityState.Connecting &&
                previous != EndpointConnectivityState.Ready &&
                state == EndpointConnectivityState.Error)
            {
                // Do not change state to generic error once we have
                // a specific error state already set...
                _logger.LogDebug(
                    "Error, connection to {Endpoint} - leaving state at {Previous}.",
                    _connection.Endpoint!.Url, previous);
                return;
            }

            _lastState = state;
            _logger.LogInformation(
                "Session {Name} with {Endpoint} changed from {Previous} to {State}",
                _sessionName, _connection.Endpoint!.Url, previous, state);
            try
            {
                OnConnectionStateChange?.Invoke(this, state);
            }
            catch (Exception ex)
            {
                _logger.LogError(ex, "Exception during state callback");
            }
        }

        /// <summary>
        /// Convert exception to connectivity state
        /// </summary>
        /// <param name="ex"></param>
        /// <param name="reconnecting"></param>
        /// <returns></returns>
        public EndpointConnectivityState ToConnectivityState(Exception ex, bool reconnecting = true)
        {
            var state = EndpointConnectivityState.Error;
            switch (ex)
            {
                case ServiceResultException sre:
                    switch (sre.StatusCode)
                    {
                        case StatusCodes.BadNoContinuationPoints:
                        case StatusCodes.BadLicenseLimitsExceeded:
                        case StatusCodes.BadTcpServerTooBusy:
                        case StatusCodes.BadTooManySessions:
                        case StatusCodes.BadTooManyOperations:
                            state = EndpointConnectivityState.Busy;
                            break;
                        case StatusCodes.BadCertificateRevocationUnknown:
                        case StatusCodes.BadCertificateIssuerRevocationUnknown:
                        case StatusCodes.BadCertificateRevoked:
                        case StatusCodes.BadCertificateIssuerRevoked:
                        case StatusCodes.BadCertificateChainIncomplete:
                        case StatusCodes.BadCertificateIssuerUseNotAllowed:
                        case StatusCodes.BadCertificateUseNotAllowed:
                        case StatusCodes.BadCertificateUriInvalid:
                        case StatusCodes.BadCertificateTimeInvalid:
                        case StatusCodes.BadCertificateIssuerTimeInvalid:
                        case StatusCodes.BadCertificateInvalid:
                        case StatusCodes.BadCertificateHostNameInvalid:
                        case StatusCodes.BadNoValidCertificates:
                            state = EndpointConnectivityState.CertificateInvalid;
                            break;
                        case StatusCodes.BadCertificateUntrusted:
                        case StatusCodes.BadSecurityChecksFailed:
                            state = EndpointConnectivityState.NoTrust;
                            break;
                        case StatusCodes.BadSecureChannelClosed:
                            state = reconnecting ? EndpointConnectivityState.NoTrust :
                                EndpointConnectivityState.Error;
                            break;
                        case StatusCodes.BadRequestTimeout:
                        case StatusCodes.BadNotConnected:
                            state = EndpointConnectivityState.NotReachable;
                            break;
                        case StatusCodes.BadUserAccessDenied:
                        case StatusCodes.BadUserSignatureInvalid:
                            state = EndpointConnectivityState.Unauthorized;
                            break;
                        default:
                            state = EndpointConnectivityState.Error;
                            break;
                    }
                    _logger.LogDebug("{Result} => {State}", sre.Result, state);
                    break;
                default:
                    state = EndpointConnectivityState.Error;
                    _logger.LogDebug("{Message} => {State}", ex.Message, state);
                    break;
            }
            return state;
        }

        /// <summary>
        /// Begin request
        /// </summary>
        /// <typeparam name="T"></typeparam>
        /// <param name="header"></param>
        /// <param name="ct"></param>
        /// <returns></returns>
        private async ValueTask<SessionActivity<T>> BeginAsync<T>(RequestHeader header,
            CancellationToken ct)
            where T : IServiceResponse, new()
        {
            var readerLock = await _lock.ReaderLockAsync(ct).ConfigureAwait(false);
            try
            {
                var session = _session;
                var activity = new SessionActivity<T>(this, readerLock, typeof(T).Name[0..^8],
                    session!);
                if (session == null)
                {
                    var error = new T();
                    error.ResponseHeader.ServiceResult = StatusCodes.BadNotConnected;
                    error.ResponseHeader.Timestamp = DateTime.UtcNow;
                    var text = error.ResponseHeader.StringTable.Count;
                    error.ResponseHeader.StringTable.Add("Session not connected.");
                    var locale = error.ResponseHeader.StringTable.Count;
                    error.ResponseHeader.StringTable.Add("en-US");
                    var symbol = error.ResponseHeader.StringTable.Count;
                    error.ResponseHeader.StringTable.Add("BadNotConnected");
                    error.ResponseHeader.ServiceDiagnostics = new DiagnosticInfo
                    {
                        SymbolicId = symbol,
                        Locale = locale,
                        LocalizedText = text
                    };
                    activity.Error = error;
                }
                else
                {
                    header.RequestHandle = session.NewRequestHandle();
                    header.AuthenticationToken = _authenticationToken;
                    header.Timestamp = DateTime.UtcNow;
                }
                return activity;
            }
            catch
            {
                readerLock.Dispose();
                throw;
            }
        }

        /// <summary>
        /// Gets the response
        /// </summary>
        /// <typeparam name="T"></typeparam>
        /// <param name="response"></param>
        /// <returns></returns>
        /// <exception cref="ServiceResultException"></exception>
        private static T ValidateResponse<T>(IServiceResponse response)
            where T : IServiceResponse, new()
        {
            if (response?.ResponseHeader == null)
            {
                // Throw - this is likely an issue in the transport.
                throw new ServiceResultException(StatusCodes.BadUnknownResponse);
            }
            if (response is not T result)
            {
                // Received a response, but not the type we expected.
                // Promote to expected Type.
                result = new T();

                result.ResponseHeader.ServiceResult =
                    response.ResponseHeader.ServiceResult;
                result.ResponseHeader.StringTable =
                    response.ResponseHeader.StringTable;
                result.ResponseHeader.AdditionalHeader =
                    response.ResponseHeader.AdditionalHeader;
                result.ResponseHeader.RequestHandle =
                    response.ResponseHeader.RequestHandle;
                result.ResponseHeader.ServiceDiagnostics =
                    response.ResponseHeader.ServiceDiagnostics;
                result.ResponseHeader.Timestamp =
                    response.ResponseHeader.Timestamp;
            }
            return result;
        }

        /// <summary>
        /// Create codec
        /// </summary>
        /// <param name="context"></param>
        /// <returns></returns>
        private IVariantEncoder CreateCodec(IServiceMessageContext? context = null)
        {
            return new JsonVariantEncoder(context ?? new ServiceMessageContext(), _serializer);
        }

        /// <summary>
        /// Session activity
        /// </summary>
        /// <typeparam name="T"></typeparam>
        private sealed class SessionActivity<T> : IDisposable where T : IServiceResponse
        {
            /// <summary>
            /// Any error to convey
            /// </summary>
            public ISession Session { get; set; }

            /// <summary>
            /// Any error to convey
            /// </summary>
            public T? Error { get; set; }

            /// <inheritdoc/>
            public SessionActivity(OpcUaClient opcUaClient,
                IDisposable readerLock, string activity, ISession session)
            {
                Session = session;
                _lock = readerLock;
                _activity = Diagnostics.Activity.StartActivity(activity);

                if (opcUaClient._logger.IsEnabled(LogLevel.Debug))
                {
                    _logScope = new LogScope(activity, Stopwatch.StartNew(),
                        opcUaClient._logger);
                    _logScope.logger.LogDebug("Session activity {Activity} started...",
                        _logScope.name);
                }
            }

            /// <inheritdoc/>
            public void Dispose()
            {
                _lock.Dispose();
                _activity?.Dispose();

                if (_logScope != null)
                {
                    _logScope.logger.LogDebug(
                        "Session activity {Activity} completed in {Elapsed}.",
                        _logScope.name, _logScope.sw.Elapsed);
                }
            }

            private sealed record class LogScope(string name, Stopwatch sw, ILogger logger);
            private readonly Activity? _activity;
            private readonly LogScope? _logScope;
            private readonly IDisposable _lock;
        }

        /// <summary>
        /// Create observable metrics
        /// </summary>
        private void InitializeMetrics()
        {
            Diagnostics.Meter.CreateObservableUpDownCounter("iiot_edge_publisher_connection_retries",
                () => new Measurement<long>(NumberOfConnectRetries, _metrics.TagList), "Connection attempts",
                "OPC UA connect retries.");
            Diagnostics.Meter.CreateObservableGauge("iiot_edge_publisher_is_connection_ok",
                () => new Measurement<int>(IsConnected ? 1 : 0, _metrics.TagList), "",
                "OPC UA connection success flag.");
        }
        private static readonly UpDownCounter<int> kSessions = Diagnostics.Meter.CreateUpDownCounter<int>(
            "iiot_edge_publisher_session_count", "Number of active sessions.");

        private enum ConnectionEvent
        {
            Connect,
            Disconnect,
            BeginReconnect,
            EndReconnect
        }

        private enum SessionState
        {
            Disconnected,
            Connected,
            Reconnecting
        }

        private ServerCapabilitiesModel? _server;
        private OperationLimitsModel? _limits;
        private HistoryServerCapabilitiesModel? _history;
        private Session? _session;
        private IDisposable? _disconnectLock;
        private Task<ComplexTypeSystem?>? _complexTypeSystem;
        private EndpointConnectivityState _lastState;
        private bool _disposed;
        private NodeId _authenticationToken;
        private int _refCount;
        private readonly AsyncReaderWriterLock _lock = new();
        private readonly ApplicationConfiguration _configuration;
        private readonly IJsonSerializer _serializer;
        private readonly string _sessionName;
        private readonly ConnectionModel _connection;
        private readonly IMetricsContext _metrics;
        private readonly ILogger _logger;
        private readonly ConcurrentDictionary<string, ISubscription> _subscriptions = new();
        private static readonly TypeTable kTypeTree = new(new NamespaceTable());
        private static readonly SystemContext kSystemContext = new();
        private static readonly ServiceMessageContext kMessageContext = new();
        private readonly CancellationTokenSource _cts;
        private readonly Channel<ConnectionEvent> _channel;
        private readonly Task _sessionManager;
    }
}<|MERGE_RESOLUTION|>--- conflicted
+++ resolved
@@ -150,16 +150,10 @@
             {
                 _subscriptions.AddOrUpdate(subscription.Name, subscription, (_, _) => subscription);
                 _logger.LogInformation(
-<<<<<<< HEAD
-                    "Subscription {Subscription} registered/updated in session {Session}.",
-                    subscription.Name, _sessionName);
+                    "Subscription {Subscription} registered/updated in session {Client}.",
+                    subscription.Name, this);
 
                 AddRef();
-=======
-                    "Subscription {Subscription} registered/updated in client {Client}.",
-                    subscription.Name, this);
-                _fastClose = true;
->>>>>>> 83235cca
             }
             catch (Exception ex)
             {
@@ -177,59 +171,11 @@
             if (_subscriptions.TryRemove(subscription.Name, out _))
             {
                 _logger.LogInformation(
-<<<<<<< HEAD
-                    "Subscription {Subscription} unregistered from session {Session}.",
-                    subscription.Name, _sessionName);
-=======
                     "Subscription {Subscription} unregistered from client {Client}.",
-                    subscription.Name, this);
-            }
-        }
->>>>>>> 83235cca
+                        subscription.Name, this);
 
                 Release();
             }
-<<<<<<< HEAD
-=======
-
-            _needsConnecting = false;
-            bool connected;
-            using (var writerlock = await _lock.WriterLockAsync(ct).ConfigureAwait(false))
-            {
-                try
-                {
-                    connected = await ConnectInternalAsync().ConfigureAwait(false);
-                }
-                catch (Exception ex)
-                {
-                    // Log Error
-                    _logger.LogError(ex, "Error connecting a session for Client {Client}.", this);
-                    _session?.Dispose();
-                    _session = null;
-                    Codec = CreateCodec();
-                    connected = false;
-                    _needsConnecting = true;
-                }
-            }
-
-            if (connected && reapplySubscriptionState)
-            {
-                //
-                // Apply subscription settings for existing subscriptions
-                // This will take the subscription lock, since the connect
-                // can be called under it the default should be false.
-                // Only if the manager task calls connect we should do this.
-                //
-                foreach (var subscription in _subscriptions.Values)
-                {
-                    await subscription.ReapplyToSessionAsync(this).ConfigureAwait(false);
-                }
-                _logger.LogInformation("Client {Client} reapplied all subscriptions.", this);
-            }
-
-            NotifySubscriptionStateChange(connected);
-            return connected;
->>>>>>> 83235cca
         }
 
         /// <inheritdoc/>
@@ -280,230 +226,6 @@
         }
 
         /// <inheritdoc/>
-<<<<<<< HEAD
-=======
-        public async Task<T> RunAsync<T>(Func<ISessionHandle, Task<T>> service,
-            CancellationToken ct)
-        {
-            _fastClose = false;
-            Interlocked.Increment(ref _activeThreads);
-            try
-            {
-                while (true)
-                {
-                    await _connected.WaitAsync(ct).ConfigureAwait(false);
-                    if (_disposed)
-                    {
-                        throw new ConnectionException($"Session {_sessionName} was closed.");
-                    }
-                    if (_session?.Connected != true)
-                    {
-                        _logger.LogInformation(
-                            "Connected signaled but not connected, retry in 5 seconds...");
-                        // Delay and try again
-                        await Task.Delay(TimeSpan.FromSeconds(5), ct).ConfigureAwait(false);
-                        continue;
-                    }
-                    try
-                    {
-                        var result = await service(this).ConfigureAwait(false);
-                        _lastActivity = DateTime.UtcNow;
-                        return result;
-                    }
-                    catch (Exception ex) when (!_session.Connected)
-                    {
-                        _logger.LogInformation("Session disconnected during service call " +
-                            "with message {Message}, retrying.", ex.Message);
-                    }
-                    ct.ThrowIfCancellationRequested();
-                }
-            }
-            finally
-            {
-                Interlocked.Decrement(ref _activeThreads);
-            }
-        }
-
-        /// <inheritdoc/>
-        public async ValueTask DisposeAsync()
-        {
-            if (_disposed)
-            {
-                throw new ObjectDisposedException(_sessionName);
-            }
-            _disposed = true;
-            _logger.LogInformation("Closing client {Client}...", this);
-
-            Session? session;
-            List<ISubscription>? subscriptions;
-            using (var writerlock = await _lock.WriterLockAsync().ConfigureAwait(false))
-            {
-                NumberOfConnectRetries = 0;
-                _lastState = EndpointConnectivityState.Disconnected;
-                _reconnectHandler?.Dispose();
-                _reconnectHandler = null;
-
-                subscriptions = _subscriptions.Values.ToList();
-                _subscriptions.Clear();
-                session = _session;
-                UnsetSession(true);
-
-                _connected.Set(); // Release any waiting tasks with exception
-            }
-
-            if (session != null)
-            {
-                try
-                {
-                    _logger.LogDebug("Closing session in {Client}...", this);
-                    if (subscriptions.Count > 0)
-                    {
-                        //
-                        // Close all subscriptions. Since this might call back into
-                        // the session manager and we are under the lock, queue this
-                        // to the thread pool to execute after
-                        //
-                        ThreadPool.QueueUserWorkItem(_ =>
-                        {
-                            foreach (var subscription in _subscriptions.Values)
-                            {
-                                Try.Op(() => subscription.Dispose());
-                            }
-                        });
-                    }
-
-                    await session.CloseAsync().ConfigureAwait(false);
-                    _logger.LogInformation(
-                        "Session of client {Client} cleanly closed.", this);
-                }
-                catch (Exception ex)
-                {
-                    _logger.LogError(ex,
-                        "Error closing session of client {Client}.", this);
-                }
-                finally
-                {
-                    session.Dispose();
-                }
-            }
-            _logger.LogInformation("Client {Client} closed.", this);
-        }
-
-        /// <summary>
-        /// Connect client (no lock)
-        /// </summary>
-        /// <returns></returns>
-        private async ValueTask<bool> ConnectInternalAsync()
-        {
-            if (IsReconnecting)
-            {
-                // Cannot connect while reconnecting.
-                _logger.LogInformation(
-                    "Client {Client} is reconnecting. Not connecting.", this);
-                return false;
-            }
-
-            if (IsConnected)
-            {
-                // Nothing to do but try ensure complex type system is loaded
-                if (_complexTypeSystem?.IsCompleted == false)
-                {
-                    await _complexTypeSystem.ConfigureAwait(false);
-                }
-                return true;
-            }
-
-            UnsetSession(); // Ensure any previous session is disposed here.
-            NotifyConnectivityStateChange(EndpointConnectivityState.Connecting);
-            _logger.LogDebug("--- SESSION {Name} CONNECTING... ---", _sessionName);
-
-            var endpointUrlCandidates = _connection.Endpoint!.Url.YieldReturn();
-            if (_connection.Endpoint.AlternativeUrls != null)
-            {
-                endpointUrlCandidates = endpointUrlCandidates.Concat(
-                    _connection.Endpoint.AlternativeUrls);
-            }
-            var attempt = 0;
-            foreach (var endpointUrl in endpointUrlCandidates)
-            {
-                try
-                {
-                    //
-                    // Get the endpoint by connecting to server's discovery endpoint.
-                    // Try to find the first endpoint with security.
-                    //
-                    var endpointDescription = CoreClientUtils.SelectEndpoint(
-                        _configuration, endpointUrl,
-                        _connection.Endpoint.SecurityMode != SecurityMode.None);
-                    var endpointConfiguration = EndpointConfiguration.Create(
-                        _configuration);
-                    var endpoint = new ConfiguredEndpoint(null, endpointDescription,
-                        endpointConfiguration);
-
-                    if (_connection.Endpoint.SecurityMode.HasValue &&
-                        _connection.Endpoint.SecurityMode != SecurityMode.None &&
-                        endpointDescription.SecurityMode == MessageSecurityMode.None)
-                    {
-                        _logger.LogWarning("Although the use of security was configured, " +
-                            "there was no security-enabled endpoint available at url " +
-                            "{EndpointUrl}. An endpoint with no security will be used.",
-                            endpointUrl);
-                    }
-
-                    _logger.LogInformation(
-                        "#{Attempt}: Creating session {Name} for endpoint {EndpointUrl}...",
-                        ++attempt, _sessionName, endpointUrl);
-                    var userIdentity = _connection.User.ToStackModel()
-                        ?? new UserIdentity(new AnonymousIdentityToken());
-
-                    // Create the session with english as default and current language
-                    // locale as backup
-                    var preferredLocales = new HashSet<string>
-                    {
-                        "en-US",
-                        CultureInfo.CurrentCulture.Name
-                    }.ToList();
-
-                    var sessionTimeout = SessionTimeout ?? TimeSpan.FromSeconds(30);
-                    var session = await Session.Create(_configuration, endpoint,
-                        updateBeforeConnect: true, // Udpate endpoint through discovery
-                        checkDomain: false, // Domain must match on connect
-                        _sessionName,
-                        (uint)sessionTimeout.TotalMilliseconds,
-                        userIdentity, preferredLocales).ConfigureAwait(false);
-
-                    // Assign the created session
-                    SetSession(session);
-                    _logger.LogInformation(
-                        "New Session {Name} created with endpoint {EndpointUrl} ({Original}).",
-                        _sessionName, endpointUrl, _connection.Endpoint.Url);
-
-                    _limits = await FetchOperationLimitsAsync(new RequestHeader(),
-                        default).ConfigureAwait(false);
-
-                    // Try and load type system - does not throw but logs error
-                    Debug.Assert(_complexTypeSystem != null);
-                    await _complexTypeSystem.ConfigureAwait(false);
-                    NumberOfConnectRetries++;
-
-                    _logger.LogInformation("--- SESSION {Name} CONNECTED to {EndpointUrl}---",
-                        _sessionName, endpointUrl);
-                    return true;
-                }
-                catch (Exception ex)
-                {
-                    NotifyConnectivityStateChange(ToConnectivityState(ex));
-                    NumberOfConnectRetries++;
-                    _logger.LogInformation(
-                        "#{Attempt}: Failed to create session {Name} to {EndpointUrl}: {Message}...",
-                        ++attempt, _sessionName, endpointUrl, ex.Message);
-                }
-            }
-            return false;
-        }
-
-        /// <inheritdoc/>
->>>>>>> 83235cca
         public async ValueTask<ComplexTypeSystem?> GetComplexTypeSystemAsync()
         {
             using var readerlock = await _lock.ReaderLockAsync().ConfigureAwait(false);
@@ -1569,49 +1291,7 @@
                 // start reconnect sequence on communication error.
                 if (ServiceResult.IsBad(e.Status))
                 {
-<<<<<<< HEAD
                     _channel.Writer.TryWrite(ConnectionEvent.BeginReconnect);
-=======
-                    if (ReconnectPeriod == null || ReconnectPeriod <= TimeSpan.Zero)
-                    {
-                        _logger.LogWarning(
-                            "KeepAlive status {Status} for client {Client}, but reconnect is disabled.",
-                            e.Status, this);
-
-                        UnsetSession();
-                        _needsConnecting = true;
-                        return;
-                    }
-
-                    using (var writerLock = _lock.WriterLock())
-                    {
-                        if (_reconnectHandler == null)
-                        {
-                            _logger.LogInformation(
-                                "KeepAlive status {Status} for client {Client}, reconnecting in {Period}ms.",
-                                e.Status, this, ReconnectPeriod);
-
-                            _reconnectHandler = new SessionReconnectHandler(true);
-                            Debug.Assert(ReferenceEquals(session, _session));
-                            _reconnectHandler.BeginReconnect(session,
-                                (int)ReconnectPeriod.Value.TotalMilliseconds, Client_ReconnectComplete);
-
-                            // Unset session under lock - do not dispose the session while reconnecting.
-                            UnsetSession(true);
-                            Debug.Assert(_session == null);
-                            NotifyConnectivityStateChange(EndpointConnectivityState.Connecting);
-                        }
-                        else
-                        {
-                            _logger.LogDebug(
-                                "KeepAlive status {Status} for client {Client}, reconnect in progress.",
-                                e.Status, this);
-                        }
-                    }
-
-                    // Go offline
-                    NotifySubscriptionStateChange(false);
->>>>>>> 83235cca
                 }
             }
             catch (Exception ex)
@@ -1684,12 +1364,8 @@
             }
             Codec = CreateCodec();
             session.Dispose();
-<<<<<<< HEAD
             _logger.LogDebug("Session {Name} disposed.", _sessionName);
             kSessions.Add(-1, _metrics.TagList);
-=======
-            _logger.LogDebug("Session in client {Client} disposed.", this);
->>>>>>> 83235cca
         }
 
         /// <summary>
