﻿// ------------------------------------------------------------
//  Copyright (c) Microsoft Corporation.  All rights reserved.
//  Licensed under the MIT License (MIT). See License.txt in the repo root for license information.
// ------------------------------------------------------------

namespace Azure.IIoT.OpcUa.Publisher.Stack.Services
{
    using Azure.IIoT.OpcUa.Publisher.Stack.Extensions;
    using Azure.IIoT.OpcUa.Publisher.Stack.Models;
    using Azure.IIoT.OpcUa.Publisher.Models;
    using Azure.IIoT.OpcUa.Encoders;
    using Azure.IIoT.OpcUa.Encoders.PubSub;
    using Furly.Extensions.Utils;
    using Microsoft.Extensions.Logging;
    using Microsoft.Extensions.Options;
    using Opc.Ua;
    using Opc.Ua.Client;
    using Opc.Ua.Extensions;
    using System;
    using System.Collections.Frozen;
    using System.Collections.Generic;
    using System.Diagnostics;
    using System.Diagnostics.CodeAnalysis;
    using System.Diagnostics.Metrics;
    using System.Linq;
    using System.Runtime.Serialization;
    using System.Threading;
    using System.Threading.Tasks;

    /// <summary>
    /// Subscription implementation
    /// </summary>
    [DataContract(Namespace = OpcUaClient.Namespace)]
    [KnownType(typeof(OpcUaMonitoredItem))]
    [KnownType(typeof(OpcUaMonitoredItem.DataChange))]
    [KnownType(typeof(OpcUaMonitoredItem.CyclicRead))]
    [KnownType(typeof(OpcUaMonitoredItem.Heartbeat))]
    [KnownType(typeof(OpcUaMonitoredItem.ModelChangeEventItem))]
    [KnownType(typeof(OpcUaMonitoredItem.Event))]
    [KnownType(typeof(OpcUaMonitoredItem.Condition))]
    [KnownType(typeof(OpcUaMonitoredItem.Field))]
    internal sealed class OpcUaSubscription : Subscription, ISubscriptionHandle,
        IOpcUaSubscription
    {
        /// <inheritdoc/>
        public string Name => _template.Id.Id;

        /// <inheritdoc/>
        public IOpcUaClientDiagnostics State
            => (_client as IOpcUaClientDiagnostics) ?? OpcUaClient.Disconnected;

        /// <summary>
        /// Whether the subscription is online
        /// </summary>
        internal bool IsOnline
            => Handle != null && Session?.Connected == true && !_closed;

        /// <summary>
        /// Currently monitored but unordered
        /// </summary>
        private IEnumerable<OpcUaMonitoredItem> CurrentlyMonitored
            => _additionallyMonitored.Values
                .Concat(MonitoredItems
                .OfType<OpcUaMonitoredItem>());

        /// <summary>
        /// Subscription
        /// </summary>
        /// <param name="clients"></param>
        /// <param name="callbacks"></param>
        /// <param name="template"></param>
        /// <param name="options"></param>
        /// <param name="loggerFactory"></param>
        /// <param name="metrics"></param>
        internal OpcUaSubscription(IClientAccessor<ConnectionModel> clients,
            ISubscriptionCallbacks callbacks, SubscriptionModel template,
            IOptions<OpcUaClientOptions> options, ILoggerFactory loggerFactory,
            IMetricsContext metrics)
        {
            _clients = clients ?? throw new ArgumentNullException(nameof(clients));
            _options = options ?? throw new ArgumentNullException(nameof(options));
            _loggerFactory = loggerFactory ?? throw new ArgumentNullException(nameof(loggerFactory));
            _metrics = metrics ?? throw new ArgumentNullException(nameof(metrics));
            _callbacks = callbacks ?? throw new ArgumentNullException(nameof(callbacks));
            _template = ValidateSubscriptionInfo(template);

            _logger = _loggerFactory.CreateLogger<OpcUaSubscription>();
            _additionallyMonitored = FrozenDictionary<uint, OpcUaMonitoredItem>.Empty;
            _handle = Opc.Ua.SequenceNumber.Increment16(ref _lastIndex);

            Initialize();
            _timer = new Timer(OnSubscriptionManagementTriggered);
            _keepAliveWatcher = new Timer(OnKeepAliveMissing);

            InitializeMetrics();
            TriggerManageSubscription(true);
            Debug.Assert(_client != null);
        }

        /// <summary>
        /// Copy constructor
        /// </summary>
        /// <param name="subscription"></param>
        /// <param name="copyEventHandlers"></param>
        private OpcUaSubscription(OpcUaSubscription subscription, bool copyEventHandlers)
            : base(subscription, copyEventHandlers)
        {
            _clients = subscription._clients;
            _options = subscription._options;
            _loggerFactory = subscription._loggerFactory;
            _metrics = subscription._metrics;
            _template = ValidateSubscriptionInfo(subscription._template);
            _callbacks = subscription._callbacks;

            _handle = subscription._handle;
            _client = subscription._client;
            _useDeferredAcknoledge = subscription._useDeferredAcknoledge;
            _logger = subscription._logger;
            _sequenceNumber = subscription._sequenceNumber;

            _goodMonitoredItems = subscription._goodMonitoredItems;
            _badMonitoredItems = subscription._badMonitoredItems;
            _reportingItems = subscription._reportingItems;
            _disabledItems = subscription._disabledItems;
            _samplingItems = subscription._samplingItems;
            _notAppliedItems = subscription._notAppliedItems;

            _missingKeepAlives = subscription._missingKeepAlives;
            _unassignedNotifications = subscription._unassignedNotifications;

            _additionallyMonitored = subscription._additionallyMonitored;
            _currentSequenceNumber = subscription._currentSequenceNumber;
            _previousSequenceNumber = subscription._previousSequenceNumber;
            _continuouslyMissingKeepAlives = subscription._continuouslyMissingKeepAlives;
            _closed = subscription._closed;

            Initialize();
            _timer = new Timer(OnSubscriptionManagementTriggered);
            _keepAliveWatcher = new Timer(OnKeepAliveMissing);

            InitializeMetrics();

            if (!_closed)
            {
                TriggerManageSubscription(!_closed);
            }
        }

        /// <inheritdoc/>
        public override object Clone()
        {
            return new OpcUaSubscription(this, true);
        }

        /// <inheritdoc/>
        public override Subscription CloneSubscription(bool copyEventHandlers)
        {
            return new OpcUaSubscription(this, copyEventHandlers);
        }

        /// <inheritdoc/>
        public override string? ToString()
        {
            return $"{_template.Id.Id}:{Id}";
        }

        /// <inheritdoc/>
        public override bool Equals(object? obj)
        {
            if (obj is not OpcUaSubscription subscription)
            {
                return false;
            }
            return subscription._template.Id.Equals(_template.Id);
        }

        /// <inheritdoc/>
        public override int GetHashCode()
        {
            return _template.Id.GetHashCode();
        }

        /// <inheritdoc/>
        public bool TryGetCurrentPosition(out uint subscriptionId, out uint sequenceNumber)
        {
            subscriptionId = Id;
            sequenceNumber = _currentSequenceNumber;
            return _useDeferredAcknoledge;
        }

        /// <inheritdoc/>
        public IOpcUaSubscriptionNotification? CreateKeepAlive()
        {
            lock (_lock)
            {
                if (_disposed)
                {
                    _logger.LogError("Subscription {Subscription} already DISPOSED!", this);
                    return null;
                }
                try
                {
                    var session = Session;
                    if (session is not IOpcUaSession sessionContext)
                    {
                        return null;
                    }
                    return new Notification(this, Id, sessionContext.Codec)
                    {
                        ApplicationUri = session.Endpoint.Server.ApplicationUri,
                        EndpointUrl = session.Endpoint.EndpointUrl,
                        SubscriptionName = Name,
                        SequenceNumber = Opc.Ua.SequenceNumber.Increment32(ref _sequenceNumber),
                        MessageType = MessageType.KeepAlive
                    };
                }
                catch (Exception ex)
                {
                    _logger.LogError(ex,
                        "Failed to create a subscription notification for subscription {Subscription}.",
                        this);
                    return null;
                }
            }
        }

        /// <inheritdoc/>
        public void Update(SubscriptionModel subscription)
        {
            Debug.Assert(!_closed);
            lock (_lock)
            {
                if (_disposed)
                {
                    _logger.LogError("Subscription {Subscription} already DISPOSED!", this);
                    return;
                }

                // Update subscription configuration
                var previousTemplateId = _template.Id;

                _template = ValidateSubscriptionInfo(subscription, previousTemplateId.Id);
                Debug.Assert(Name == previousTemplateId.Id, "The name must not change");

                // But connection information could have changed
                if (previousTemplateId != _template.Id)
                {
                    _logger.LogError("Upgrading subscription to different session.");

                    // Force closing of the subscription and ...
                    _forceRecreate = true;

                    // ... release client handle to cause closing of session if last reference.
                    _client?.Dispose();
                    _client = null;
                }

                TriggerManageSubscription(true);
            }
        }

        /// <inheritdoc/>
        public void Close()
        {
            lock (_lock)
            {
                if (_disposed)
                {
                    _logger.LogError("Subscription {Subscription} already DISPOSED!", this);
                    return;
                }

                Debug.Assert(!_closed);
                _closed = true;

                TriggerManageSubscription(true);
            }
        }

        /// <inheritdoc/>
        public async ValueTask CloseInSessionAsync(ISession? session, CancellationToken ct)
        {
            Debug.Assert(_closed);

            // Finalize closing the subscription
            ResetKeepAliveTimer();

            _callbacks.OnSubscriptionUpdated(null);

            // Does not throw
            await CloseCurrentSubscriptionAsync().ConfigureAwait(false);
            Debug.Assert(Session == null);

            lock (_lock)
            {
                _client?.Dispose();
                _client = null;
            }
        }

        /// <inheritdoc/>
        public async ValueTask SyncWithSessionAsync(ISession session, CancellationToken ct)
        {
            if (_disposed || _closed)
            {
                return;
            }
            try
            {
                await SyncWithSessionInternalAsync(session, ct).ConfigureAwait(false);
            }
            catch (Exception e)
            {
                _logger.LogError(e,
                    "Failed to apply state to Subscription {Subscription} in session {Session}...",
                    this, session);

                // Retry in 1 minute if not automatically retried
                TriggerSubscriptionManagementCallbackIn(
                    _options.Value.SubscriptionErrorRetryDelay, kDefaultErrorRetryDelay);
            }
        }

        /// <inheritdoc/>
        protected override void Dispose(bool disposing)
        {
            try
            {
                if (disposing)
                {
                    lock (_lock)
                    {
                        if (_disposed)
                        {
                            // Double dispose
                            Debug.Fail("Double dispose in subscription");
                            return;
                        }
                        try
                        {
                            _keepAliveWatcher.Change(Timeout.Infinite, Timeout.Infinite);

                            FastDataChangeCallback = null;
                            FastEventCallback = null;
                            FastKeepAliveCallback = null;

                            PublishStatusChanged -= OnPublishStatusChange;
                            StateChanged -= OnStateChange;

                            if (_closed)
                            {
                                _client?.Dispose();
                                _client = null;
                            }
                        }
                        finally
                        {
                            _keepAliveWatcher.Dispose();
                            _timer.Dispose();
                            _meter.Dispose();

                            _disposed = true;
                        }
                    }
                }

                Debug.Assert(!_disposed || FastDataChangeCallback == null);
                Debug.Assert(!_disposed || FastKeepAliveCallback == null);
                Debug.Assert(!_disposed || FastEventCallback == null);
            }
            finally
            {
                base.Dispose(disposing);
            }
        }

        /// <summary>
        /// Send notification
        /// </summary>
        /// <param name="messageType"></param>
        /// <param name="notifications"></param>
        /// <param name="session"></param>
        /// <param name="diagnosticsOnly"></param>
        internal void SendNotification(MessageType messageType,
            IEnumerable<MonitoredItemNotificationModel> notifications,
            ISession? session, bool diagnosticsOnly)
        {
            var curSession = session ?? Session;

            if (curSession is not IOpcUaSession sessionContext)
            {
                // Can only send with context
                if (curSession != null)
                {
                    // Should not happen
                    _logger.LogError("Failed to send notification - the session is not " +
                        "one of ours ({Session}).", curSession);
                }
                else
                {
                    _logger.LogDebug("Failed to send notification since no session exists " +
                        "to use as context. Notification was dropped.");
                }
                return;
            }

#pragma warning disable CA2000 // Dispose objects before losing scope
            var message = new Notification(this, Id, sessionContext.Codec, notifications)
            {
                ApplicationUri = curSession?.Endpoint?.Server?.ApplicationUri,
                EndpointUrl = curSession?.Endpoint?.EndpointUrl,
                SubscriptionName = Name,
                SequenceNumber = Opc.Ua.SequenceNumber.Increment32(ref _sequenceNumber),
                MessageType = messageType
            };
#pragma warning restore CA2000 // Dispose objects before losing scope

<<<<<<< HEAD
            var count = message.GetDiagnosticCounters(out var modelChanges,
                out var heartbeats, out var overflows);
=======
            var count = message.GetDiagnosticCounters(out var modelChanges, 
				out var heartbeats, out var overflows);
>>>>>>> 45d88c14
            if (messageType == MessageType.Event || messageType == MessageType.Condition)
            {
                if (!diagnosticsOnly)
                {
                    _callbacks.OnSubscriptionEventReceived(message);
                }
                if (count > 0)
                {
                    _callbacks.OnSubscriptionEventDiagnosticsChange(false,
                        count, overflows, modelChanges == 0 ? 0 : 1);
                }
            }
            else
            {
                if (!diagnosticsOnly)
                {
                    _callbacks.OnSubscriptionDataChangeReceived(message);
                }
                if (count > 0)
                {
                    _callbacks.OnSubscriptionDataDiagnosticsChange(false,
                        count, overflows, heartbeats);
                }
            }
        }

        /// <summary>
        /// Initialize state
        /// </summary>
        private void Initialize()
        {
            FastKeepAliveCallback = OnSubscriptionKeepAliveNotification;
            FastDataChangeCallback = OnSubscriptionDataChangeNotification;
            FastEventCallback = OnSubscriptionEventNotificationList;
            PublishStatusChanged += OnPublishStatusChange;
            StateChanged += OnStateChange;

            TimestampsToReturn = Opc.Ua.TimestampsToReturn.Both;
            DisableMonitoredItemCache = true;

            _callbacks.OnSubscriptionUpdated(_closed ? null : this);
        }

        /// <summary>
        /// Close subscription
        /// </summary>
        /// <returns></returns>
        private async Task CloseCurrentSubscriptionAsync()
        {
            ResetKeepAliveTimer();
            if (Handle == null)
            {
                // Already closed
                return;
            }

            Handle = null;
            try
            {
                _logger.LogDebug("Closing subscription '{Subscription}'...", this);

                _additionallyMonitored = FrozenDictionary<uint, OpcUaMonitoredItem>.Empty;
                _currentSequenceNumber = 0;
                _goodMonitoredItems = 0;
                _badMonitoredItems = 0;

                _reportingItems = 0;
                _disabledItems = 0;
                _samplingItems = 0;
                _notAppliedItems = 0;

                await Try.Async(
                    () => SetPublishingModeAsync(false)).ConfigureAwait(false);
                await Try.Async(
                    () => DeleteItemsAsync(default)).ConfigureAwait(false);
                await Try.Async(
                    () => ApplyChangesAsync()).ConfigureAwait(false);
                _logger.LogDebug("Deleted monitored items for '{Subscription}'.", this);

                await Try.Async(
                    () => DeleteAsync(true)).ConfigureAwait(false);

                if (Session != null)
                {
                    await Session.RemoveSubscriptionAsync(this).ConfigureAwait(false);
                    Debug.Assert(Session == null);
                }

                _logger.LogInformation("Subscription '{Subscription}' closed.", this);
            }
            catch (Exception e)
            {
                _logger.LogError(e, "Failed to close subscription {Subscription}", this);
            }
        }

        /// <summary>
        /// Synchronize monitored items in subscription (no lock)
        /// </summary>
        /// <param name="monitoredItems"></param>
        /// <param name="ct"></param>
        private async Task<bool> SynchronizeMonitoredItemsAsync(
            IReadOnlyList<BaseItemModel> monitoredItems, CancellationToken ct)
        {
            Debug.Assert(Session != null);
            if (Session is not OpcUaSession session)
            {
                return false;
            }

            TriggerSubscriptionManagementCallbackIn(Timeout.InfiniteTimeSpan);

            // Get limits to batch requests during resolve
            var operationLimits = await session.GetOperationLimitsAsync(
                ct).ConfigureAwait(false);

#pragma warning disable CA2000 // Dispose objects before losing scope
            var desired = OpcUaMonitoredItem
                .Create(monitoredItems, _loggerFactory, _client)
                .ToHashSet();
#pragma warning restore CA2000 // Dispose objects before losing scope

            var previouslyMonitored = CurrentlyMonitored.ToHashSet();
            var remove = previouslyMonitored.Except(desired).ToHashSet();
            var add = desired.Except(previouslyMonitored).ToHashSet();
            var same = previouslyMonitored.ToHashSet();
            same.IntersectWith(desired);

            //
            // Resolve the browse paths for all nodes first.
            //
            // We shortcut this only through the added items since the identity (hash)
            // of the monitored item is dependent on the node and browse path, so any
            // update of either results in a newly added monitored item and the old one
            // removed.
            //
            // Now this will never hit as we have pre-resolved all nodes when we processed
            // the configuration on startup. Leaving this here for completeness.
            //
            var allResolvers = add
                .Select(a => a.Resolve)
                .Where(a => a != null);
            foreach (var resolvers in allResolvers.Batch(
                operationLimits.GetMaxNodesPerTranslatePathsToNodeIds()))
            {
                var response = await session.Services.TranslateBrowsePathsToNodeIdsAsync(
                    new RequestHeader(), new BrowsePathCollection(resolvers
                        .Select(a => new BrowsePath
                        {
                            StartingNode = a!.Value.NodeId.ToNodeId(
                                session.MessageContext),
                            RelativePath = a.Value.Path.ToRelativePath(
                                session.MessageContext)
                        })), ct).ConfigureAwait(false);

                var results = response.Validate(response.Results, s => s.StatusCode,
                    response.DiagnosticInfos, resolvers);
                if (results.ErrorInfo != null)
                {
                    // Could not do anything...
                    _logger.LogWarning(
                        "Failed to resolve browse path in {Subscription} due to {ErrorInfo}...",
                        this, results.ErrorInfo);
                    return false;
                }

                foreach (var result in results)
                {
                    var resolvedId = NodeId.Null;
                    if (result.ErrorInfo == null && result.Result.Targets.Count == 1)
                    {
                        resolvedId = result.Result.Targets[0].TargetId.ToNodeId(
                            session.MessageContext.NamespaceUris);
                    }
                    else
                    {
                        _logger.LogWarning("Failed to resolve browse path for {NodeId} " +
                            "in {Subscription} due to '{ServiceResult}'",
                            result.Request!.Value.NodeId, this, result.ErrorInfo);
                    }
                    result.Request!.Value.Update(resolvedId, session.MessageContext);
                }
            }

            //
            // Register nodes for reading if needed. This is needed anytime the session
            // changes as the registration is only valid in the context of the session
            //
            // TODO: For now we do it every time for both added and merged item, but
            // this should be fixed to only be done when the session changed.
            //
            var allRegistrations = add.Concat(same)
                .Select(a => a.Register)
                .Where(a => a != null);
            foreach (var registrations in allRegistrations.Batch(
                operationLimits.GetMaxNodesPerRegisterNodes()))
            {
                var response = await session.Services.RegisterNodesAsync(
                    new RequestHeader(), new NodeIdCollection(registrations
                        .Select(a => a!.Value.NodeId.ToNodeId(session.MessageContext))),
                    ct).ConfigureAwait(false);
                foreach (var (First, Second) in response.RegisteredNodeIds.Zip(registrations))
                {
                    Debug.Assert(Second != null);
                    if (!NodeId.IsNull(First))
                    {
                        Second.Value.Update(First, session.MessageContext);
                    }
                }
            }

            var applyChanges = false;
            var updated = 0;
            var errors = 0;

            foreach (var toUpdate in same)
            {
                if (!desired.TryGetValue(toUpdate, out var theDesiredUpdate))
                {
                    errors++;
                    continue;
                }
                desired.Remove(theDesiredUpdate);
                Debug.Assert(toUpdate.GetType() == theDesiredUpdate.GetType());
                try
                {
                    if (toUpdate.MergeWith(theDesiredUpdate, session))
                    {
                        _logger.LogDebug(
                            "Trying to update monitored item '{Item}' in {Subscription}...",
                            toUpdate, this);
                        if (toUpdate.FinalizeMergeWith != null)
                        {
                            await toUpdate.FinalizeMergeWith(session, ct).ConfigureAwait(false);
                        }
                        updated++;
                        applyChanges = true;
                    }
                }
                catch (Exception ex)
                {
                    _logger.LogWarning(ex,
                        "Failed to update monitored item '{Item}' in {Subscription}...",
                        toUpdate, this);
                    errors++;
                }
                finally
                {
                    theDesiredUpdate.Dispose();
                }
            }

            var removed = 0;
            foreach (var toRemove in remove)
            {
                try
                {
                    if (toRemove.RemoveFrom(this))
                    {
                        _logger.LogDebug(
                            "Trying to remove monitored item '{Item}' from {Subscription}...",
                            toRemove, this);
                        removed++;
                        applyChanges = true;
                    }
                }
                catch (Exception ex)
                {
                    _logger.LogWarning(ex,
                        "Failed to remove monitored item '{Item}' from {Subscription}...",
                        toRemove, this);
                    errors++;
                }
            }

            var added = 0;
            foreach (var toAdd in add)
            {
                desired.Remove(toAdd);
                try
                {
                    if (toAdd.AddTo(this, session))
                    {
                        _logger.LogDebug(
                            "Adding monitored item '{Item}' to {Subscription}...",
                            toAdd, this);

                        if (toAdd.FinalizeAddTo != null)
                        {
                            await toAdd.FinalizeAddTo(session, ct).ConfigureAwait(false);
                        }
                        added++;
                        applyChanges = true;
                    }
                }
                catch (Exception ex)
                {
                    _logger.LogWarning(ex,
                        "Failed to add monitored item '{Item}' to {Subscription}...",
                        toAdd, this);
                    errors++;
                }
            }

            Debug.Assert(desired.Count == 0, "We should have processed all desired updates.");
            var noErrorFound = errors == 0;

            if (applyChanges)
            {
                await ApplyChangesAsync(ct).ConfigureAwait(false);
                if (MonitoredItemCount == 0 &&
                    _template.Configuration?.EnableImmediatePublishing != true)
                {
                    await SetPublishingModeAsync(false, ct).ConfigureAwait(false);

                    _logger.LogInformation(
                        "Disabled empty Subscription {Subscription} in session {Session}.",
                        this, session);
                }
            }

            // Perform second pass over all monitored items and complete.
            applyChanges = false;
            var invalidItems = 0;

            var desiredMonitoredItems = same;
            desiredMonitoredItems.UnionWith(add);

            _logger.LogInformation(
        "Completing {Count} same/added and {Removed} removed items in subscription {Subscription}...",
                desiredMonitoredItems.Count, remove.Count, this);
            foreach (var monitoredItem in remove)
            {
                monitoredItem.TryCompleteChanges(this, ref applyChanges, SendNotification);
            }
            foreach (var monitoredItem in desiredMonitoredItems)
            {
                if (!monitoredItem.TryCompleteChanges(this, ref applyChanges, SendNotification))
                {
                    // Apply more changes in future passes
                    invalidItems++;
                }
            }
            var set = desiredMonitoredItems.Where(m => m.Valid).ToList();
            _logger.LogDebug(
                "Completed {Count} valid and {Invalid} invalid items in subscription {Subscription}...",
                set.Count, desiredMonitoredItems.Count - set.Count, this);

            var finalize = set
                .Where(i => i.FinalizeCompleteChanges != null)
                .Select(i => i.FinalizeCompleteChanges!(ct))
                .ToArray();
            if (finalize.Length > 0)
            {
                await Task.WhenAll(finalize).ConfigureAwait(false);
            }

            if (applyChanges)
            {
                // Apply any additional changes
                await ApplyChangesAsync(ct).ConfigureAwait(false);
            }

            _logger.LogDebug(
                "Setting monitoring mode on {Count} items in subscription {Subscription}...",
                set.Count, this);

            //
            // Finally change the monitoring mode as required. Batch the requests
            // on the update of monitored item state from monitored items. On AddTo
            // the monitoring mode was already configured. This is for updates as
            // they are not applied through ApplyChanges
            //
            foreach (var change in set.GroupBy(i => i.GetMonitoringModeChange()))
            {
                if (change.Key == null)
                {
                    // Not a valid item
                    continue;
                }

                foreach (var itemsBatch in change.Batch(
                    operationLimits.GetMaxMonitoredItemsPerCall()))
                {
                    var itemsToChange = itemsBatch.Cast<MonitoredItem>().ToList();
                    _logger.LogInformation(
                        "Set monitoring to {Value} for {Count} items in subscription {Subscription}.",
                        change.Key.Value, itemsToChange.Count, this);

                    var results = await SetMonitoringModeAsync(change.Key.Value,
                        itemsToChange, ct).ConfigureAwait(false);
                    if (results != null)
                    {
                        var erroneousResultsCount = results
                            .Count(r => r != null && StatusCode.IsNotGood(r.StatusCode));

                        // Check the number of erroneous results and log.
                        if (erroneousResultsCount > 0)
                        {
                            _logger.LogWarning(
                                "Failed to set monitoring for {Count} items in subscription {Subscription}.",
                                erroneousResultsCount, this);
                            for (var i = 0; i < results.Count && i < itemsToChange.Count; ++i)
                            {
                                if (StatusCode.IsNotGood(results[i].StatusCode))
                                {
                                    _logger.LogWarning("Set monitoring for item '{Item}' in "
                                        + "subscription {Subscription} failed with '{Status}'.",
                                        itemsToChange[i].StartNodeId, this, results[i].StatusCode);
                                }
                            }
                            noErrorFound = false;
                        }
                    }
                }
            }

            finalize = set
                .Where(i => i.FinalizeMonitoringModeChange != null)
                .Select(i => i.FinalizeMonitoringModeChange!(ct))
                .ToArray();
            if (finalize.Length > 0)
            {
                await Task.WhenAll(finalize).ConfigureAwait(false);
            }

            // Cleanup all items that are not in the currently monitoring list
            var dispose = previouslyMonitored
                .Except(set)
                .ToList();
            dispose.ForEach(m => m.Dispose());

            // Update subscription state
            _additionallyMonitored = set
                .Where(m => !m.AttachedToSubscription)
                .ToFrozenDictionary(m => m.ClientHandle, m => m);

            _badMonitoredItems = invalidItems;
            _goodMonitoredItems = set
                .Count - invalidItems;
            _reportingItems = set
                .Count(r => r.Status?.MonitoringMode == Opc.Ua.MonitoringMode.Reporting);
            _disabledItems = set
                .Count(r => r.Status?.MonitoringMode == Opc.Ua.MonitoringMode.Disabled);
            _samplingItems = set
                .Count(r => r.Status?.MonitoringMode == Opc.Ua.MonitoringMode.Sampling);
            _notAppliedItems = set
                .Count(r => r.Status?.MonitoringMode != r.MonitoringMode);

            _logger.LogInformation(@"{Subscription} - Now monitoring {Count} nodes:
# Good/Bad:     {Good}/{Bad}
# Reporting:    {Reporting}
# Sampling:     {Sampling}
# Disabled:     {Disabled}
# Not applied:  {NotApplied}
# Removed:      {Disposed}",
                this, set.Count,
                _goodMonitoredItems, _badMonitoredItems,
                _reportingItems,
                _samplingItems,
                _disabledItems,
                _notAppliedItems,
                dispose.Count);

            // Refresh condition
            if (set.OfType<OpcUaMonitoredItem.Condition>().Any())
            {
                _logger.LogInformation(
                    "Issuing ConditionRefresh on subscription {Subscription}", this);
                try
                {
                    await ConditionRefreshAsync(ct).ConfigureAwait(false);
                    _logger.LogInformation("ConditionRefresh on subscription " +
                        "{Subscription} has completed.", this);
                }
                catch (Exception e)
                {
                    _logger.LogInformation("ConditionRefresh on subscription " +
                        "{Subscription} failed with an exception '{Message}'",
                        this, e.Message);
                    noErrorFound = false;
                }
                if (noErrorFound)
                {
                    _logger.LogInformation("ConditionRefresh on subscription " +
                        "{Subscription} has completed.", this);
                }
            }

            // Set up subscription management trigger
            if (invalidItems != 0)
            {
                // There were items that could not be added to subscription
                TriggerSubscriptionManagementCallbackIn(
                    _options.Value.InvalidMonitoredItemRetryDelayDuration, TimeSpan.FromMinutes(5));
            }
            else if (desiredMonitoredItems.Count != set.Count)
            {
                // There were items !Valid but desired.
                TriggerSubscriptionManagementCallbackIn(
                    _options.Value.BadMonitoredItemRetryDelayDuration, TimeSpan.FromMinutes(30));
            }
            else
            {
                // Nothing to do
                TriggerSubscriptionManagementCallbackIn(
                    _options.Value.SubscriptionManagementIntervalDuration, Timeout.InfiniteTimeSpan);
            }

            return noErrorFound;
        }

        /// <summary>
        /// Resets the operation timeout on the session accrding to the
        /// publishing intervals on all subscriptions.
        /// </summary>
        private void ReapplySessionOperationTimeout()
        {
            Debug.Assert(Session != null);

            var currentOperationTimeout = _options.Value.Quotas.OperationTimeout;
            var localMaxOperationTimeout =
                PublishingInterval * (int)KeepAliveCount;
            if (currentOperationTimeout < localMaxOperationTimeout)
            {
                currentOperationTimeout = localMaxOperationTimeout;
            }

            foreach (var subscription in Session.Subscriptions)
            {
                localMaxOperationTimeout = (int)subscription.CurrentPublishingInterval
                    * (int)subscription.CurrentKeepAliveCount;
                if (currentOperationTimeout < localMaxOperationTimeout)
                {
                    currentOperationTimeout = localMaxOperationTimeout;
                }
            }
            if (Session.OperationTimeout != currentOperationTimeout)
            {
                Session.OperationTimeout = currentOperationTimeout;
            }
        }

        /// <summary>
        /// Apply state to session
        /// </summary>
        /// <param name="session"></param>
        /// <param name="ct"></param>
        /// <returns></returns>
        private async ValueTask SyncWithSessionInternalAsync(ISession session,
            CancellationToken ct)
        {
            if (session?.Connected != true)
            {
                _logger.LogError(
                    "Session {Session} for {Subscription} not connected.",
                    session, this);
                TriggerSubscriptionManagementCallbackIn(
                    _options.Value.CreateSessionTimeoutDuration, TimeSpan.FromSeconds(10));
                return;
            }

            if (_forceRecreate)
            {
                _forceRecreate = false;
                _logger.LogInformation(
                    "Closing subscription {Subscription} and then re-creating...", this);
                // Does not throw
                await CloseCurrentSubscriptionAsync().ConfigureAwait(false);
                Debug.Assert(Session == null);
            }

            // Synchronize subscription through the session.
            await SynchronizeSubscriptionAsync(session, ct).ConfigureAwait(false);
            Debug.Assert(Session != null);
            Debug.Assert(Session == session);

            if (_template.MonitoredItems != null)
            {
                // Resolves and sets the monitored items in the subscription
                await SynchronizeMonitoredItemsAsync(_template.MonitoredItems,
                    ct).ConfigureAwait(false);
            }

            if (ChangesPending)
            {
                await ApplyChangesAsync(ct).ConfigureAwait(false);
            }

            var shouldEnable = MonitoredItems
                .OfType<OpcUaMonitoredItem>()
                .Any(m => m.Valid && m.MonitoringMode != Opc.Ua.MonitoringMode.Disabled);
            if (PublishingEnabled ^ shouldEnable)
            {
                await SetPublishingModeAsync(shouldEnable, ct).ConfigureAwait(false);

                _logger.LogInformation(
                    "{State} Subscription {Subscription} in session {Session}.",
                    shouldEnable ? "Enabled" : "Disabled", this, session);
            }
        }

        /// <summary>
        /// Get a subscription with the supplied configuration (no lock)
        /// </summary>
        /// <param name="session"></param>
        /// <param name="ct"></param>
        /// <returns></returns>
        /// <exception cref="ServiceResultException"></exception>
        private async ValueTask SynchronizeSubscriptionAsync(ISession session, CancellationToken ct)
        {
            Debug.Assert(session.DefaultSubscription != null, "No default subscription template.");

            GetSubscriptionConfiguration(session.DefaultSubscription,
                out var configuredPublishingInterval, out var configuredPriority,
                out var configuredKeepAliveCount, out var configuredLifetimeCount,
                out var configuredMaxNotificationsPerPublish);

            if (Handle == null)
            {
                var enablePublishing =
                    _template.Configuration?.EnableImmediatePublishing ?? false;
                var sequentialPublishing =
                    _template.Configuration?.EnableSequentialPublishing ?? false;
                var republishAfterTransfer =
                    _template.Configuration?.RepublishAfterTransfer ?? false;

                Handle = _handle;
                DisplayName = Name;
                PublishingEnabled = enablePublishing;
                KeepAliveCount = configuredKeepAliveCount;
                PublishingInterval = configuredPublishingInterval;
                MaxNotificationsPerPublish = configuredMaxNotificationsPerPublish;
                LifetimeCount = configuredLifetimeCount;
                Priority = configuredPriority;

                // TODO: use a channel and reorder task before calling OnMessage
                // to order or else republish is called too often
                RepublishAfterTransfer = republishAfterTransfer;
                SequentialPublishing = sequentialPublishing;

                var result = session.AddSubscription(this);
                Debug.Assert(result, "session should not already contain this subscription");
                Debug.Assert(Session == session);

                ReapplySessionOperationTimeout();

                _logger.LogInformation(
                    "Creating new {State} subscription {Subscription} in session {Session}.",
                    PublishingEnabled ? "enabled" : "disabled", this, session);

                Debug.Assert(enablePublishing == PublishingEnabled);
                Debug.Assert(Session != null);
                await CreateAsync(ct).ConfigureAwait(false);
                if (!Created)
                {
                    Handle = null;
                    await session.RemoveSubscriptionAsync(this, ct).ConfigureAwait(false);
                    Debug.Assert(Session == null);
                    throw new ServiceResultException(StatusCodes.BadSubscriptionIdInvalid,
                        $"Failed to create subscription {this} in session {session}");
                }

                LogRevisedValues(true);
                Debug.Assert(Id != 0);
                Debug.Assert(Created);

                _useDeferredAcknoledge = _template.Configuration?.UseDeferredAcknoledgements
                    ?? false;
            }
            else
            {
                // Apply new configuration on configuration on original subscription
                var modifySubscription = false;

                if (configuredKeepAliveCount != KeepAliveCount)
                {
                    _logger.LogInformation(
                        "Change KeepAliveCount to {New} in Subscription {Subscription}...",
                        configuredKeepAliveCount, this);

                    KeepAliveCount = configuredKeepAliveCount;
                    modifySubscription = true;
                }
                if (PublishingInterval != configuredPublishingInterval)
                {
                    _logger.LogInformation(
                        "Change publishing interval to {New} in Subscription {Subscription}...",
                        configuredPublishingInterval, this);
                    PublishingInterval = configuredPublishingInterval;
                    modifySubscription = true;
                }

                if (MaxNotificationsPerPublish != configuredMaxNotificationsPerPublish)
                {
                    _logger.LogInformation(
                        "Change MaxNotificationsPerPublish to {New} in Subscription {Subscription}",
                        configuredMaxNotificationsPerPublish, this);
                    MaxNotificationsPerPublish = configuredMaxNotificationsPerPublish;
                    modifySubscription = true;
                }

                if (LifetimeCount != configuredLifetimeCount)
                {
                    _logger.LogInformation(
                        "Change LifetimeCount to {New} in Subscription {Subscription}...",
                        configuredLifetimeCount, this);
                    LifetimeCount = configuredLifetimeCount;
                    modifySubscription = true;
                }
                if (Priority != configuredPriority)
                {
                    _logger.LogInformation(
                        "Change Priority to {New} in Subscription {Subscription}...",
                        configuredPriority, this);
                    Priority = configuredPriority;
                    modifySubscription = true;
                }
                if (modifySubscription)
                {
                    await ModifyAsync(ct).ConfigureAwait(false);
                    _logger.LogInformation(
                        "Subscription {Subscription} in session {Session} successfully modified.",
                        this, session);
                    LogRevisedValues(false);
                }
            }
            ResetKeepAliveTimer();
        }

        /// <summary>
        /// Log revised values of the subscription
        /// </summary>
        /// <param name="created"></param>
        private void LogRevisedValues(bool created)
        {
            _logger.LogInformation(@"Successfully {Action} subscription {Subscription}'.
Actual (revised) state/desired state:
# PublishingEnabled {CurrentPublishingEnabled}/{PublishingEnabled}
# PublishingInterval {CurrentPublishingInterval}/{PublishingInterval}
# KeepAliveCount {CurrentKeepAliveCount}/{KeepAliveCount}
# LifetimeCount {CurrentLifetimeCount}/{LifetimeCount}", created ? "created" : "modified",
                this,
                CurrentPublishingEnabled, PublishingEnabled,
                CurrentPublishingInterval, PublishingInterval,
                CurrentKeepAliveCount, KeepAliveCount,
                CurrentLifetimeCount, LifetimeCount);
        }

        /// <summary>
        /// Get configuration
        /// </summary>
        /// <param name="defaultSubscription"></param>
        /// <param name="publishingInterval"></param>
        /// <param name="priority"></param>
        /// <param name="keepAliveCount"></param>
        /// <param name="lifetimeCount"></param>
        /// <param name="maxNotificationsPerPublish"></param>
        private void GetSubscriptionConfiguration(Subscription defaultSubscription,
            out int publishingInterval, out byte priority, out uint keepAliveCount,
            out uint lifetimeCount, out uint maxNotificationsPerPublish)
        {
            publishingInterval = (int)((_template.Configuration?.PublishingInterval) ??
                TimeSpan.FromSeconds(1)).TotalMilliseconds;
            keepAliveCount = (_template.Configuration?.KeepAliveCount) ??
                defaultSubscription.KeepAliveCount;
            maxNotificationsPerPublish = (_template.Configuration?.MaxNotificationsPerPublish) ??
                defaultSubscription.MaxNotificationsPerPublish;
            lifetimeCount = (_template.Configuration?.LifetimeCount) ??
                defaultSubscription.LifetimeCount;
            priority = (_template.Configuration?.Priority) ??
                defaultSubscription.Priority;
        }

        /// <summary>
        /// Trigger subscription management callback
        /// </summary>
        /// <param name="delay"></param>
        /// <param name="defaultDelay"></param>
        private void TriggerSubscriptionManagementCallbackIn(TimeSpan? delay,
            TimeSpan defaultDelay = default)
        {
            if (delay == null)
            {
                delay = defaultDelay;
            }
            else if (delay == TimeSpan.Zero)
            {
                delay = Timeout.InfiniteTimeSpan;
            }
            if (delay != Timeout.InfiniteTimeSpan)
            {
                _logger.LogInformation(
                    "Setting up trigger to reapply state to {Subscription} in {Timeout}...",
                    this, delay);
            }
            _timer.Change(delay.Value, Timeout.InfiniteTimeSpan);
        }

        /// <summary>
        /// The subscription management timer expired. This timer is used to
        /// retry applying state to the subscription in the current session
        /// if previous application failed.
        /// </summary>
        /// <param name="state"></param>
        private void OnSubscriptionManagementTriggered(object? state)
        {
            lock (_lock)
            {
                TriggerManageSubscription(false);
            }
        }

        /// <summary>
        /// Trigger managing of this subscription, ensure client exists if it is null
        /// </summary>
        /// <param name="ensureClientExists"></param>
        private void TriggerManageSubscription(bool ensureClientExists)
        {
            Debug.Assert(!_disposed);
            //
            // Ensure a client and session exists for this subscription. This takes a
            // reference that must be released when the subscription is closed or the
            // underlying connection information changes.
            //

            if (_client == null)
            {
                if (!ensureClientExists)
                {
                    return;
                }
                _client = _clients.GetOrCreateClient(_template.Id.Connection);
            }

            // Execute creation/update on the session management thread inside the client
            Debug.Assert(_client != null);

            _logger.LogInformation("Trigger management of subscription {Subscription}...",
                this);

            _client.ManageSubscription(this, _closed);
        }

        /// <summary>
        /// Handle event notification. Depending on the sequential publishing setting
        /// this will be called in order and thread safe or from different threads.
        /// </summary>
        /// <param name="subscription"></param>
        /// <param name="notification"></param>
        /// <param name="stringTable"></param>
        private void OnSubscriptionEventNotificationList(Subscription subscription,
            EventNotificationList notification, IList<string>? stringTable)
        {
            Debug.Assert(ReferenceEquals(subscription, this));
            Debug.Assert(!_disposed);

            if (notification?.Events == null)
            {
                _logger.LogWarning(
                    "EventChange for subscription {Subscription} has empty notification.", this);
                return;
            }

            if (notification.Events.Count == 0)
            {
                _logger.LogWarning(
                    "EventChange for subscription {Subscription} has no events.", this);
                return;
            }

            var session = Session;
            if (session is not IOpcUaSession sessionContext)
            {
                _logger.LogWarning(
                    "EventChange for subscription {Subscription} received without a session {Session}.",
                    this, session);
                return;
            }

            ResetKeepAliveTimer();

            var sw = Stopwatch.StartNew();
            try
            {
                var sequenceNumber = notification.SequenceNumber;
                var publishTime = notification.PublishTime;

                Debug.Assert(notification.Events != null);

                if (sequenceNumber == 1)
                {
                    // Do not log when the sequence number is 1 after reconnect
                    _previousSequenceNumber = 1;
                }
                else if (!Opc.Ua.SequenceNumber.Validate(sequenceNumber, ref _previousSequenceNumber,
                    out var missingSequenceNumbers, out var dropped))
                {
                    _logger.LogWarning("Event subscription notification for subscription " +
                        "{Subscription} has unexpected sequenceNumber {SequenceNumber} missing " +
                        "{ExpectedSequenceNumber} which were {Dropped}, publishTime {PublishTime}",
                        this, sequenceNumber,
                        Opc.Ua.SequenceNumber.ToString(missingSequenceNumbers), dropped ?
                            "dropped" : "already received", publishTime);
                }

                var numOfEvents = 0;
                var overflows = 0;
                foreach (var eventFieldList in notification.Events)
                {
                    Debug.Assert(eventFieldList != null);
                    if (TryGetMonitoredItemForNotification(eventFieldList.ClientHandle, out var monitoredItem))
                    {
#pragma warning disable CA2000 // Dispose objects before losing scope
                        var message = new Notification(this, Id, sessionContext.Codec, sequenceNumber: sequenceNumber)
                        {
                            ApplicationUri = session.Endpoint?.Server?.ApplicationUri,
                            EndpointUrl = session.Endpoint?.EndpointUrl,
                            SubscriptionName = Name,
                            SequenceNumber = Opc.Ua.SequenceNumber.Increment32(ref _sequenceNumber),
                            MessageType = MessageType.Event,
                            PublishTimestamp = publishTime
                        };
#pragma warning restore CA2000 // Dispose objects before losing scope

                        if (!monitoredItem.TryGetMonitoredItemNotifications(message.SequenceNumber,
                            publishTime, eventFieldList, message.Notifications))
                        {
                            _logger.LogTrace("Skipping the monitored item notification for Event " +
                                "received for subscription {Subscription}", this);
                        }

                        if (message.Notifications.Count > 0)
                        {
                            _callbacks.OnSubscriptionEventReceived(message);
                            numOfEvents++;
                            overflows += message.Notifications.Sum(n => n.Overflow);
                        }
                        else
                        {
                            _logger.LogDebug("No notifications added to the message.");
                        }
                    }
                }
                _callbacks.OnSubscriptionEventDiagnosticsChange(true, overflows, numOfEvents, 0);
            }
            catch (Exception e)
            {
                _logger.LogWarning(e, "Exception processing subscription notification");
            }
            finally
            {
                _logger.LogTrace("Event callback took {Elapsed}", sw.Elapsed);
                if (sw.ElapsedMilliseconds > 1000)
                {
                    _logger.LogWarning("Spent more than 1 second in fast event callback.");
                }
            }
        }

        /// <summary>
        /// Handle keep alive messages
        /// </summary>
        /// <param name="subscription"></param>
        /// <param name="notification"></param>
        /// <exception cref="NotImplementedException"></exception>
        private void OnSubscriptionKeepAliveNotification(Subscription subscription,
            NotificationData notification)
        {
            Debug.Assert(ReferenceEquals(subscription, this));
            Debug.Assert(!_disposed);

            ResetKeepAliveTimer();

            if (!PublishingEnabled)
            {
                _logger.LogDebug(
                    "Keep alive event received but publishing is not enabled - skip.");
                return;
            }

            var session = Session;
            if (session is not IOpcUaSession sessionContext)
            {
                _logger.LogWarning(
                    "Keep alive event for subscription {Subscription} received without session {Session}.",
                    this, session);
                return;
            }

            var sw = Stopwatch.StartNew();
            try
            {
                var sequenceNumber = notification.SequenceNumber;
                var publishTime = notification.PublishTime;

                // in case of a keepalive,the sequence number is not incremented by the servers
                _logger.LogTrace("Keep alive for subscription {Subscription} " +
                    "with sequenceNumber {SequenceNumber}, publishTime {PublishTime}.",
                    this, sequenceNumber, publishTime);

#pragma warning disable CA2000 // Dispose objects before losing scope
                var message = new Notification(this, Id, sessionContext.Codec)
                {
                    ApplicationUri = session.Endpoint?.Server?.ApplicationUri,
                    EndpointUrl = session.Endpoint?.EndpointUrl,
                    SubscriptionName = Name,
                    PublishTimestamp = publishTime,
                    SequenceNumber = Opc.Ua.SequenceNumber.Increment32(ref _sequenceNumber),
                    MessageType = MessageType.KeepAlive
                };
#pragma warning restore CA2000 // Dispose objects before losing scope

                _callbacks.OnSubscriptionKeepAlive(message);
                Debug.Assert(message.Notifications != null);
            }
            catch (Exception e)
            {
                _logger.LogWarning(e, "Exception processing keep alive notification");
            }
            finally
            {
                _logger.LogTrace("Keep alive callback took {Elapsed}", sw.Elapsed);
                if (sw.ElapsedMilliseconds > 1000)
                {
                    _logger.LogWarning("Spent more than 1 second in fast keep alive callback.");
                }
            }
        }

        /// <summary>
        /// Handle cyclic read notifications created by the client
        /// </summary>
        /// <param name="subscription"></param>
        /// <param name="values"></param>
        /// <param name="sequenceNumber"></param>
        /// <param name="publishTime"></param>
        public void OnSubscriptionCylicReadNotification(Subscription subscription,
            List<SampledDataValueModel> values, uint sequenceNumber, DateTime publishTime)
        {
            Debug.Assert(ReferenceEquals(subscription, this));
            Debug.Assert(!_disposed);
            var session = Session;
            if (session is not IOpcUaSession sessionContext)
            {
                _logger.LogWarning(
                    "DataChange for subscription {Subscription} received without session {Session}.",
                    this, session);
                return;
            }

            var sw = Stopwatch.StartNew();
            try
            {
#pragma warning disable CA2000 // Dispose objects before losing scope
                var message = new Notification(this, Id, sessionContext.Codec, sequenceNumber: sequenceNumber)
                {
                    ApplicationUri = session.Endpoint?.Server?.ApplicationUri,
                    EndpointUrl = session.Endpoint?.EndpointUrl,
                    SubscriptionName = Name,
                    PublishTimestamp = publishTime,
                    SequenceNumber = Opc.Ua.SequenceNumber.Increment32(ref _sequenceNumber),
                    MessageType = MessageType.DeltaFrame
                };
#pragma warning restore CA2000 // Dispose objects before losing scope

                foreach (var cyclicDataChange in values)
                {
                    if (TryGetMonitoredItemForNotification(cyclicDataChange.ClientHandle, out var monitoredItem) &&
                        !monitoredItem.TryGetMonitoredItemNotifications(message.SequenceNumber,
                            publishTime, cyclicDataChange, message.Notifications))
                    {
                        _logger.LogTrace("Skipping the cyclic read data change received for subscription {Subscription}",
                            this);
                    }
                }

                _callbacks.OnSubscriptionCyclicReadCompleted(message);
                Debug.Assert(message.Notifications != null);
                var count = message.GetDiagnosticCounters(out var _, out _, out var overflows);
                if (count > 0)
                {
                    _callbacks.OnSubscriptionCyclicReadDiagnosticsChange(count, overflows);
                }
            }
            catch (Exception e)
            {
                _logger.LogWarning(e, "Exception processing cyclic read notification");
            }
            finally
            {
                _logger.LogTrace("Cyclic read callback took {Elapsed}", sw.Elapsed);
                if (sw.ElapsedMilliseconds > 1000)
                {
                    _logger.LogWarning("Spent more than 1 second in cyclic read callback.");
                }
            }
        }

        /// <summary>
        /// Handle data change notification. Depending on the sequential publishing setting
        /// this will be called in order and thread safe or from different threads.
        /// </summary>
        /// <param name="subscription"></param>
        /// <param name="notification"></param>
        /// <param name="stringTable"></param>
        private void OnSubscriptionDataChangeNotification(Subscription subscription,
            DataChangeNotification notification, IList<string>? stringTable)
        {
            Debug.Assert(ReferenceEquals(subscription, this));
            Debug.Assert(!_disposed);

            var session = Session;
            if (session is not IOpcUaSession sessionContext)
            {
                _logger.LogWarning(
                    "DataChange for subscription {Subscription} received without session {Session}.",
                    this, session);
                return;
            }

            ResetKeepAliveTimer();

            var sw = Stopwatch.StartNew();
            try
            {
                var sequenceNumber = notification.SequenceNumber;
                var publishTime = notification.PublishTime;

#pragma warning disable CA2000 // Dispose objects before losing scope
                var message = new Notification(this, Id, sessionContext.Codec,
                    sequenceNumber: sequenceNumber)
                {
                    ApplicationUri = session.Endpoint?.Server?.ApplicationUri,
                    EndpointUrl = session.Endpoint?.EndpointUrl,
                    SubscriptionName = Name,
                    PublishTimestamp = publishTime,
                    SequenceNumber = Opc.Ua.SequenceNumber.Increment32(ref _sequenceNumber),
                    MessageType = MessageType.DeltaFrame
                };
#pragma warning restore CA2000 // Dispose objects before losing scope

                Debug.Assert(notification.MonitoredItems != null);

                // All notifications have the same message and thus sequence number
                if (sequenceNumber == 1)
                {
                    // Do not log when the sequence number is 1 after reconnect
                    _previousSequenceNumber = 1;
                }
                else if (!Opc.Ua.SequenceNumber.Validate(sequenceNumber, ref _previousSequenceNumber,
                    out var missingSequenceNumbers, out var dropped))
                {
                    _logger.LogWarning("DataChange notification for subscription " +
                        "{Subscription} has unexpected sequenceNumber {SequenceNumber} " +
                        "missing {ExpectedSequenceNumber} which were {Dropped}, publishTime {PublishTime}",
                        this, sequenceNumber,
                        Opc.Ua.SequenceNumber.ToString(missingSequenceNumbers),
                        dropped ? "dropped" : "already received", publishTime);
                }

                foreach (var item in notification.MonitoredItems)
                {
                    Debug.Assert(item != null);
                    if (TryGetMonitoredItemForNotification(item.ClientHandle, out var monitoredItem) &&
                        !monitoredItem.TryGetMonitoredItemNotifications(message.SequenceNumber,
                            publishTime, item, message.Notifications))
                    {
                        _logger.LogDebug(
                            "Skipping the monitored item notification for DataChange " +
                            "received for subscription {Subscription}", this);
                    }
                }

                _callbacks.OnSubscriptionDataChangeReceived(message);
                Debug.Assert(message.Notifications != null);
                var count = message.GetDiagnosticCounters(out var _, out var heartbeats, out var overflows);
                if (count > 0)
                {
                    _callbacks.OnSubscriptionDataDiagnosticsChange(true, count, overflows, heartbeats);
                }
            }
            catch (Exception e)
            {
                _logger.LogWarning(e, "Exception processing subscription notification");
            }
            finally
            {
                _logger.LogTrace("Data change callback took {Elapsed}", sw.Elapsed);
                if (sw.ElapsedMilliseconds > 1000)
                {
                    _logger.LogWarning("Spent more than 1 second in fast data change callback.");
                }
            }
        }

        /// <summary>
        /// Get monitored item using client handle
        /// </summary>
        /// <param name="clientHandle"></param>
        /// <param name="monitoredItem"></param>
        /// <returns></returns>
        private bool TryGetMonitoredItemForNotification(uint clientHandle,
            [NotNullWhen(true)] out OpcUaMonitoredItem? monitoredItem)
        {
            monitoredItem = FindItemByClientHandle(clientHandle) as OpcUaMonitoredItem;
            if (monitoredItem != null || _additionallyMonitored.TryGetValue(clientHandle, out monitoredItem))
            {
                return true;
            }

            _unassignedNotifications++;
            if (_logger.IsEnabled(LogLevel.Debug))
            {
                _logger.LogDebug(
                    "Monitored item not found with client handle {ClientHandle} in subscription {Subscription}.",
                    clientHandle, this);
            }
            return false;
        }

        /// <summary>
        /// Get notifications
        /// </summary>
        /// <param name="sequenceNumber"></param>
        /// <param name="notifications"></param>
        /// <returns></returns>
        private bool TryGetNotifications(uint sequenceNumber,
            [NotNullWhen(true)] out IList<MonitoredItemNotificationModel>? notifications)
        {
            lock (_lock)
            {
                try
                {
                    if (Handle == null)
                    {
                        notifications = null;
                        return false;
                    }
                    notifications = new List<MonitoredItemNotificationModel>();

                    // Ensure we order by order fields exactly like the meta data is ordered
                    foreach (var item in CurrentlyMonitored.OrderBy(m => m.Order))
                    {
                        item.TryGetLastMonitoredItemNotifications(sequenceNumber, notifications);
                    }
                    return true;
                }
                catch (Exception ex)
                {
                    notifications = null;
                    _logger.LogError(ex, "Failed to get a notifications from monitored " +
                        "items in subscription {Subscription}.", this);
                    return false;
                }
            }
        }

        /// <summary>
        /// Advance the position
        /// </summary>
        /// <param name="subscriptionId"></param>
        /// <param name="sequenceNumber"></param>
        private void AdvancePosition(uint subscriptionId, uint? sequenceNumber)
        {
            if (sequenceNumber.HasValue && Id == subscriptionId)
            {
                _logger.LogTrace("Advancing stream #{SubscriptionId} to #{Position}",
                    subscriptionId, sequenceNumber);
                _currentSequenceNumber = sequenceNumber.Value;
            }
        }

        /// <summary>
        /// Reset keep alive timer
        /// </summary>
        private void ResetKeepAliveTimer()
        {
            ObjectDisposedException.ThrowIf(_disposed, this);
            _continuouslyMissingKeepAlives = 0;

            if (!IsOnline)
            {
                _keepAliveWatcher.Change(Timeout.Infinite, Timeout.Infinite);
                return;
            }

            var keepAliveTimeout = TimeSpan.FromMilliseconds(
                (CurrentPublishingInterval * (CurrentKeepAliveCount + 1)) + 1000);
            try
            {
                _keepAliveWatcher.Change(keepAliveTimeout, keepAliveTimeout);
            }
            catch (ArgumentOutOfRangeException)
            {
                _keepAliveWatcher.Change(Timeout.Infinite, Timeout.Infinite);
            }
        }

        /// <summary>
        /// Called when keep alive callback was missing
        /// </summary>
        /// <param name="state"></param>
        private void OnKeepAliveMissing(object? state)
        {
            if (_disposed)
            {
                Debug.Fail("Should not be called after dispose");
                return;
            }

            if (!IsOnline)
            {
                // Stop watchdog
                _keepAliveWatcher.Change(Timeout.Infinite, Timeout.Infinite);
                return;
            }

            _missingKeepAlives++;
            _continuouslyMissingKeepAlives++;

            if (_continuouslyMissingKeepAlives == CurrentLifetimeCount + 1)
            {
                _logger.LogCritical(
                    "#{Count}/{Lifetimecount}: Keep alive count exceeded. Resetting {Subscription}...",
                    _continuouslyMissingKeepAlives, CurrentLifetimeCount, this);

                // TODO: option to fail fast here
                _forceRecreate = true;
                OnSubscriptionManagementTriggered(this);
            }
            else
            {
                _logger.LogInformation(
                    "#{Count}/{Lifetimecount}: Subscription {Subscription} is missing keep alive.",
                    _continuouslyMissingKeepAlives, CurrentLifetimeCount, this);
            }
        }

        /// <summary>
        /// Publish status changed
        /// </summary>
        /// <param name="subscription"></param>
        /// <param name="e"></param>
        private void OnPublishStatusChange(Subscription subscription, PublishStateChangedEventArgs e)
        {
            if (_disposed)
            {
                // Debug.Fail("Should not be called after dispose");
                // This currently happens because the stack caches the callbacks!
                return;
            }

            if (e.Status.HasFlag(PublishStateChangedMask.Stopped))
            {
                _logger.LogInformation("Subscription {Subscription} STOPPED!", this);
                _keepAliveWatcher.Change(Timeout.Infinite, Timeout.Infinite);
            }
            if (e.Status.HasFlag(PublishStateChangedMask.Recovered))
            {
                _logger.LogInformation("Subscription {Subscription} RECOVERED!", this);
                ResetKeepAliveTimer();
            }
            if (e.Status.HasFlag(PublishStateChangedMask.Transferred))
            {
                _logger.LogInformation("Subscription {Subscription} transferred.", this);
            }
            if (e.Status.HasFlag(PublishStateChangedMask.Republish))
            {
                _logger.LogInformation("Subscription {Subscription} republishing...", this);
            }
            if (e.Status.HasFlag(PublishStateChangedMask.KeepAlive))
            {
                _logger.LogTrace("Subscription {Subscription} keep alive.", this);
                ResetKeepAliveTimer();
            }
            if (e.Status.HasFlag(PublishStateChangedMask.Timeout))
            {
                _logger.LogWarning("Subscription {Subscription} timed out! Re-creating...", this);

                //
                // Timed out on server - this means that the subscription is gone and
                // needs to be recreated.
                //
                _forceRecreate = true;
                OnSubscriptionManagementTriggered(this);
            }
        }

        /// <summary>
        /// Subscription status changed
        /// </summary>
        /// <param name="subscription"></param>
        /// <param name="e"></param>
        private void OnStateChange(Subscription subscription, SubscriptionStateChangedEventArgs e)
        {
            if (_disposed)
            {
                // Debug.Fail("Should not be called after dispose");
                // This currently happens because the stack caches the callbacks!
                return;
            }

            if (e.Status.HasFlag(SubscriptionChangeMask.Created))
            {
                _logger.LogDebug("Subscription {Subscription} created.", this);
            }
            if (e.Status.HasFlag(SubscriptionChangeMask.Deleted))
            {
                _logger.LogDebug("Subscription {Subscription} deleted.", this);
            }
            if (e.Status.HasFlag(SubscriptionChangeMask.Modified))
            {
                _logger.LogDebug("Subscription {Subscription} modified", this);
            }
            if (e.Status.HasFlag(SubscriptionChangeMask.ItemsAdded))
            {
                _logger.LogDebug("Subscription {Subscription} items added.", this);
            }
            if (e.Status.HasFlag(SubscriptionChangeMask.ItemsRemoved))
            {
                _logger.LogDebug("Subscription {Subscription} items removed.", this);
            }
            if (e.Status.HasFlag(SubscriptionChangeMask.ItemsCreated))
            {
                _logger.LogDebug("Subscription {Subscription} items created.", this);
            }
            if (e.Status.HasFlag(SubscriptionChangeMask.ItemsDeleted))
            {
                _logger.LogDebug("Subscription {Subscription} items deleted.", this);
            }
            if (e.Status.HasFlag(SubscriptionChangeMask.ItemsModified))
            {
                _logger.LogDebug("Subscription {Subscription} items modified.", this);
            }
            if (e.Status.HasFlag(SubscriptionChangeMask.Transferred))
            {
                _logger.LogDebug("Subscription {Subscription} transferred.", this);
            }
        }

        /// <summary>
        /// Helper to validate subscription template
        /// </summary>
        /// <param name="subscription"></param>
        /// <param name="subscriptionName"></param>
        /// <exception cref="ArgumentException"></exception>
        private static SubscriptionModel ValidateSubscriptionInfo(SubscriptionModel subscription,
            string? subscriptionName = null)
        {
            ArgumentNullException.ThrowIfNull(subscription);
            if (subscription.Configuration == null)
            {
                throw new ArgumentException("Missing configuration", nameof(subscription));
            }
            if (subscription.Id?.Connection == null)
            {
                throw new ArgumentException("Missing connection information", nameof(subscription));
            }
            return subscription with
            {
                Configuration = subscription.Configuration with { },
                Id = new SubscriptionIdentifier(subscription.Id.Connection,
                    subscriptionName ?? subscription.Id.Id)
            };
        }

        /// <summary>
        /// Subscription notification container
        /// </summary>
        internal sealed record class Notification : IOpcUaSubscriptionNotification
        {
            /// <inheritdoc/>
            public object? Context { get; set; }

            /// <inheritdoc/>
            public uint SequenceNumber { get; internal set; }

            /// <inheritdoc/>
            public MessageType MessageType { get; internal set; }

            /// <inheritdoc/>
            public string? SubscriptionName { get; internal set; }

            /// <inheritdoc/>
            public string? EndpointUrl { get; internal set; }

            /// <inheritdoc/>
            public string? ApplicationUri { get; internal set; }

            /// <inheritdoc/>
            public DateTime? PublishTimestamp { get; internal set; }

            /// <inheritdoc/>
            public uint? PublishSequenceNumber { get; private set; }

            /// <inheritdoc/>
            public IVariantEncoder Codec { get; private set; }

            /// <inheritdoc/>
            public IList<MonitoredItemNotificationModel> Notifications { get; private set; }

            /// <inheritdoc/>
            public DateTime CreatedTimestamp { get; }

            /// <summary>
            /// Create acknoledgeable notification
            /// </summary>
            /// <param name="outer"></param>
            /// <param name="subscriptionId"></param>
            /// <param name="codec"></param>
            /// <param name="notifications"></param>
            /// <param name="sequenceNumber"></param>
            public Notification(OpcUaSubscription outer, uint subscriptionId,
                IVariantEncoder codec, IEnumerable<MonitoredItemNotificationModel>? notifications = null,
                uint? sequenceNumber = null)
            {
                _outer = outer;
                PublishSequenceNumber = sequenceNumber;
                CreatedTimestamp = DateTime.UtcNow;
                Codec = codec;
                _subscriptionId = subscriptionId;

                Notifications = notifications?.ToList() ??
                    new List<MonitoredItemNotificationModel>();
            }

            /// <inheritdoc/>
            public IEnumerable<IOpcUaSubscriptionNotification> Split(
                Func<MonitoredItemNotificationModel, object?> selector)
            {
                if (Notifications.Count > 1)
                {
                    var original = PublishSequenceNumber;
                    PublishSequenceNumber = null;

                    var splitted = Notifications
                        .GroupBy(selector)
                        .Select(g => this with
                        {
                            Context = g.Key,
                            Notifications = g.ToList()
                        })
                        .ToList();

                    splitted[^1].PublishSequenceNumber = original;
#if DEBUG
                    MarkProcessed();
#endif
                    return splitted;
                }
                return this.YieldReturn();
            }

            /// <inheritdoc/>
            public bool TryUpgradeToKeyFrame()
            {
                if (!_outer.TryGetNotifications(SequenceNumber, out var allNotifications))
                {
                    return false;
                }
                MessageType = MessageType.KeyFrame;
                Notifications.Clear();
                Notifications.AddRange(allNotifications);
                return true;
            }

            /// <inheritdoc/>
            public void Dispose()
            {
                _outer.AdvancePosition(_subscriptionId, PublishSequenceNumber);
            }
#if DEBUG
            /// <inheritdoc/>
            public void MarkProcessed()
            {
                _processed = true;
            }

            /// <inheritdoc/>
            public void DebugAssertProcessed()
            {
                Debug.Assert(_processed);
            }
            private bool _processed;
#endif

            /// <summary>
            /// Get diagnostics info from message
            /// </summary>
            /// <param name="modelChanges"></param>
            /// <param name="heartbeats"></param>
            /// <param name="overflow"></param>
            /// <returns></returns>
            internal int GetDiagnosticCounters(out int modelChanges, out int heartbeats,
                out int overflow)
            {
                modelChanges = 0;
                heartbeats = 0;
                overflow = 0;
                foreach (var n in Notifications)
                {
                    if (n.Flags.HasFlag(MonitoredItemSourceFlags.ModelChanges))
                    {
                        modelChanges++;
                    }
                    else if (n.Flags.HasFlag(MonitoredItemSourceFlags.Heartbeat))
                    {
                        heartbeats++;
                    }
                    overflow += n.Overflow;
                }
                return Notifications.Count;
            }

            private readonly OpcUaSubscription _outer;
            private readonly uint _subscriptionId;
        }

        private long TotalMonitoredItems => _additionallyMonitored.Count + MonitoredItemCount;

        /// <summary>
        /// Create observable metrics
        /// </summary>
        public void InitializeMetrics()
        {
            _meter.CreateObservableCounter("iiot_edge_publisher_missing_keep_alives",
                () => new Measurement<long>(_missingKeepAlives, _metrics.TagList),
                description: "Number of missing keep alives in subscription.");
            _meter.CreateObservableCounter("iiot_edge_publisher_unassigned_notification_count",
                () => new Measurement<long>(_unassignedNotifications, _metrics.TagList),
                description: "Number of notifications that could not be assigned.");
            _meter.CreateObservableUpDownCounter("iiot_edge_publisher_monitored_items",
                () => new Measurement<long>(TotalMonitoredItems, _metrics.TagList),
                description: "Total monitored item count.");
            _meter.CreateObservableUpDownCounter("iiot_edge_publisher_good_nodes",
                () => new Measurement<long>(_goodMonitoredItems, _metrics.TagList),
                description: "Monitored items successfully created.");
            _meter.CreateObservableUpDownCounter("iiot_edge_publisher_bad_nodes",
                () => new Measurement<long>(_badMonitoredItems, _metrics.TagList),
                description: "Monitored items with errors.");
            _meter.CreateObservableUpDownCounter("iiot_edge_publisher_reporting_nodes",
                () => new Measurement<long>(_reportingItems, _metrics.TagList),
                description: "Monitored items reporting.");
            _meter.CreateObservableUpDownCounter("iiot_edge_publisher_sampling_nodes",
                () => new Measurement<long>(_samplingItems, _metrics.TagList),
                description: "Monitored items with sampling enabled.");
            _meter.CreateObservableUpDownCounter("iiot_edge_publisher_disabled_nodes",
                () => new Measurement<long>(_disabledItems, _metrics.TagList),
                description: "Monitored items with monitoring mode disabled.");
            _meter.CreateObservableUpDownCounter("iiot_edge_publisher_nodes_monitoring_mode_inconsistent",
                () => new Measurement<long>(_notAppliedItems, _metrics.TagList),
                description: "Monitored items with monitoring mode not applied.");

            _meter.CreateObservableUpDownCounter("iiot_edge_publisher_publish_requests_per_subscription",
                () => new Measurement<double>(Ratio(State.OutstandingRequestCount, State.SubscriptionCount),
                _metrics.TagList), description: "Good publish requests per subsciption.");
            _meter.CreateObservableUpDownCounter("iiot_edge_publisher_good_publish_requests_per_subscription",
                () => new Measurement<double>(Ratio(State.GoodPublishRequestCount, State.SubscriptionCount),
                _metrics.TagList), description: "Good publish requests per subsciption.");
            _meter.CreateObservableUpDownCounter("iiot_edge_publisher_bad_publish_requests_per_subscription",
                () => new Measurement<double>(Ratio(State.BadPublishRequestCount, State.SubscriptionCount),
                _metrics.TagList), description: "Bad publish requests per subsciption.");
            _meter.CreateObservableUpDownCounter("iiot_edge_publisher_min_publish_requests_per_subscription",
                () => new Measurement<double>(Ratio(State.MinPublishRequestCount, State.SubscriptionCount),
                _metrics.TagList), description: "Min publish requests queued per subsciption.");

            static double Ratio(int value, int count) => count == 0 ? 0.0 : (double)value / count;
        }

        private static readonly TimeSpan kDefaultErrorRetryDelay = TimeSpan.FromMinutes(1);
        private FrozenDictionary<uint, OpcUaMonitoredItem> _additionallyMonitored;
        private readonly ushort _handle;
        private SubscriptionModel _template;
        private IOpcUaClient? _client;
        private uint _previousSequenceNumber;
        private bool _useDeferredAcknoledge;
        private uint _sequenceNumber;
        private bool _closed;
        private bool _forceRecreate;
        private readonly ISubscriptionCallbacks _callbacks;
        private readonly IClientAccessor<ConnectionModel> _clients;
        private readonly IOptions<OpcUaClientOptions> _options;
        private readonly ILoggerFactory _loggerFactory;
        private readonly ILogger _logger;
        private readonly IMetricsContext _metrics;
        private readonly Timer _timer;
        private readonly Timer _keepAliveWatcher;
        private readonly Meter _meter = Diagnostics.NewMeter();
        private static uint _lastIndex;
        private uint _currentSequenceNumber;
        private int _goodMonitoredItems;
        private int _reportingItems;
        private int _disabledItems;
        private int _samplingItems;
        private int _notAppliedItems;
        private int _badMonitoredItems;
        private int _missingKeepAlives;
        private int _continuouslyMissingKeepAlives;
        private long _unassignedNotifications;
        private bool _disposed;
        private readonly object _lock = new();
    }
}<|MERGE_RESOLUTION|>--- conflicted
+++ resolved
@@ -415,13 +415,8 @@
             };
 #pragma warning restore CA2000 // Dispose objects before losing scope
 
-<<<<<<< HEAD
             var count = message.GetDiagnosticCounters(out var modelChanges,
                 out var heartbeats, out var overflows);
-=======
-            var count = message.GetDiagnosticCounters(out var modelChanges, 
-				out var heartbeats, out var overflows);
->>>>>>> 45d88c14
             if (messageType == MessageType.Event || messageType == MessageType.Condition)
             {
                 if (!diagnosticsOnly)
