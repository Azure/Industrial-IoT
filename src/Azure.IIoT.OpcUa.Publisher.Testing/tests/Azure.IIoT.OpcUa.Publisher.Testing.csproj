--- conflicted
+++ resolved
@@ -5,15 +5,9 @@
     <Nullable>enable</Nullable>
   </PropertyGroup>
   <ItemGroup>
-<<<<<<< HEAD
-    <PackageReference Include="Furly.Extensions.Newtonsoft" Version="1.0.46" />
-    <PackageReference Include="Furly.Extensions.Json" Version="1.0.46" />
-    <PackageReference Include="Furly.Extensions.Autofac" Version="1.0.46" />
-=======
     <PackageReference Include="Furly.Extensions.Newtonsoft" Version="1.0.48" />
     <PackageReference Include="Furly.Extensions.Json" Version="1.0.48" />
     <PackageReference Include="Furly.Extensions.Autofac" Version="1.0.48" />
->>>>>>> 6bf4997b
     <PackageReference Include="Microsoft.Extensions.Logging.Abstractions" Version="8.0.1" />
     <PackageReference Include="Microsoft.Extensions.Configuration.Abstractions" Version="8.0.0" />
     <PackageReference Include="FluentAssertions" Version="6.12.0" />
