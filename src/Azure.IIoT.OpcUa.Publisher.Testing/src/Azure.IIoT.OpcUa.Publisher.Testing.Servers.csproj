﻿<Project Sdk="Microsoft.NET.Sdk">
  <PropertyGroup>
    <TargetFramework>net8.0</TargetFramework>
    <Description>Contains several test servers to run tests against</Description>
    <IsPackable>true</IsPackable>
	  <GeneratePackageOnBuild>true</GeneratePackageOnBuild>
    <IsTrimmable>false</IsTrimmable>
    <EnableTrimAnalyzer>false</EnableTrimAnalyzer>
    <Nullable>disable</Nullable>
  </PropertyGroup>
  <ItemGroup>
    <EmbeddedResource Include="HistoricalAccess\Data\Dynamic\Boolean.txt" />
    <EmbeddedResource Include="HistoricalAccess\Data\Dynamic\Byte.txt" />
    <EmbeddedResource Include="HistoricalAccess\Data\Dynamic\DateTime.txt" />
    <EmbeddedResource Include="HistoricalAccess\Data\Dynamic\Double.txt" />
    <EmbeddedResource Include="HistoricalAccess\Data\Dynamic\Float.txt" />
    <EmbeddedResource Include="HistoricalAccess\Data\Dynamic\Int16.txt" />
    <EmbeddedResource Include="HistoricalAccess\Data\Dynamic\Int32.txt" />
    <EmbeddedResource Include="HistoricalAccess\Data\Dynamic\Int64.txt" />
    <EmbeddedResource Include="HistoricalAccess\Data\Dynamic\SByte.txt" />
    <EmbeddedResource Include="HistoricalAccess\Data\Dynamic\String.txt" />
    <EmbeddedResource Include="HistoricalAccess\Data\Dynamic\UInt16.txt" />
    <EmbeddedResource Include="HistoricalAccess\Data\Dynamic\UInt32.txt" />
    <EmbeddedResource Include="HistoricalAccess\Data\Dynamic\UInt64.txt" />
  </ItemGroup>
  <ItemGroup>
    <EmbeddedResource Include="HistoricalAccess\Data\Sample\Boolean.txt" />
    <EmbeddedResource Include="HistoricalAccess\Data\Sample\Byte.txt" />
    <EmbeddedResource Include="HistoricalAccess\Data\Sample\ByteString.txt" />
    <EmbeddedResource Include="HistoricalAccess\Data\Sample\DateTime.txt" />
    <EmbeddedResource Include="HistoricalAccess\Data\Sample\Double.txt" />
    <EmbeddedResource Include="HistoricalAccess\Data\Sample\Float.txt" />
    <EmbeddedResource Include="HistoricalAccess\Data\Sample\Int16.txt" />
    <EmbeddedResource Include="HistoricalAccess\Data\Sample\Int32.txt" />
    <EmbeddedResource Include="HistoricalAccess\Data\Sample\Int64.txt" />
    <EmbeddedResource Include="HistoricalAccess\Data\Sample\SByte.txt" />
    <EmbeddedResource Include="HistoricalAccess\Data\Sample\String.txt" />
    <EmbeddedResource Include="HistoricalAccess\Data\Sample\UInt16.txt" />
    <EmbeddedResource Include="HistoricalAccess\Data\Sample\UInt32.txt" />
    <EmbeddedResource Include="HistoricalAccess\Data\Sample\UInt64.txt" />
  </ItemGroup>
  <ItemGroup>
    <EmbeddedResource Include="Generated\Vehicles\Design\Vehicles.Instances.PredefinedNodes.uanodes" />
    <EmbeddedResource Include="Generated\Vehicles\Design\Vehicles.Types.PredefinedNodes.uanodes" />
    <EmbeddedResource Include="Generated\Vehicles\Design\Vehicles.Types.Types.bsd" />
    <EmbeddedResource Include="Generated\Vehicles\Design\Vehicles.Types.Types.xsd" />
    <EmbeddedResource Include="Generated\Views\Design\Engineering.PredefinedNodes.uanodes" />
    <EmbeddedResource Include="Generated\Views\Design\Model.PredefinedNodes.uanodes" />
    <EmbeddedResource Include="Generated\Views\Design\Operations.PredefinedNodes.uanodes" />
    <EmbeddedResource Include="Generated\HistoricalEvents\Design\HistoricalEvents.PredefinedNodes.uanodes" />
    <EmbeddedResource Include="Generated\Plc\Design\PlcModel.PredefinedNodes.uanodes" />
    <EmbeddedResource Include="Generated\SimpleEvents\Design\SimpleEvents.PredefinedNodes.uanodes" />
    <EmbeddedResource Include="Generated\TestData\Design\TestData.PredefinedNodes.uanodes" />
    <EmbeddedResource Include="Generated\MemoryBuffer\Design\MemoryBuffer.PredefinedNodes.uanodes" />
    <EmbeddedResource Include="Generated\Boiler\Design\Boiler.PredefinedNodes.uanodes" />
  </ItemGroup>
  <ItemGroup>
    <PackageReference Include="Furly.Extensions" Version="1.0.15" />
    <PackageReference Include="System.Linq.Async" Version="6.0.1" />
  </ItemGroup>
<<<<<<< HEAD
  <ItemGroup>
    <PackageReference Include="OPCFoundation.NetStandard.Opc.Ua.Server" Version="1.4.372.106" />
  </ItemGroup>
=======
  <Choose>
    <When Condition="'$(Configuration)'=='Release'">
      <ItemGroup>
        <PackageReference Include="OPCFoundation.NetStandard.Opc.Ua.Server" Version="1.4.372.106" />
      </ItemGroup>
    </When>
    <Otherwise>
      <ItemGroup>
        <PackageReference Include="OPCFoundation.NetStandard.Opc.Ua.Server.Debug" Version="1.4.372.106" />
      </ItemGroup>
    </Otherwise>
  </Choose>
>>>>>>> 246ff6e4
</Project><|MERGE_RESOLUTION|>--- conflicted
+++ resolved
@@ -58,11 +58,7 @@
     <PackageReference Include="Furly.Extensions" Version="1.0.15" />
     <PackageReference Include="System.Linq.Async" Version="6.0.1" />
   </ItemGroup>
-<<<<<<< HEAD
-  <ItemGroup>
-    <PackageReference Include="OPCFoundation.NetStandard.Opc.Ua.Server" Version="1.4.372.106" />
-  </ItemGroup>
-=======
+
   <Choose>
     <When Condition="'$(Configuration)'=='Release'">
       <ItemGroup>
@@ -75,5 +71,5 @@
       </ItemGroup>
     </Otherwise>
   </Choose>
->>>>>>> 246ff6e4
+
 </Project>