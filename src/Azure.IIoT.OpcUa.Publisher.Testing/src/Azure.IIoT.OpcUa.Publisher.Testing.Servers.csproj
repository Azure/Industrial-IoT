﻿<Project Sdk="Microsoft.NET.Sdk">
  <PropertyGroup>
    <TargetFramework>net8.0</TargetFramework>
    <Description>Contains several test servers to run tests against</Description>
    <IsPackable>true</IsPackable>
	  <GeneratePackageOnBuild>true</GeneratePackageOnBuild>
    <IsTrimmable>false</IsTrimmable>
    <EnableTrimAnalyzer>false</EnableTrimAnalyzer>
    <Nullable>disable</Nullable>
  </PropertyGroup>
  <ItemGroup>
    <EmbeddedResource Include="HistoricalAccess\Data\Dynamic\Boolean.txt" />
    <EmbeddedResource Include="HistoricalAccess\Data\Dynamic\Byte.txt" />
    <EmbeddedResource Include="HistoricalAccess\Data\Dynamic\DateTime.txt" />
    <EmbeddedResource Include="HistoricalAccess\Data\Dynamic\Double.txt" />
    <EmbeddedResource Include="HistoricalAccess\Data\Dynamic\Float.txt" />
    <EmbeddedResource Include="HistoricalAccess\Data\Dynamic\Int16.txt" />
    <EmbeddedResource Include="HistoricalAccess\Data\Dynamic\Int32.txt" />
    <EmbeddedResource Include="HistoricalAccess\Data\Dynamic\Int64.txt" />
    <EmbeddedResource Include="HistoricalAccess\Data\Dynamic\SByte.txt" />
    <EmbeddedResource Include="HistoricalAccess\Data\Dynamic\String.txt" />
    <EmbeddedResource Include="HistoricalAccess\Data\Dynamic\UInt16.txt" />
    <EmbeddedResource Include="HistoricalAccess\Data\Dynamic\UInt32.txt" />
    <EmbeddedResource Include="HistoricalAccess\Data\Dynamic\UInt64.txt" />
  </ItemGroup>
  <ItemGroup>
    <EmbeddedResource Include="HistoricalAccess\Data\Sample\Boolean.txt" />
    <EmbeddedResource Include="HistoricalAccess\Data\Sample\Byte.txt" />
    <EmbeddedResource Include="HistoricalAccess\Data\Sample\ByteString.txt" />
    <EmbeddedResource Include="HistoricalAccess\Data\Sample\DateTime.txt" />
    <EmbeddedResource Include="HistoricalAccess\Data\Sample\Double.txt" />
    <EmbeddedResource Include="HistoricalAccess\Data\Sample\Float.txt" />
    <EmbeddedResource Include="HistoricalAccess\Data\Sample\Int16.txt" />
    <EmbeddedResource Include="HistoricalAccess\Data\Sample\Int32.txt" />
    <EmbeddedResource Include="HistoricalAccess\Data\Sample\Int64.txt" />
    <EmbeddedResource Include="HistoricalAccess\Data\Sample\SByte.txt" />
    <EmbeddedResource Include="HistoricalAccess\Data\Sample\String.txt" />
    <EmbeddedResource Include="HistoricalAccess\Data\Sample\UInt16.txt" />
    <EmbeddedResource Include="HistoricalAccess\Data\Sample\UInt32.txt" />
    <EmbeddedResource Include="HistoricalAccess\Data\Sample\UInt64.txt" />
  </ItemGroup>
  <ItemGroup>
    <EmbeddedResource Include="Generated\Vehicles\Design\Vehicles.Instances.PredefinedNodes.uanodes" />
    <EmbeddedResource Include="Generated\Vehicles\Design\Vehicles.Types.PredefinedNodes.uanodes" />
    <EmbeddedResource Include="Generated\Vehicles\Design\Vehicles.Types.Types.bsd" />
    <EmbeddedResource Include="Generated\Vehicles\Design\Vehicles.Types.Types.xsd" />
    <EmbeddedResource Include="Generated\Views\Design\Engineering.PredefinedNodes.uanodes" />
    <EmbeddedResource Include="Generated\Views\Design\Model.PredefinedNodes.uanodes" />
    <EmbeddedResource Include="Generated\Views\Design\Operations.PredefinedNodes.uanodes" />
    <EmbeddedResource Include="Generated\HistoricalEvents\Design\HistoricalEvents.PredefinedNodes.uanodes" />
    <EmbeddedResource Include="Generated\Plc\Design\PlcModel.PredefinedNodes.uanodes" />
    <EmbeddedResource Include="Generated\SimpleEvents\Design\SimpleEvents.PredefinedNodes.uanodes" />
    <EmbeddedResource Include="Generated\TestData\Design\TestData.PredefinedNodes.uanodes" />
    <EmbeddedResource Include="Generated\MemoryBuffer\Design\MemoryBuffer.PredefinedNodes.uanodes" />
    <EmbeddedResource Include="Generated\Boiler\Design\Boiler.PredefinedNodes.uanodes" />
  </ItemGroup>
  <ItemGroup>
    <PackageReference Include="Furly.Extensions" Version="1.0.13" />
    <PackageReference Include="System.Linq.Async" Version="6.0.1" />
  </ItemGroup>
<<<<<<< HEAD
  <Choose>
    <When Condition="'$(Configuration)'=='Release'">
      <ItemGroup>
        <PackageReference Include="OPCFoundation.NetStandard.Opc.Ua.Server" Version="1.4.372.106" />
      </ItemGroup>
    </When>
    <Otherwise>
      <ItemGroup>
        <PackageReference Include="OPCFoundation.NetStandard.Opc.Ua.Server.Debug" Version="1.4.372.106" />
      </ItemGroup>
    </Otherwise>
  </Choose>
=======
  <ItemGroup>
    <PackageReference Include="OPCFoundation.NetStandard.Opc.Ua.Server" Version="1.4.372.91-preview" />
  </ItemGroup>
>>>>>>> 97ba2802
</Project><|MERGE_RESOLUTION|>--- conflicted
+++ resolved
@@ -58,7 +58,6 @@
     <PackageReference Include="Furly.Extensions" Version="1.0.13" />
     <PackageReference Include="System.Linq.Async" Version="6.0.1" />
   </ItemGroup>
-<<<<<<< HEAD
   <Choose>
     <When Condition="'$(Configuration)'=='Release'">
       <ItemGroup>
@@ -71,9 +70,4 @@
       </ItemGroup>
     </Otherwise>
   </Choose>
-=======
-  <ItemGroup>
-    <PackageReference Include="OPCFoundation.NetStandard.Opc.Ua.Server" Version="1.4.372.91-preview" />
-  </ItemGroup>
->>>>>>> 97ba2802
 </Project>