--- conflicted
+++ resolved
@@ -55,11 +55,7 @@
     <EmbeddedResource Include="Generated\Boiler\Design\Boiler.PredefinedNodes.uanodes" />
   </ItemGroup>
   <ItemGroup>
-<<<<<<< HEAD
-    <PackageReference Include="Furly.Extensions" Version="1.0.46" />
-=======
     <PackageReference Include="Furly.Extensions" Version="1.0.48" />
->>>>>>> 6bf4997b
     <PackageReference Include="System.Linq.Async" Version="6.0.1" />
     <PackageReference Include="OPCFoundation.NetStandard.Opc.Ua.Server" Version="1.5.374.54" />
   </ItemGroup>
