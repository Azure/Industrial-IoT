--- conflicted
+++ resolved
@@ -5,12 +5,7 @@
     <Description>Azure Industrial IoT OPC UA service business logic</Description>
   </PropertyGroup>
   <ItemGroup>
-<<<<<<< HEAD
-    <PackageReference Include="Furly.Azure.IoT" Version="0.1.22" />
-    <PackageReference Include="Microsoft.Extensions.Caching.Abstractions" Version="7.0.0" />
-=======
     <PackageReference Include="Furly.Azure.IoT" Version="0.1.23" />
->>>>>>> debc5d06
     <PackageReference Include="System.IO.FileSystem" Version="4.3.0" />
     <PackageReference Include="System.Net.Primitives" Version="4.3.1" />
     <PackageReference Include="System.Runtime.InteropServices" Version="4.3.0" />
