﻿<Project Sdk="Microsoft.NET.Sdk">
  <PropertyGroup>
    <TargetFramework>net8.0</TargetFramework>
    <GenerateDocumentationFile>true</GenerateDocumentationFile>
    <Description>Azure Industrial IoT OPC UA service business logic</Description>
    <Nullable>enable</Nullable>
  </PropertyGroup>
  <ItemGroup>
<<<<<<< HEAD
    <PackageReference Include="Furly.Azure.IoT" Version="1.0.46" />
=======
    <PackageReference Include="Furly.Azure.IoT" Version="1.0.48" />
>>>>>>> 6bf4997b
    <PackageReference Include="Microsoft.Extensions.Caching.Abstractions" Version="8.0.0" />
    <PackageReference Include="System.IO.FileSystem" Version="4.3.0" />
    <PackageReference Include="System.Net.Primitives" Version="4.3.1" />
    <PackageReference Include="System.Runtime.InteropServices" Version="4.3.0" />
  </ItemGroup>
  <ItemGroup>
    <ProjectReference Include="..\..\Azure.IIoT.OpcUa.Publisher.Sdk\src\Azure.IIoT.OpcUa.Publisher.Sdk.csproj" />
    <ProjectReference Include="..\..\Azure.IIoT.OpcUa\src\Azure.IIoT.OpcUa.csproj" />
  </ItemGroup>
</Project><|MERGE_RESOLUTION|>--- conflicted
+++ resolved
@@ -6,11 +6,7 @@
     <Nullable>enable</Nullable>
   </PropertyGroup>
   <ItemGroup>
-<<<<<<< HEAD
-    <PackageReference Include="Furly.Azure.IoT" Version="1.0.46" />
-=======
     <PackageReference Include="Furly.Azure.IoT" Version="1.0.48" />
->>>>>>> 6bf4997b
     <PackageReference Include="Microsoft.Extensions.Caching.Abstractions" Version="8.0.0" />
     <PackageReference Include="System.IO.FileSystem" Version="4.3.0" />
     <PackageReference Include="System.Net.Primitives" Version="4.3.1" />
