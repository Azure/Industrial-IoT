﻿<Project Sdk="Microsoft.NET.Sdk">
  <PropertyGroup>
    <TargetFramework>net7.0</TargetFramework>
    <IsPackable>true</IsPackable>
    <GeneratePackageOnBuild>true</GeneratePackageOnBuild>
    <GenerateDocumentationFile>true</GenerateDocumentationFile>
    <Description>Azure OPC Publisher Module Sdk</Description>
  </PropertyGroup>
  <ItemGroup>
    <PackageReference Include="Furly.Extensions.Newtonsoft" Version="0.4.20" />
<<<<<<< HEAD
    <PackageReference Include="Furly.Tunnel" Version="0.2.17" />
=======
    <PackageReference Include="Furly.Tunnel" Version="0.2.18" />
>>>>>>> debc5d06
    <PackageReference Include="Furly.Extensions" Version="0.4.20" />
    <PackageReference Include="Microsoft.CSharp" Version="4.7.0" />
    <PackageReference Include="Microsoft.Extensions.Http" Version="7.0.0" />
    <PackageReference Include="Microsoft.Extensions.Configuration" Version="7.0.0" />
  </ItemGroup>
  <ItemGroup>
    <ProjectReference Include="..\..\Azure.IIoT.OpcUa.Publisher.Models\src\Azure.IIoT.OpcUa.Publisher.Models.csproj" />
  </ItemGroup>
</Project><|MERGE_RESOLUTION|>--- conflicted
+++ resolved
@@ -8,11 +8,7 @@
   </PropertyGroup>
   <ItemGroup>
     <PackageReference Include="Furly.Extensions.Newtonsoft" Version="0.4.20" />
-<<<<<<< HEAD
-    <PackageReference Include="Furly.Tunnel" Version="0.2.17" />
-=======
     <PackageReference Include="Furly.Tunnel" Version="0.2.18" />
->>>>>>> debc5d06
     <PackageReference Include="Furly.Extensions" Version="0.4.20" />
     <PackageReference Include="Microsoft.CSharp" Version="4.7.0" />
     <PackageReference Include="Microsoft.Extensions.Http" Version="7.0.0" />
