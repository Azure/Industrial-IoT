﻿<Project Sdk="Microsoft.NET.Sdk">
  <PropertyGroup>
    <TargetFramework>net8.0</TargetFramework>
    <IsPackable>true</IsPackable>
    <GeneratePackageOnBuild>true</GeneratePackageOnBuild>
    <GenerateDocumentationFile>true</GenerateDocumentationFile>
    <Description>Azure OPC Publisher Module Sdk</Description>
    <Nullable>enable</Nullable>
  </PropertyGroup>
  <ItemGroup>
<<<<<<< HEAD
    <PackageReference Include="Furly.Extensions.Newtonsoft" Version="1.0.46" />
    <PackageReference Include="Furly.Tunnel" Version="1.0.46" />
    <PackageReference Include="Furly.Extensions" Version="1.0.46" />
=======
    <PackageReference Include="Furly.Extensions.Newtonsoft" Version="1.0.48" />
    <PackageReference Include="Furly.Tunnel" Version="1.0.48" />
    <PackageReference Include="Furly.Extensions" Version="1.0.48" />
>>>>>>> 6bf4997b
    <PackageReference Include="Microsoft.CSharp" Version="4.7.0" />
    <PackageReference Include="Microsoft.Extensions.Http" Version="8.0.0" />
    <PackageReference Include="Microsoft.Extensions.Configuration" Version="8.0.0" />
  </ItemGroup>
  <ItemGroup>
    <ProjectReference Include="..\..\Azure.IIoT.OpcUa.Publisher.Models\src\Azure.IIoT.OpcUa.Publisher.Models.csproj" />
  </ItemGroup>
</Project><|MERGE_RESOLUTION|>--- conflicted
+++ resolved
@@ -8,15 +8,9 @@
     <Nullable>enable</Nullable>
   </PropertyGroup>
   <ItemGroup>
-<<<<<<< HEAD
-    <PackageReference Include="Furly.Extensions.Newtonsoft" Version="1.0.46" />
-    <PackageReference Include="Furly.Tunnel" Version="1.0.46" />
-    <PackageReference Include="Furly.Extensions" Version="1.0.46" />
-=======
     <PackageReference Include="Furly.Extensions.Newtonsoft" Version="1.0.48" />
     <PackageReference Include="Furly.Tunnel" Version="1.0.48" />
     <PackageReference Include="Furly.Extensions" Version="1.0.48" />
->>>>>>> 6bf4997b
     <PackageReference Include="Microsoft.CSharp" Version="4.7.0" />
     <PackageReference Include="Microsoft.Extensions.Http" Version="8.0.0" />
     <PackageReference Include="Microsoft.Extensions.Configuration" Version="8.0.0" />
