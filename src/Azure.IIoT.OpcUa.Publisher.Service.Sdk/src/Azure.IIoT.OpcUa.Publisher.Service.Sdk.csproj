﻿<Project Sdk="Microsoft.NET.Sdk">
  <PropertyGroup>
    <TargetFramework>net8.0</TargetFramework>
    <IsPackable>true</IsPackable>
    <GeneratePackageOnBuild>true</GeneratePackageOnBuild>
    <GenerateDocumentationFile>true</GenerateDocumentationFile>
    <Description>Azure Industrial IoT Web API SDK</Description>
    <Nullable>enable</Nullable>
  </PropertyGroup>
  <ItemGroup>
    <PackageReference Include="Microsoft.AspNetCore.SignalR.Client" Version="8.0.7" />
    <PackageReference Include="Microsoft.AspNetCore.SignalR.Protocols.MessagePack" Version="8.0.7" />
    <PackageReference Include="Microsoft.AspNetCore.SignalR.Protocols.NewtonsoftJson" Version="8.0.7" />
<<<<<<< HEAD
    <PackageReference Include="Furly.Extensions.MessagePack" Version="1.0.58" />
    <PackageReference Include="Furly.Extensions.Newtonsoft" Version="1.0.58" />
    <PackageReference Include="Furly.Extensions.Autofac" Version="1.0.58" />
    <PackageReference Include="Furly.Extensions" Version="1.0.58" />
=======
    <PackageReference Include="Furly.Extensions.MessagePack" Version="1.0.59" />
    <PackageReference Include="Furly.Extensions.Newtonsoft" Version="1.0.59" />
    <PackageReference Include="Furly.Extensions.Autofac" Version="1.0.59" />
    <PackageReference Include="Furly.Extensions" Version="1.0.59" />
>>>>>>> b443ba6a
    <PackageReference Include="Nito.Disposables" Version="2.5.0" />
  </ItemGroup>
  <ItemGroup>
    <ProjectReference Include="..\..\Azure.IIoT.OpcUa.Publisher.Models\src\Azure.IIoT.OpcUa.Publisher.Models.csproj" />
  </ItemGroup>
</Project><|MERGE_RESOLUTION|>--- conflicted
+++ resolved
@@ -11,17 +11,12 @@
     <PackageReference Include="Microsoft.AspNetCore.SignalR.Client" Version="8.0.7" />
     <PackageReference Include="Microsoft.AspNetCore.SignalR.Protocols.MessagePack" Version="8.0.7" />
     <PackageReference Include="Microsoft.AspNetCore.SignalR.Protocols.NewtonsoftJson" Version="8.0.7" />
-<<<<<<< HEAD
-    <PackageReference Include="Furly.Extensions.MessagePack" Version="1.0.58" />
-    <PackageReference Include="Furly.Extensions.Newtonsoft" Version="1.0.58" />
-    <PackageReference Include="Furly.Extensions.Autofac" Version="1.0.58" />
-    <PackageReference Include="Furly.Extensions" Version="1.0.58" />
-=======
+
     <PackageReference Include="Furly.Extensions.MessagePack" Version="1.0.59" />
     <PackageReference Include="Furly.Extensions.Newtonsoft" Version="1.0.59" />
     <PackageReference Include="Furly.Extensions.Autofac" Version="1.0.59" />
     <PackageReference Include="Furly.Extensions" Version="1.0.59" />
->>>>>>> b443ba6a
+
     <PackageReference Include="Nito.Disposables" Version="2.5.0" />
   </ItemGroup>
   <ItemGroup>
