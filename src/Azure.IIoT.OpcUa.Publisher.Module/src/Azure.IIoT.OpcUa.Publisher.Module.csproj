--- conflicted
+++ resolved
@@ -25,11 +25,7 @@
     <PackageReference Include="Furly.Extensions.AspNetCore" Version="0.4.20" />
     <PackageReference Include="Furly.Extensions.Mqtt" Version="0.4.20" />
     <PackageReference Include="Furly.Extensions.MessagePack" Version="0.4.20" />
-<<<<<<< HEAD
-    <PackageReference Include="Furly.Tunnel" Version="0.2.17" />
-=======
     <PackageReference Include="Furly.Tunnel" Version="0.2.18" />
->>>>>>> debc5d06
     <PackageReference Include="Mono.Options" Version="6.12.0.148" />
     <PackageReference Include="OpenTelemetry.Extensions.Hosting" Version="1.4.0" />
     <PackageReference Include="OpenTelemetry.Instrumentation.Http" Version="1.0.0-rc9.14" />
