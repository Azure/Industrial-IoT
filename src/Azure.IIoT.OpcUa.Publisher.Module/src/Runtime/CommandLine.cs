// ------------------------------------------------------------
//  Copyright (c) Microsoft Corporation.  All rights reserved.
//  Licensed under the MIT License (MIT). See License.txt in the repo root for license information.
// ------------------------------------------------------------

namespace Azure.IIoT.OpcUa.Publisher.Module.Runtime
{
    using Azure.IIoT.OpcUa.Publisher.Models;
    using Azure.IIoT.OpcUa.Publisher.Stack.Runtime;
    using Furly.Azure.IoT.Edge;
    using Furly.Extensions.Messaging;
    using Microsoft.Extensions.Configuration;
    using Microsoft.Extensions.Logging;
    using Mono.Options;
    using Opc.Ua;
    using System;
    using System.Collections.Generic;
    using System.Globalization;
    using System.IO;

    /// <summary>
    /// Class that represents a dictionary with all command line arguments from
    /// the current and legacy versions of the OPC Publisher. They are represented
    /// via configuration interfaces that is injected into the publisher container.
    /// </summary>
    public sealed class CommandLine : Dictionary<string, string?>
    {
        /// <summary>
        /// Creates a new instance of the cli options based on existing configuration values.
        /// </summary>
        public CommandLine()
        {
            _logger = new CommandLineLogger();
        }

        /// <summary>
        /// Parse arguments and set values in the environment the way the new configuration expects it.
        /// </summary>
        /// <param name="args">The specified command line arguments.</param>
        /// <param name="logger"></param>
        public CommandLine(string[] args, CommandLineLogger? logger = null)
        {
            _logger = logger ?? new CommandLineLogger();
            var showHelp = false;
            var unsupportedOptions = new List<string>();
            var legacyOptions = new List<string>();

            // Key for the Legacy (before 2.9) compatibility mode. Controlled the content type value
            const string LegacyCompatibility = "LegacyCompatibility";

            // command line options
            var options = new Mono.Options.OptionSet
            {
                "",
                "General",
                "-------",
                "",

                // show help
                { "h|help",
                    "Show help and exit.\n",
                    _ => showHelp = true },

                // Publisher configuration options
                { $"f|pf|publishfile=|{PublisherConfig.PublishedNodesFileKey}=",
                    "The name of the file containing the configuration of the nodes to be published as well as the information to connect to the OPC UA server sources.\nThis file is also used to persist changes made through the control plane, e.g., through IoT Hub device method calls.\nWhen no file is specified a default `publishednodes.json` file is created in the working directory.\nDefault: `publishednodes.json`\n",
                    s => this[PublisherConfig.PublishedNodesFileKey] = s },
                { $"cf|createifnotexist:|{PublisherConfig.CreatePublishFileIfNotExistKey}:",
                    "Permit publisher to create the the specified publish file if it does not exist. The new file will be created under the access rights of the publisher module.\nThe default file 'publishednodes.json' is always created when no file name was provided on the command line and this option is ignored.\nIf a file was specified but does not exist and should not be created the module exits.\nDefault: `false`\n",
                    (bool? b) => this[PublisherConfig.CreatePublishFileIfNotExistKey] = b?.ToString() ?? "True" },
                { $"fe|forceencryptedcredentials:|{PublisherConfig.ForceCredentialEncryptionKey}:",
                    "If set to true the publisher will never write plain text credentials into the published nodes configuration file.\nIf a credential cannot be written to the file using the IoT Edge workload API crypto provider the publisher will exit with an error.\nDefault: `false` (write secrets as plain text into the configuration file which should be properly ACL'ed)\n",
                    (bool? b) => this[PublisherConfig.ForceCredentialEncryptionKey] = b?.ToString() ?? "True" },
                { $"id|publisherid=|{PublisherConfig.PublisherIdKey}=",
                    "Sets the publisher id of the publisher.\nDefault: `not set` which results in the IoT edge identity being used \n",
                    s => this[PublisherConfig.PublisherIdKey] = s},
                { $"v|version=|{PublisherConfig.PublisherVersionKey}=",
                    "Sets the default major version of the publisher module and metadata.\nDefault: `1` \n",
                    (uint v) => this[PublisherConfig.PublisherVersionKey] = v.ToString(CultureInfo.CurrentCulture)},
                { $"s|site=|{PublisherConfig.SiteIdKey}=",
                    "Sets the site name of the publisher module.\nDefault: `not set` \n",
                    s => this[PublisherConfig.SiteIdKey] = s},
                { $"rs|runtimestatereporting:|{PublisherConfig.EnableRuntimeStateReportingKey}:",
                    "Enable that when publisher starts or restarts it reports its runtime state using a restart message.\nDefault: `False` (disabled)\n",
                    (bool? b) => this[PublisherConfig.EnableRuntimeStateReportingKey] = b?.ToString() ?? "True"},
                { $"api-key=|{PublisherConfig.ApiKeyOverrideKey}=",
                    "Sets the api key that must be used to authenticate calls on the publisher REST endpoint.\nDefault: `not set` (Key will be generated if not available) \n",
                    s => this[PublisherConfig.ApiKeyOverrideKey] = s},
                { $"doa|disableopenapi:|{PublisherConfig.DisableOpenApiEndpointKey}:",
                    "Disable the OPC Publisher Open API endpoint exposed by the built-in HTTP server.\nDefault: `False` (enabled).\n",
                    (bool? b) => this[PublisherConfig.DisableOpenApiEndpointKey] = b?.ToString() ?? "True" },
                { $"ssf|statestorefolder=|{PublisherConfig.StateStoreFolderPathKey}=",
                    "The path to a folder where state is stored so that heavy resolution of writer groups is only done once or when the configuration changes.\nDefault: `null` (disabled)\n",
                    s => this[PublisherConfig.StateStoreFolderPathKey] = s },

                "",
                "Messaging configuration",
                "-----------------------",
                "",

                { $"c|strict:|{PublisherConfig.UseStandardsCompliantEncodingKey}:",
                    "Use strict OPC UA standard compliance. It is recommended to run the publisher in compliant mode for best interoperability.\nBe aware that explicitly specifying other command line options can result in non-comnpliance despite this option being set.\nDefault: `False` for backwards compatibility (2.5.x - 2.8.x)\n",
                    (bool? b) => this[PublisherConfig.UseStandardsCompliantEncodingKey] = b?.ToString() ?? "True" },
                { $"nf|namespaceformat=|{PublisherConfig.DefaultNamespaceFormatKey}=",
                    $"The format to use when serializing node ids and qualified names containing a namespace uri into a string.\nAllowed values:\n    `{string.Join("`\n    `", Enum.GetNames(typeof(NamespaceFormat)))}`\nDefault: `{nameof(NamespaceFormat.Expanded)}` if `-c` is specified, otherwise `{nameof(NamespaceFormat.Uri)}` for backwards compatibility.\n",
                    (NamespaceFormat m) => this[PublisherConfig.DefaultNamespaceFormatKey] = m.ToString() },
                { $"mm|messagingmode=|{PublisherConfig.MessagingModeKey}=",
                    $"The messaging mode for messages\nAllowed values:\n    `{string.Join("`\n    `", Enum.GetNames(typeof(MessagingMode)))}`\nDefault: `{nameof(MessagingMode.PubSub)}` if `-c` is specified, otherwise `{nameof(MessagingMode.Samples)}` for backwards compatibility.\n",
                    (MessagingMode m) => this[PublisherConfig.MessagingModeKey] = m.ToString() },
                { $"ode|optimizeddatasetencoding:|{PublisherConfig.WriteValueWhenDataSetHasSingleEntryKey}:",
                    "When a data set has a single entry the encoder will write only the value of a data set entry and omit the key.\nThis is not compliant with OPC UA Part 14.\nDefault: `False`.\n",
                    (bool? b) => this[PublisherConfig.WriteValueWhenDataSetHasSingleEntryKey] = b?.ToString() ?? "True" },

                // TODO: Add ability to specify networkmessage mask
                // TODO: Add ability to specify dataset message mask
                // TODO: Add ability to specify dataset field message mask
                // TODO: Allow override of content type
                // TODO: Allow overriding schema

                { $"me|messageencoding=|{PublisherConfig.MessageEncodingKey}=",
                    $"The message encoding for messages\nAllowed values:\n    `{string.Join("`\n    `", Enum.GetNames(typeof(MessageEncoding)))}`\nDefault: `{nameof(MessageEncoding.Json)}`.\n",
                    (MessageEncoding m) => this[PublisherConfig.MessageEncodingKey] = m.ToString() },
                    { $"fm|fullfeaturedmessage=|{PublisherConfig.FullFeaturedMessage}=",
                        "The full featured mode for messages (all fields filled in) for backwards compatibilty. \nDefault: `False` for legacy compatibility.\n",
                        (string b) => this[PublisherConfig.FullFeaturedMessage] = b, true },
                { $"fd|fetchdisplayname:|{PublisherConfig.FetchOpcNodeDisplayNameKey}:",
                    "Resolves names of fields in data sets if the field name was not specified in the configuration.\nNote: This has high impact on OPC Publisher startup performance.\nDefault: `False` (disabled).\n",
                    (bool? b) => this[PublisherConfig.FetchOpcNodeDisplayNameKey] = b?.ToString() ?? "True" },
                { $"bi|batchtriggerinterval=|{PublisherConfig.BatchTriggerIntervalKey}=",
                    "The network message publishing interval in milliseconds. Determines the publishing period at which point messages are emitted.\nWhen `--bs` is 1 and `--bi` is set to 0 batching is disabled.\nDefault: `10000` (10 seconds).\nAlso can be set using `BatchTriggerInterval` environment variable in the form of a duration string in the form `[d.]hh:mm:ss[.fffffff]`.\n",
                    (uint k) => this[PublisherConfig.BatchTriggerIntervalKey] = TimeSpan.FromMilliseconds(k).ToString() },
                    { "si|iothubsendinterval=",
                        "The network message publishing interval in seconds for backwards compatibilty. \nDefault: `10` seconds.\n",
                        (string k) => this[PublisherConfig.BatchTriggerIntervalKey] = TimeSpan.FromSeconds(int.Parse(k, CultureInfo.CurrentCulture)).ToString(), true },
                { $"bs|batchsize=|{PublisherConfig.BatchSizeKey}=",
                    "The number of incoming OPC UA subscription notifications to collect until sending a network messages. When `--bs` is set to 1 and `--bi` is 0 batching is disabled and messages are sent as soon as notifications arrive.\nDefault: `50`.\n",
                    (uint i) => this[PublisherConfig.BatchSizeKey] = i.ToString(CultureInfo.CurrentCulture) },
                { $"rdb|removedupsinbatch:|{PublisherConfig.RemoveDuplicatesFromBatchKey}:",
                    "Use this option to remove values with the same node id from batch messages in legacy `Samples` mode. Sends only the latest value as per the value's source timestamp.\nOnly applies to `Samples` mode, otherwise this setting is ignored.\nDefault: `False` (keep all duplicate values).\n",
                    (bool? b) => this[PublisherConfig.RemoveDuplicatesFromBatchKey] = b?.ToString() ?? "True" },
                { $"ms|maxmessagesize=|iothubmessagesize=|{PublisherConfig.IoTHubMaxMessageSizeKey}=",
                    "The maximum size of the messages to emit. In case the encoder cannot encode a message because the size would be exceeded, the message is dropped. Otherwise the encoder will aim to chunk messages if possible. \nDefault: `256k` in case of IoT Hub messages, `0` otherwise.\n",
                    (uint i) => this[PublisherConfig.IoTHubMaxMessageSizeKey] = i.ToString(CultureInfo.CurrentCulture) },
                { $"qos|{PublisherConfig.DefaultQualityOfServiceKey}=",
                    $"The default quality of service to use for data set messages.\nThis does not apply to metadata messages which are always sent with `AtLeastOnce` semantics.\nAllowed values:\n    `{string.Join("`\n    `", Enum.GetNames(typeof(QoS)))}`\nDefault: `{nameof(QoS.AtLeastOnce)}`.\n",
                    (QoS q) => this[PublisherConfig.DefaultQualityOfServiceKey] = q.ToString() },

                // TODO: Add ConfiguredMessageSize

                { $"mts|messagetimestamp=|{PublisherConfig.MessageTimestampKey}=",
                    $"The value to set as as the timestamp property of messages during encoding (if the encoding supports writing message timestamps).\nAllowed values:\n    `{string.Join("`\n    `", Enum.GetNames(typeof(MessageTimestamp)))}`\nDefault: `{nameof(MessageTimestamp.CurrentTimeUtc)}` to use the time when the message was created in OPC Publisher.\n",
                    (MessageTimestamp m) => this[PublisherConfig.MessageTimestampKey] = m.ToString() },
                { $"npd|maxnodesperdataset=|{PublisherConfig.MaxNodesPerDataSetKey}=",
                    "Maximum number of nodes within a Subscription. When there are more nodes configured for a data set writer, they will be added to new subscriptions. This also affects metadata message size. \nDefault: `1000`.\n",
                    (uint i) => this[PublisherConfig.MaxNodesPerDataSetKey] = i.ToString(CultureInfo.CurrentCulture) },
                { $"ka|sendkeepalives:|{PublisherConfig.EnableDataSetKeepAlivesKey}:",
                    "Enables sending keep alive messages triggered by writer subscription's keep alive notifications. This setting can be used to enable the messaging profile's support for keep alive messages.\nIf the chosen messaging profile does not support keep alive messages this setting is ignored.\nDefault: `False` (to save bandwidth).\n",
                    (bool? b) => this[PublisherConfig.EnableDataSetKeepAlivesKey] = b?.ToString() ?? "True" },
                { $"kfc|keyframecount=|{PublisherConfig.DefaultKeyFrameCountKey}=",
                    "The default number of delta messages to send until a key frame message is sent. If 0, no key frame messages are sent, if 1, every message will be a key frame. \nDefault: `0`.\n",
                    (uint i) => this[PublisherConfig.DefaultKeyFrameCountKey] = i.ToString(CultureInfo.CurrentCulture) },
                { $"msi|metadatasendinterval=|{PublisherConfig.DefaultMetaDataUpdateTimeKey}=",
                    "Default value in milliseconds for the metadata send interval which determines in which interval metadata is sent.\nEven when disabled, metadata is still sent when the metadata version changes unless `--mm=*Samples` is set in which case this setting is ignored. Only valid for network message encodings. \nDefault: `0` which means periodic sending of metadata is disabled.\n",
                    (uint i) => this[PublisherConfig.DefaultMetaDataUpdateTimeKey] = TimeSpan.FromMilliseconds(i).ToString() },
                { $"dm|disablemetadata:|{PublisherConfig.DisableDataSetMetaDataKey}:",
                    "Disables sending any metadata when metadata version changes. This setting can be used to also override the messaging profile's default support for metadata sending.\nIt is recommended to disable sending metadata when too many nodes are part of a data set as this can slow down start up time.\nDefault: `False` if the messaging profile selected supports sending metadata and `--strict` is set but not '--dct', `True` otherwise.\n",
                    (bool? b) => this[PublisherConfig.DisableDataSetMetaDataKey] = b?.ToString() ?? "True" },
                    { $"lc|legacycompatibility=|{LegacyCompatibility}=",
                        "Run the publisher in legacy (2.5.x) compatibility mode.\nDefault: `False` (disabled).\n",
                        b => this[LegacyCompatibility] = b, true },
                { $"ps|publishschemas:|{PublisherConfig.PublishMessageSchemaKey}:",
                    "Publish the Avro or Json message schemas to schema registry or subtopics.\nAutomatically enables complex type system and metadata support.\nDefault: `True` if the message encoding requires schemas (for example Avro) otherwise `False`.\n",
                    (bool? b) => this[PublisherConfig.PublishMessageSchemaKey] = b?.ToString() ?? "True" },
                { $"dsg|disablesessionpergroup:|{PublisherConfig.DisableSessionPerWriterGroupKey}:",
                    $"Disable creating a separate session per writer group. Instead sessions are re-used across writer groups.\nDefault: `{PublisherConfig.DisableSessionPerWriterGroupDefault}`.\n",
                    (bool? b) => this[PublisherConfig.DisableSessionPerWriterGroupKey] = b?.ToString() ?? "True" },
                { $"om|maxsendqueuesize=|{PublisherConfig.MaxNetworkMessageSendQueueSizeKey}=",
                    $"The maximum number of messages to buffer on the send path before messages are dropped.\nDefault: `{PublisherConfig.MaxNetworkMessageSendQueueSizeDefault}`\n",
                    (uint i) => this[PublisherConfig.MaxNetworkMessageSendQueueSizeKey] = i.ToString(CultureInfo.InvariantCulture) },
                    { "maxoutgressmessages|MaxOutgressMessages=", "Deprecated - do not use",
                        (string i) => this[PublisherConfig.MaxNetworkMessageSendQueueSizeKey] = i, true },
                { $"wgp|writergrouppartitions=|{PublisherConfig.DefaultWriterGroupPartitionCountKey}=",
                    "The number of partitions to split the writer group into. Each partition represents a data flow to the transport sink. The partition is selected by topic hash.\nDefault: `0` (partitioning is disabled)\n",
                    (ushort i) => this[PublisherConfig.DefaultWriterGroupPartitionCountKey] = i.ToString(CultureInfo.InvariantCulture) },
                { $"t|dmt=|defaultmessagetransport=|{PublisherConfig.DefaultTransportKey}=",
                    $"The desired transport to use to publish network messages with.\nRequires the transport to be properly configured (see transport settings).\nAllowed values:\n    `{string.Join("`\n    `", Enum.GetNames(typeof(WriterGroupTransport)))}`\nDefault: `{nameof(WriterGroupTransport.IoTHub)}` or the first configured transport of the allowed value list.\n",
                    (WriterGroupTransport p) => this[PublisherConfig.DefaultTransportKey] = p.ToString() },

                "",
                "Transport settings",
                "------------------",
                "",
                { $"b|mqc=|mqttclientconnectionstring=|{Configuration.MqttBroker.MqttClientConnectionStringKey}=",
                    $"An mqtt connection string to use. Use this option to connect OPC Publisher to a MQTT Broker endpoint.\nTo connect to an MQTT broker use the format 'HostName=<IPorDnsName>;Port=<Port>[;Username=<Username>;Password=<Password>;Protocol=<'v5'|'v311'>]'. To publish via MQTT by default specify `-t={nameof(WriterGroupTransport.Mqtt)}`.\nDefault: `not set`.\n",
                    mqc => this[Configuration.MqttBroker.MqttClientConnectionStringKey] = mqc },
                { $"e|ec=|edgehubconnectionstring=|dc=|deviceconnectionstring=|{Configuration.IoTEdge.EdgeHubConnectionString}=",
                    $"A edge hub or iot hub connection string to use if you run OPC Publisher outside of IoT Edge. The connection string can be obtained from the IoT Hub portal. It is not required to use this option if running inside IoT Edge. To publish through IoT Edge by default specify `-t={nameof(WriterGroupTransport.IoTHub)}`.\nDefault: `not set`.\n",
                    dc => this[Configuration.IoTEdge.EdgeHubConnectionString] = dc },
                    { $"ht|ih=|iothubprotocol=|{Configuration.IoTEdge.HubTransport}=",
                        $"Protocol to use for communication with EdgeHub.\nAllowed values:\n    `{string.Join("`\n    `", Enum.GetNames(typeof(TransportOption)))}`\nDefault: `{nameof(TransportOption.Mqtt)}` if device or edge hub connection string is provided, ignored otherwise.\n",
                        (TransportOption p) => this[Configuration.IoTEdge.HubTransport] = p.ToString() },
                { $"eh=|eventhubnamespaceconnectionstring=|{Configuration.EventHubs.EventHubNamespaceConnectionString}=",
                    "The connection string of an existing event hub namespace to use for the Azure EventHub transport.\nDefault: `not set`.\n",
                    eh => this[Configuration.EventHubs.EventHubNamespaceConnectionString] = eh },
                { $"sg=|schemagroup=|{Configuration.EventHubs.SchemaGroupNameKey}=",
                    "The schema group in an event hub namespace to publish message schemas to.\nDefault: `not set`.\n",
                    sg => this[Configuration.EventHubs.SchemaGroupNameKey] = sg },
                { $"d|dcs=|daprconnectionstring=|{Configuration.Dapr.DaprConnectionStringKey}=",
                    $"Connect the OPC Publisher to a dapr pub sub component using a connection string.\nThe connection string specifies the PubSub component to use and allows you to configure the side car connection if needed.\nUse the format 'PubSubComponent=<PubSubComponent>[;GrpcPort=<GrpcPort>;HttpPort=<HttpPort>[;Scheme=<'https'|'http'>]][;ApiKey=<ApiKey>]'.\nTo publish through dapr by default specify `-t={nameof(WriterGroupTransport.Dapr)}`.\nDefault: `not set`.\n",
                    dcs => this[Configuration.Dapr.DaprConnectionStringKey] = dcs },
                { $"w|hcs=|httpconnectionstring=|{Configuration.Http.HttpConnectionStringKey}=",
                    $"Allows OPC Publisher to publish multipart messages to a topic path using the http protocol (web hook). Specify the target host and configure the optional connection settings using a connection string of the format 'HostName=<IPorDnsName>[;Port=<Port>][;Scheme=<'https'|'http'>][;Put=true][;ApiKey=<ApiKey>]'. To publish via HTTP by default specify `-t={nameof(WriterGroupTransport.Http)}`.\nDefault: `not set`.\n",
                    hcs => this[Configuration.Http.HttpConnectionStringKey] = hcs },
                { $"o|outdir=|{Configuration.FileSystem.OutputRootKey}=",
                    $"A folder to write messages into.\nUse this option to have OPC Publisher write messages to a folder structure under this folder. The structure reflects the topic tree. To publish into the file system folder by default specify `-t={nameof(WriterGroupTransport.FileSystem)}`.\nDefault: `not set`.\n",
                    or => this[Configuration.FileSystem.OutputRootKey] = or },
                { $"p|httpserverport=|{Configuration.Kestrel.HttpServerPortKey}=",
                    $"The port on which the http server of OPC Publisher is listening.\nDefault: `{Configuration.Kestrel.HttpsPortDefault}` if no value is provided.\n",
                    p => this[Configuration.Kestrel.HttpServerPortKey] = p },
                { $"unsecurehttp:|{Configuration.Kestrel.UnsecureHttpServerPortKey}:",
                    $"Allow unsecure access to the REST api of OPC Publisher. A port can be specified if the default port {Configuration.Kestrel.HttpPortDefault} is not desired.\nDo not enable this in production as it exposes the Api Key on the network.\nDefault: `disabled`, if specified without a port `{Configuration.Kestrel.HttpPortDefault}` port is used.\n",
                    (ushort? p) => this[Configuration.Kestrel.UnsecureHttpServerPortKey] = p?.ToString(CultureInfo.CurrentCulture) ?? Configuration.Kestrel.HttpPortDefault.ToString(CultureInfo.CurrentCulture) },
                { $"useopenapiv3:|{Configuration.OpenApi.UseOpenApiV3Key}:",
                    "If enabled exposes the open api schema of OPC Publisher using v3 schema (yaml).\nOnly valid if Open API endpoint is not disabled.\nDefault: `v2` (json).\n",
                    (bool? b) => this[Configuration.OpenApi.UseOpenApiV3Key] = b?.ToString() ?? "True" },
                { $"rtc|renewtlscert:|{PublisherConfig.RenewTlsCertificateOnStartupKey}:",
                    "If set a new tls certificate is created during startup updating any previously created ones.\nDefault: `false`.\n",
                    (bool? b) => this[PublisherConfig.RenewTlsCertificateOnStartupKey] = b?.ToString() ?? "True" },

                "",
                "Routing configuration",
                "---------------------",
                "",

                { $"rtt|roottopictemplate:|{PublisherConfig.RootTopicTemplateKey}:",
                    "The default root topic of OPC Publisher.\nIf not specified, the `{{PublisherId}}` template is the root topic.\nCurrently only the template variables\n    `{{SiteId}}` and\n    `{{PublisherId}}`\ncan be used as dynamic substituations in the template. If the template variable does not exist it is replaced with the `$default` string.\nDefault: `{{PublisherId}}`.\n",
                    t => this[PublisherConfig.RootTopicTemplateKey] = t },
                { $"mtt|methodtopictemplate=|{PublisherConfig.MethodTopicTemplateKey}=",
                    "The topic at which OPC Publisher's method handler is mounted.\nIf not specified, the `{{RootTopic}}/methods` template will be used as root topic with the method names as sub topic.\nOnly\n    `{{RootTopic}}`\n    `{{SiteId}}` and\n    `{{PublisherId}}`\ncan currently be used as replacement variables in the template.\nDefault: `{{RootTopic}}/methods`.\n",
                    t => this[PublisherConfig.MethodTopicTemplateKey] = t },
                { $"ttt|telemetrytopictemplate:|{PublisherConfig.TelemetryTopicTemplateKey}:",
                    "The default topic that all messages are sent to.\nIf not specified, the `{{RootTopic}}/messages/{{WriterGroup}}` template will be used as root topic for all events sent by OPC Publisher.\nThe template variables\n    `{{RootTopic}}`\n    `{{SiteId}}`\n    `{{Encoding}}`\n    `{{PublisherId}}`\n    `{{DataSetClassId}}`\n    `{{DataSetWriter}}` and\n    `{{WriterGroup}}`\n can be used as dynamic parts in the template. If a template variable does not exist the name of the variable is emitted.\nDefault: `{{RootTopic}}/messages/{{WriterGroup}}`.\n",
                    t => this[PublisherConfig.TelemetryTopicTemplateKey] = t },
                { $"ett|eventstopictemplate=|{PublisherConfig.EventsTopicTemplateKey}=",
                    "The topic into which OPC Publisher publishes any events that are not telemetry messages such as discovery or runtime events.\nIf not specified, the `{{RootTopic}}/events` template will be used.\nOnly\n    `{{RootTopic}}`\n    `{{SiteId}}`\n    `{{Encoding}}` and\n    `{{PublisherId}}`\ncan currently be used as replacement variables in the template.\nDefault: `{{RootTopic}}/events`.\n",
                    t => this[PublisherConfig.EventsTopicTemplateKey] = t },
                { $"dtt|diagnosticstopictemplate=|{PublisherConfig.DiagnosticsTopicTemplateKey}=",
                    "The topic into which OPC Publisher publishes writer group diagnostics events.\nIf not specified, the `{{RootTopic}}/diagnostics/{{WriterGroup}}` template will be used.\nOnly\n    `{{RootTopic}}`\n    `{{SiteId}}`\n    `{{Encoding}}`\n    `{{PublisherId}}` and\n    `{{WriterGroup}}`\ncan currently be used as replacement variables in the template.\nDefault: `{{RootTopic}}/diagnostics/{{WriterGroup}}`\n",
                    t => this[PublisherConfig.DiagnosticsTopicTemplateKey] = t },
                { $"mdt|metadatatopictemplate:|{PublisherConfig.DataSetMetaDataTopicTemplateKey}:",
                    "The topic that metadata should be sent to.\nIn case of MQTT the message will be sent as RETAIN message with a TTL of either metadata send interval or infinite if metadata send interval is not configured.\nOnly valid if metadata is supported and/or explicitely enabled.\nThe template variables\n    `{{RootTopic}}`\n    `{{SiteId}}`\n    `{{TelemetryTopic}}`\n    `{{Encoding}}`\n    `{{PublisherId}}`\n    `{{DataSetClassId}}`\n    `{{DataSetWriter}}` and\n    `{{WriterGroup}}`\ncan be used as dynamic parts in the template. \nDefault: `{{TelemetryTopic}}` which means metadata is sent to the same output as regular messages. If specified without value, the default output is `{{TelemetryTopic}}/metadata`.\n",
                    s => this[PublisherConfig.DataSetMetaDataTopicTemplateKey] = !string.IsNullOrEmpty(s) ? s : "{TelemetryTopic}/metadata" },
                { $"stt|schematopictemplate:|{PublisherConfig.SchemaTopicTemplateKey}:",
                    "The topic that schemas should be sent to if schema publishing is configured.\nIn case of MQTT schemas will not be sent with .\nOnly valid if schema publishing is enabled (`--ps`).\nThe template variables\n    `{{RootTopic}}`\n    `{{SiteId}}`\n    `{{PublisherId}}`\n    `{{TelemetryTopic}}`\ncan be used as variables inside the template. \nDefault: `{{TelemetryTopic}}/schema` which means the schema is sent to a sub topic where the telemetry message is sent to.\n",
                    s => this[PublisherConfig.SchemaTopicTemplateKey] = !string.IsNullOrEmpty(s) ? s : "{TelemetryTopic}/schema" },

                { $"uns|datasetrouting=|{PublisherConfig.DefaultDataSetRoutingKey}=",
                    $"Configures whether messages should automatically be routed using the browse path of the monitored item inside the address space starting from the RootFolder.\nThe browse path is appended as topic structure to the telemetry topic root which can be configured using `--ttt`. Reserved characters in browse names are escaped with their hex ASCII code.\nAllowed values:\n    `{string.Join("`\n    `", Enum.GetNames(typeof(DataSetRoutingMode)))}`\nDefault: `{nameof(DataSetRoutingMode.None)}` (Topics must be configured).\n",
                    (DataSetRoutingMode m) => this[PublisherConfig.DefaultDataSetRoutingKey] = m.ToString() },
                { $"ri|enableroutinginfo:|{PublisherConfig.EnableDataSetRoutingInfoKey}:",
                    $"Add routing information to messages. The name of the property is `{Constants.MessagePropertyRoutingKey}` and the value is the `DataSetWriterGroup` from which the particular message is emitted.\nDefault: `{PublisherConfig.EnableDataSetRoutingInfoDefault}`.\n",
                    (bool? b) => this[PublisherConfig.EnableDataSetRoutingInfoKey] = b?.ToString() ?? "True" },

                "",
                "Subscription settings",
                "---------------------",
                "",

                { $"oi|opcsamplinginterval=|{OpcUaSubscriptionConfig.DefaultSamplingIntervalKey}=",
                    "Default value in milliseconds to request the servers to sample values. This value is used if an explicit sampling interval for a node was not configured. \nDefault: `1000`.\nAlso can be set using `DefaultSamplingInterval` environment variable in the form of a duration string in the form `[d.]hh:mm:ss[.fffffff]`.\n",
                    (uint i) => this[OpcUaSubscriptionConfig.DefaultSamplingIntervalKey] = TimeSpan.FromMilliseconds(i).ToString() },
                { $"op|opcpublishinginterval=|{OpcUaSubscriptionConfig.DefaultPublishingIntervalKey}=",
                    "Default value in milliseconds for the publishing interval setting of a subscription created with an OPC UA server. This value is used if an explicit publishing interval was not configured.\nDefault: `1000`.\nAlso can be set using `DefaultPublishingInterval` environment variable in the form of a duration string in the form `[d.]hh:mm:ss[.fffffff]`.\n",
                    (uint i) => this[OpcUaSubscriptionConfig.DefaultPublishingIntervalKey] = TimeSpan.FromMilliseconds(i).ToString() },
                { $"eip|immediatepublishing:|{OpcUaSubscriptionConfig.EnableImmediatePublishingKey}:",
                    "By default OPC Publisher will create a subscription with publishing disabled and only enable it after it has filled it with all configured monitored items. Use this setting to create the subscription with publishing already enabled.\nDefault: `False`.\n",
                    (bool? b) => this[OpcUaSubscriptionConfig.EnableImmediatePublishingKey] = b?.ToString() ?? "True" },
                { $"ska|keepalivecount=|{OpcUaSubscriptionConfig.DefaultKeepAliveCountKey}=",
                    $"Specifies the default number of publishing intervals before a keep alive is returned with the next queued publishing response.\nDefault: `{OpcUaSubscriptionConfig.DefaultKeepAliveCountDefault}`.\n",
                    (uint u) => this[OpcUaSubscriptionConfig.DefaultKeepAliveCountKey] = u.ToString(CultureInfo.CurrentCulture) },
                    { "kt|keepalivethreshold=|MaxKeepAliveCount=",
                    "Legacy way of specifying the keep alive counter.\n",
                        (string s) => this[OpcUaSubscriptionConfig.DefaultKeepAliveCountKey] = s, true },
                { $"slt|lifetimecount=|{OpcUaSubscriptionConfig.DefaultLifetimeCountKey}=",
                    $"Default subscription lifetime count which is a multiple of the keep alive counter and when reached instructs the server to declare the subscription invalid.\nDefault: `{OpcUaSubscriptionConfig.DefaultLifetimeCountDefault}`.\n",
                    (uint i) => this[OpcUaSubscriptionConfig.DefaultLifetimeCountKey] = i.ToString(CultureInfo.CurrentCulture) },
                    { "MinSubscriptionLifetime=",
                    "Legacy way of specifying the subscription lifetime.\n",
                        (string s) => this[OpcUaSubscriptionConfig.DefaultLifetimeCountKey] = s, true },
                { $"qs|queuesize=|{OpcUaSubscriptionConfig.DefaultQueueSize}=",
                    "Default queue size for all monitored items if queue size was not specified in the configuration.\nDefault: `1` (for backwards compatibility).\n",
                    (uint u) => this[OpcUaSubscriptionConfig.DefaultQueueSize] = u.ToString(CultureInfo.CurrentCulture) },
                { $"ndo|nodiscardold:|{OpcUaSubscriptionConfig.DefaultDiscardNewKey}:",
                    "The publisher is using this as default value for the discard old setting of monitored item queue configuration. Setting to true will ensure that new values are dropped before older ones are drained. \nDefault: `False` (which is the OPC UA default).\n",
                    (bool? b) => this[OpcUaSubscriptionConfig.DefaultDiscardNewKey] = b?.ToString() ?? "True" },
                { $"mc|monitoreditemdatachangetrigger=|{OpcUaSubscriptionConfig.DefaultDataChangeTriggerKey}=",
                    $"Default data change trigger for all monitored items configured in the published nodes configuration unless explicitly overridden.\nAllowed values:\n    `{string.Join("`\n    `", Enum.GetNames(typeof(DataChangeTriggerType)))}`\nDefault: `{nameof(DataChangeTriggerType.StatusValue)}` (which is the OPC UA default).\n",
                    (DataChangeTriggerType t) => this[OpcUaSubscriptionConfig.DefaultDataChangeTriggerKey] = t.ToString() },
                { $"sf|skipfirst:|{OpcUaSubscriptionConfig.DefaultSkipFirstKey}:",
                    "The publisher is using this as default value for the skip first setting of nodes configured without a skip first setting. A value of True will skip sending the first notification received when the monitored item is added to the subscription.\nDefault: `False` (disabled).\n",
                    (bool? b) => this[OpcUaSubscriptionConfig.DefaultSkipFirstKey] = b?.ToString() ?? "True" },
                    { "skipfirstevent:", "Maintained for backwards compatibility, do not use.",
                        (string b) => this[OpcUaSubscriptionConfig.DefaultSkipFirstKey] = b ?? "True", /* hidden = */ true },
                { $"hbb|heartbeatbehavior=|{OpcUaSubscriptionConfig.DefaultHeartbeatBehaviorKey}=",
                    $"Default behavior of the heartbeat mechanism unless overridden in the published nodes configuration explicitly.\nAllowed values:\n    `{string.Join("`\n    `", Enum.GetNames(typeof(HeartbeatBehavior)))}`\nDefault: `{nameof(HeartbeatBehavior.WatchdogLKV)}` (Sending LKV in a watchdog fashion).\n",
                    (HeartbeatBehavior b) => this[OpcUaSubscriptionConfig.DefaultHeartbeatBehaviorKey] = b.ToString() },
                { $"hb|heartbeatinterval=|{OpcUaSubscriptionConfig.DefaultHeartbeatIntervalKey}=",
                    "The publisher is using this as default value in seconds for the heartbeat interval setting of nodes that were configured without a heartbeat interval setting. A heartbeat is sent at this interval if no value has been received.\nDefault: `0` (disabled)\nAlso can be set using `DefaultHeartbeatInterval` environment variable in the form of a duration string in the form `[d.]hh:mm:ss[.fffffff]`.\n",
                    (uint i) => this[OpcUaSubscriptionConfig.DefaultHeartbeatIntervalKey] = TimeSpan.FromSeconds(i).ToString() },
                { $"ucr|usecyclicreads:|{OpcUaSubscriptionConfig.DefaultSamplingUsingCyclicReadKey}:",
                    "All nodes should be sampled using periodical client reads instead of subscriptions services, unless otherwise configured.\nDefault: `false`.\n",
                    (bool? b) => this[OpcUaSubscriptionConfig.DefaultSamplingUsingCyclicReadKey] = b?.ToString() ?? "True" },
                { $"da|deferredacks:|{OpcUaSubscriptionConfig.UseDeferredAcknoledgementsKey}:",
                    "(Experimental) Acknoledge subscription notifications only when the data has been successfully published.\nDefault: `false`.\n",
                    (bool? b) => this[OpcUaSubscriptionConfig.UseDeferredAcknoledgementsKey] = b?.ToString() ?? "True" },
                { $"rbp|rebrowseperiod=|{OpcUaSubscriptionConfig.DefaultRebrowsePeriodKey}=",
                    $"(Experimental) The default time to wait until the address space model is browsed again when generating model change notifications.\nDefault: `{OpcUaSubscriptionConfig.DefaultRebrowsePeriodDefault}`.\n",
                    (TimeSpan t) => this[OpcUaSubscriptionConfig.DefaultRebrowsePeriodKey] = t.ToString() },
                { $"sqp|sequentialpublishing:|{OpcUaSubscriptionConfig.EnableSequentialPublishingKey}:",
                    "(Experimental) Explicitly disable or enable sequential publishing.\nDefault: `true` (enabled).\n",
                    (bool? b) => this[OpcUaSubscriptionConfig.EnableSequentialPublishingKey] = b?.ToString() ?? "True" },
                { $"urc|usereverseconnect:|{PublisherConfig.DefaultUseReverseConnectKey}:",
                    "(Experimental) Use reverse connect for all endpoints that are part of the subscription configuration unless otherwise configured.\nDefault: `false`.\n",
                    (bool? b) => this[PublisherConfig.DefaultUseReverseConnectKey] = b?.ToString() ?? "True" },
                { $"dct|disablecomplextypesystem:|{PublisherConfig.DisableComplexTypeSystemKey}:",
                    "Never load the complex type system for any connections that are required for subscriptions.\nThis setting not just disables meta data messages but also prevents transcoding of unknown complex types in outgoing messages.\nDefault: `false`.\n",
<<<<<<< HEAD
                    (bool? b) => this[PublisherConfig.DisableComplexTypeSystemKey] = b?.ToString() ?? "True" },
                { $"dtr|disabletransferonreconnect:|{PublisherConfig.DisableSubscriptionTransferKey}:",
                    "Do not attempt to transfer subscriptions when reconnecting but re-establish the subscription.\nDefault: `false`.\n",
                    (bool? b) => this[PublisherConfig.DisableSubscriptionTransferKey] = b?.ToString() ?? "True" },
=======
                    (bool? b) => this[OpcUaSubscriptionConfig.DisableComplexTypeSystemKey] = b?.ToString() ?? "True" },
                { $"dtr|disabletransferonreconnect:|{OpcUaSubscriptionConfig.DisableSubscriptionTransferKey}:",
                    "Do not attempt to transfer subscriptions when reconnecting but re-establish the subscription.\nDefault: `false`.\n",
                    (bool? b) => this[OpcUaSubscriptionConfig.DisableSubscriptionTransferKey] = b?.ToString() ?? "True" },
>>>>>>> 4f1a5123

                "",
                "OPC UA Client configuration",
                "---------------------------",
                "",

                { $"aa|acceptuntrusted:|{OpcUaClientConfig.AutoAcceptUntrustedCertificatesKey}:",
                    "The publisher accepts untrusted certificates presented by a server it connects to.\nThis does not include servers presenting bad certificates or certificates that fail chain validation. These errors cannot be suppressed and connection will always be rejected.\nWARNING: This setting should never be used in production environments!\n",
                    (bool? b) => this[OpcUaClientConfig.AutoAcceptUntrustedCertificatesKey] = b?.ToString() ?? "True" },
                     { "autoaccept:", "Maintained for backwards compatibility, do not use.",
                        (string b) => this[OpcUaClientConfig.AutoAcceptUntrustedCertificatesKey] = b ?? "True", /* hidden = */ true },
                { $"rur|rejectunknownrevocationstatus:|{OpcUaClientConfig.RejectUnknownRevocationStatusKey}:",
                    $"Set this to `False` to accept certificates presented by a server that have an unknown revocation status.\nWARNING: This setting should never be used in production environments!\nDefault: `{OpcUaClientConfig.RejectUnknownRevocationStatusDefault}`.\n",
                    (bool? b) => this[OpcUaClientConfig.RejectUnknownRevocationStatusKey] = b?.ToString() ?? "True" },
                { $"ct|createsessiontimeout=|{OpcUaClientConfig.CreateSessionTimeoutKey}=",
                    $"Amount of time in seconds to wait until a session is connected.\nDefault: `{OpcUaClientConfig.CreateSessionTimeoutDefaultSec}` seconds.\n",
                    (uint u) => this[OpcUaClientConfig.CreateSessionTimeoutKey] = u.ToString(CultureInfo.CurrentCulture) },
                { $"mr|reconnectperiod=|{OpcUaClientConfig.MinReconnectDelayKey}=",
                    $"The minimum amount of time in milliseconds to wait reconnection of session is attempted again.\nDefault: `{OpcUaClientConfig.MinReconnectDelayDefault}` milliseconds.\n",
                    (uint i) => this[OpcUaClientConfig.MinReconnectDelayKey] = i.ToString(CultureInfo.CurrentCulture) },
                { $"xr|maxreconnectperiod=|{OpcUaClientConfig.MaxReconnectDelayKey}=",
                    $"The maximum amount of time in millseconds to wait between reconnection attempts of the session.\nDefault: `{OpcUaClientConfig.MaxReconnectDelayDefault}` milliseconds.\n",
                    (uint i) => this[OpcUaClientConfig.MaxReconnectDelayKey] = i.ToString(CultureInfo.CurrentCulture) },
                { $"sto|sessiontimeout=|{OpcUaClientConfig.DefaultSessionTimeoutKey}=",
                    $"Maximum amount of time in seconds that a session should remain open by the OPC server without any activity (session timeout). Requested from the OPC server at session creation.\nDefault: `{OpcUaClientConfig.DefaultSessionTimeoutDefaultSec}` seconds.\n",
                    (uint u) => this[OpcUaClientConfig.DefaultSessionTimeoutKey] = u.ToString(CultureInfo.CurrentCulture) },
                { $"ki|keepaliveinterval=|{OpcUaClientConfig.KeepAliveIntervalKey}=",
                    $"The interval in seconds the publisher is sending keep alive messages to the OPC servers on the endpoints it is connected to.\nDefault: `{OpcUaClientConfig.KeepAliveIntervalDefaultSec}` seconds.\n",
                    (uint i) => this[OpcUaClientConfig.KeepAliveIntervalKey] = i.ToString(CultureInfo.CurrentCulture) },
                { $"ot|operationtimeout=|{OpcUaClientConfig.OperationTimeoutKey}=",
                    $"The operation service call timeout of the publisher OPC UA client in milliseconds. \nDefault: `{OpcUaClientConfig.OperationTimeoutDefault}` milliseconds.\n",
                    (uint u) => this[OpcUaClientConfig.OperationTimeoutKey] = u.ToString(CultureInfo.CurrentCulture) },
                { $"cl|clientlinger=|{OpcUaClientConfig.LingerTimeoutSecondsKey}=",
                    "Amount of time in seconds to delay closing a client and underlying session after the a last service call.\nUse this setting to speed up multiple subsequent calls to a server.\nDefault: `0` sec (no linger).\n",
                    (uint u) => this[OpcUaClientConfig.LingerTimeoutSecondsKey] = u.ToString(CultureInfo.CurrentCulture) },
                { $"rcp|reverseconnectport=|{OpcUaClientConfig.ReverseConnectPortKey}=",
                    $"The port to use when accepting inbound reverse connect requests from servers.\nDefault: `{OpcUaClientConfig.ReverseConnectPortDefault}`.\n",
                    (ushort u) => this[OpcUaClientConfig.ReverseConnectPortKey] = u.ToString(CultureInfo.CurrentCulture) },

                { $"mnr|maxnodesperread=|{OpcUaClientConfig.MaxNodesPerReadOverrideKey}=",
                    "Limit max number of nodes to read in a single read request when batching reads or the server limit if less.\nDefault: `0` (using server limit).\n",
                    (uint u) => this[OpcUaClientConfig.MaxNodesPerReadOverrideKey] = u.ToString(CultureInfo.CurrentCulture) },
                { $"mnb|maxnodesperbrowse=|{OpcUaClientConfig.MaxNodesPerBrowseOverrideKey}=",
                    "Limit max number of nodes per browse request when batching browse operations or the server limit if less.\nDefault: `0` (using server limit).\n",
                    (uint u) => this[OpcUaClientConfig.MaxNodesPerBrowseOverrideKey] = u.ToString(CultureInfo.CurrentCulture) },

                { $"mpr|minpublishrequests=|{OpcUaClientConfig.MinPublishRequestsKey}=",
                    $"Minimum number of publish requests to queue once subscriptions are created in the session.\nDefault: `{OpcUaClientConfig.MinPublishRequestsDefault}`.\n",
                    (uint u) => this[OpcUaClientConfig.MinPublishRequestsKey] = u.ToString(CultureInfo.CurrentCulture) },
                { $"ppr|percentpublishrequests=|{OpcUaClientConfig.PublishRequestsPerSubscriptionPercentKey}=",
                    $"Percentage ratio of publish requests per subscriptions in the session in percent.\nDefault: `{OpcUaClientConfig.PublishRequestsPerSubscriptionPercentDefault}`% (1 request per subscription).\n",
                    (ushort u) => this[OpcUaClientConfig.PublishRequestsPerSubscriptionPercentKey] = u.ToString(CultureInfo.CurrentCulture) },

                { $"smi|subscriptionmanagementinterval=|{OpcUaClientConfig.SubscriptionManagementIntervalSecondsKey}=",
                    "The interval in seconds after which the publisher re-applies the desired state of the subscription to a session.\nDefault: `0` (only on configuration change).\n",
                    (uint u) => this[OpcUaClientConfig.SubscriptionManagementIntervalSecondsKey] = u.ToString(CultureInfo.CurrentCulture) },
                { $"bnr|badnoderetrydelay=|{OpcUaClientConfig.BadMonitoredItemRetryDelaySecondsKey}=",
                    $"The delay in seconds after which nodes that were rejected by the server while added or updating a subscription or while publishing, are re-applied to a subscription.\nSet to 0 to disable retrying.\nDefault: `{OpcUaClientConfig.BadMonitoredItemRetryDelayDefaultSec}` seconds.\n",
                    (uint u) => this[OpcUaClientConfig.BadMonitoredItemRetryDelaySecondsKey] = u.ToString(CultureInfo.CurrentCulture)  },
                { $"inr|invalidnoderetrydelay=|{OpcUaClientConfig.InvalidMonitoredItemRetryDelaySecondsKey}=",
                    $"The delay in seconds after which the publisher attempts to re-apply nodes that were incorrectly configured to a subscription.\nSet to 0 to disable retrying.\nDefault: `{OpcUaClientConfig.InvalidMonitoredItemRetryDelayDefaultSec}` seconds.\n",
                    (uint u) => this[OpcUaClientConfig.InvalidMonitoredItemRetryDelaySecondsKey] = u.ToString(CultureInfo.CurrentCulture)  },
                { $"ser|subscriptionerrorretrydelay=|{OpcUaClientConfig.SubscriptionErrorRetryDelaySecondsKey}=",
                    $"The delay in seconds between attempts to create a subscription in a session.\nSet to 0 to disable retrying.\nDefault: `{OpcUaClientConfig.SubscriptionErrorRetryDelayDefaultSec}` seconds.\n",
                    (uint u) => this[OpcUaClientConfig.SubscriptionErrorRetryDelaySecondsKey] = u.ToString(CultureInfo.CurrentCulture) },
                { $"dcp|disablecomplextypepreloading:|{OpcUaClientConfig.DisableComplexTypePreloadingKey}:",
                    "Complex types (structures, enumerations) a server exposes are preloaded from the server after the session is connected. In some cases this can cause problems either on the client or server itself. Use this setting to disable pre-loading support.\nNote that since the complex type system is used for meta data messages it will still be loaded at the time the subscription is created, therefore also disable meta data support if you want to ensure the complex types are never loaded for an endpoint.\nDefault: `false`.\n",
                    (bool? b) => this[OpcUaClientConfig.DisableComplexTypePreloadingKey] = b?.ToString() ?? "True" },

                { $"otl|opctokenlifetime=|{OpcUaClientConfig.SecurityTokenLifetimeKey}=",
                    "OPC UA Stack Transport Secure Channel - Security token lifetime in milliseconds.\nDefault: `3600000` (1h).\n",
                    (uint u) => this[OpcUaClientConfig.SecurityTokenLifetimeKey] = u.ToString(CultureInfo.CurrentCulture) },
                { $"ocl|opcchannellifetime=|{OpcUaClientConfig.ChannelLifetimeKey}=",
                    "OPC UA Stack Transport Secure Channel - Channel lifetime in milliseconds.\nDefault: `300000` (5 min).\n",
                    (uint u) => this[OpcUaClientConfig.ChannelLifetimeKey] = u.ToString(CultureInfo.CurrentCulture) },
                { $"omb|opcmaxbufferlen=|{OpcUaClientConfig.MaxBufferSizeKey}=",
                    "OPC UA Stack Transport Secure Channel - Max buffer size.\nDefault: `65535` (64KB -1).\n",
                    (uint u) => this[OpcUaClientConfig.MaxBufferSizeKey] = u.ToString(CultureInfo.CurrentCulture) },
                { $"oml|opcmaxmessagelen=|{OpcUaClientConfig.MaxMessageSizeKey}=",
                    "OPC UA Stack Transport Secure Channel - Max message size.\nDefault: `4194304` (4 MB).\n",
                    (uint u) => this[OpcUaClientConfig.MaxMessageSizeKey] = u.ToString(CultureInfo.CurrentCulture) },
                { $"oal|opcmaxarraylen=|{OpcUaClientConfig.MaxArrayLengthKey}=",
                    "OPC UA Stack Transport Secure Channel - Max array length.\nDefault: `65535` (64KB - 1).\n",
                    (uint u) => this[OpcUaClientConfig.MaxArrayLengthKey] = u.ToString(CultureInfo.CurrentCulture) },
                { $"ol|opcmaxstringlen=|{OpcUaClientConfig.MaxStringLengthKey}=",
                    "The max length of a string opc can transmit/receive over the OPC UA secure channel.\nDefault: `130816` (128KB - 256).\n",
                    (uint u) => this[OpcUaClientConfig.MaxStringLengthKey] = u.ToString(CultureInfo.CurrentCulture) },
                { $"obl|opcmaxbytestringlen=|{OpcUaClientConfig.MaxByteStringLengthKey}=",
                    "OPC UA Stack Transport Secure Channel - Max byte string length.\nDefault: `1048576` (1MB).\n",
                    (uint u) => this[OpcUaClientConfig.MaxByteStringLengthKey] = u.ToString(CultureInfo.CurrentCulture) },
                { $"au|appuri=|{OpcUaClientConfig.ApplicationUriKey}=",
                    "Application URI as per OPC UA definition inside the OPC UA client application configuration presented to the server.\nDefault: `not set`.\n",
                    s => this[OpcUaClientConfig.ApplicationUriKey] = s },
                { $"pu|producturi=|{OpcUaClientConfig.ProductUriKey}=",
                    "The Product URI as per OPC UA definition insde the OPC UA client application configuration presented to the server.\nDefault: `not set`.\n",
                    s => this[OpcUaClientConfig.ProductUriKey] = s },

                { $"rejectsha1=|{OpcUaClientConfig.RejectSha1SignedCertificatesKey}=",
                    "If set to `False` OPC Publisher will accept SHA1 certificates which have been officially deprecated and are unsafe to use.\nNote: Set this to `False` to support older equipment that uses Sha1 signed certificates rather than using no security.\nDefault: `True`.\n",
                    (bool b) => this[OpcUaClientConfig.RejectSha1SignedCertificatesKey] = b.ToString() },
                { $"mks|minkeysize=|{OpcUaClientConfig.MinimumCertificateKeySizeKey}=",
                    "Minimum accepted certificate size.\nNote: It is recommended to this value to the highest certificate key size possible based on the connected OPC UA servers.\nDefault: 1024.\n",
                    s => this[OpcUaClientConfig.MinimumCertificateKeySizeKey] = s },
                { $"tm|trustmyself=|{OpcUaClientConfig.AddAppCertToTrustedStoreKey}=",
                    "Set to `False` to disable adding the publisher's own certificate to the trusted store automatically.\nDefault: `True`.\n",
                    (bool b) => this[OpcUaClientConfig.AddAppCertToTrustedStoreKey] = b.ToString() },
                { $"sn|appcertsubjectname=|{OpcUaClientConfig.ApplicationCertificateSubjectNameKey}=",
                    "The subject name for the app cert.\nDefault: `CN=<the value of --an|--appname>, C=DE, S=Bav, O=Microsoft, DC=localhost`.\n",
                    s => this[OpcUaClientConfig.ApplicationCertificateSubjectNameKey] = s },
                { $"an|appname=|{OpcUaClientConfig.ApplicationNameKey}=",
                    $"The name for the app (used during OPC UA authentication).\nDefault: `{OpcUaClientConfig.ApplicationNameDefault}`\n",
                    s => this[OpcUaClientConfig.ApplicationNameKey] = s },
                { $"pki|pkirootpath=|{OpcUaClientConfig.PkiRootPathKey}=",
                    "PKI certificate store root path.\nDefault: `pki`.\n",
                    s => this[OpcUaClientConfig.PkiRootPathKey] = s },
                { $"ap|appcertstorepath=|{OpcUaClientConfig.ApplicationCertificateStorePathKey}=",
                    "The path where the own application cert should be stored.\nDefault: $\"{{PkiRootPath}}/own\".\n",
                    s => this[OpcUaClientConfig.ApplicationCertificateStorePathKey] = s },
                { $"apt|at=|appcertstoretype=|{OpcUaClientConfig.ApplicationCertificateStoreTypeKey}=",
                    $"The own application cert store type.\nAllowed values:\n    `{CertificateStoreType.Directory}`\n    `{CertificateStoreType.X509Store}`\nDefault: `{CertificateStoreType.Directory}`.\n",
                    s => SetStoreType(s, OpcUaClientConfig.ApplicationCertificateStoreTypeKey, "apt") },
                { $"apw|appcertstorepwd=|{OpcUaClientConfig.ApplicationCertificatePasswordKey}=",
                    "Password to use when storing the application certificate in the store folder if the store is of type `Directory`.\nDefault: empty, which means application certificate is not protected by default.\n",
                    s => this[OpcUaClientConfig.ApplicationCertificatePasswordKey] = s },
                { $"tp|trustedcertstorepath=|{OpcUaClientConfig.TrustedPeerCertificatesPathKey}=",
                    "The path of the trusted cert store.\nDefault: $\"{{PkiRootPath}}/trusted\".\n",
                    s => this[OpcUaClientConfig.TrustedPeerCertificatesPathKey] = s },
                { $"tpt|{OpcUaClientConfig.TrustedPeerCertificatesTypeKey}=",
                    $"Trusted peer certificate store type.\nAllowed values:\n    `{CertificateStoreType.Directory}`\n    `{CertificateStoreType.X509Store}`\nDefault: `{CertificateStoreType.Directory}`.\n",
                    s => SetStoreType(s, OpcUaClientConfig.TrustedPeerCertificatesTypeKey, "tpt") },
                { $"rp|rejectedcertstorepath=|{OpcUaClientConfig.RejectedCertificateStorePathKey}=",
                    "The path of the rejected cert store.\nDefault: $\"{{PkiRootPath}}/rejected\".\n",
                    s => this[OpcUaClientConfig.RejectedCertificateStorePathKey] = s },
                { $"rpt|{OpcUaClientConfig.RejectedCertificateStoreTypeKey}=",
                    $"Rejected certificate store type.\nAllowed values:\n    `{CertificateStoreType.Directory}`\n    `{CertificateStoreType.X509Store}`\nDefault: `{CertificateStoreType.Directory}`.\n",
                    s => SetStoreType(s, OpcUaClientConfig.RejectedCertificateStoreTypeKey, "rpt") },
                { $"ip|issuercertstorepath=|{OpcUaClientConfig.TrustedIssuerCertificatesPathKey}=",
                    "The path of the trusted issuer cert store.\nDefault: $\"{{PkiRootPath}}/issuer\".\n",
                    s => this[OpcUaClientConfig.TrustedIssuerCertificatesPathKey] = s },
                { $"ipt|{OpcUaClientConfig.TrustedIssuerCertificatesTypeKey}=",
                    $"Trusted issuer certificate store type.\nAllowed values:\n    `{CertificateStoreType.Directory}`\n    `{CertificateStoreType.X509Store}`\nDefault: `{CertificateStoreType.Directory}`.\n",
                    s => SetStoreType(s, OpcUaClientConfig.TrustedIssuerCertificatesTypeKey, "ipt") },
                { $"up|usercertstorepath=|{OpcUaClientConfig.TrustedUserCertificatesPathKey}=",
                    "The path of the certificate store for user certificates.\nDefault: $\"{{PkiRootPath}}/users\".\n",
                    s => this[OpcUaClientConfig.TrustedUserCertificatesPathKey] = s },
                { $"upt|{OpcUaClientConfig.TrustedUserCertificatesTypeKey}=",
                    $"Type of certificate store for all User certificates.\nAllowed values:\n    `{CertificateStoreType.Directory}`\n    `{CertificateStoreType.X509Store}`\nDefault: `{CertificateStoreType.Directory}`.\n",
                    s => SetStoreType(s, OpcUaClientConfig.TrustedUserCertificatesTypeKey, "upt") },
                { $"uip|userissuercertstorepath=|{OpcUaClientConfig.UserIssuerCertificatesPathKey}=",
                    "The path of the user issuer cert store.\nDefault: $\"{{PkiRootPath}}/users/issuer\".\n",
                    s => this[OpcUaClientConfig.UserIssuerCertificatesPathKey] = s },
                { $"uit|{OpcUaClientConfig.UserIssuerCertificatesTypeKey}=",
                    $"Type of the issuer certificate store for User certificates.\nAllowed values:\n    `{CertificateStoreType.Directory}`\n    `{CertificateStoreType.X509Store}`\nDefault: `{CertificateStoreType.Directory}`.\n",
                    s => SetStoreType(s, OpcUaClientConfig.UserIssuerCertificatesTypeKey, "uip") },

                "",
                "Diagnostic options",
                "------------------",
                "",

                { $"ll|loglevel=|{Configuration.LoggingLevel.LogLevelKey}=",
                    $"The loglevel to use.\nAllowed values:\n    `{string.Join("`\n    `", Enum.GetNames(typeof(LogLevel)))}`\nDefault: `{LogLevel.Information}`.\n",
                    (LogLevel l) => this[Configuration.LoggingLevel.LogLevelKey] = l.ToString() },
               { $"lfm|logformat=|{Configuration.LoggingFormat.LogFormatKey}=",
                    $"The log format to use when writing to the console.\nAllowed values:\n    `{string.Join("`\n    `", Configuration.LoggingFormat.LogFormatsSupported)}`\nDefault: `{Configuration.LoggingFormat.LogFormatDefault}`.\n",
                    (string s) => this[Configuration.LoggingFormat.LogFormatKey] = s },
                { $"di|diagnosticsinterval=|{PublisherConfig.DiagnosticsIntervalKey}=",
                    "Produce publisher diagnostic information at this specified interval in seconds.\nBy default diagnostics are written to the OPC Publisher logger (which requires at least --loglevel `information`) unless configured differently using `--pd`.\n`0` disables diagnostic output.\nDefault:60000 (60 seconds).\nAlso can be set using `DiagnosticsInterval` environment variable in the form of a duration string in the form `[d.]hh:mm:ss[.fffffff]`\".\n",
                    (uint i) => this[PublisherConfig.DiagnosticsIntervalKey] = TimeSpan.FromSeconds(i).ToString() },
                { $"pd|diagnosticstarget=|{PublisherConfig.DiagnosticsTargetKey}=",
                    $"Configures how to emit diagnostics information at the `--di` configured interval.\nUse this to for example emit diagnostics as events to the event topic template instead of the console.\nAllowed values:\n    `{string.Join("`\n    `", Enum.GetNames(typeof(PublisherDiagnosticTargetType)))}`\nDefault: `{PublisherDiagnosticTargetType.Logger}`.\n",
                    (PublisherDiagnosticTargetType d) => this[PublisherConfig.DiagnosticsTargetKey] = d.ToString() },
                { $"sl|opcstacklogging:|{OpcUaClientConfig.EnableOpcUaStackLoggingKey}:",
                    "Enable opc ua stack logging beyond logging at error level.\nDefault: `disabled`.\n",
                    (bool? b) => this[OpcUaClientConfig.EnableOpcUaStackLoggingKey] = b?.ToString() ?? "True" },
                { "ln|lognotifications:",
                    "Log ingress subscription notifications at Informational level to aid debugging.\nDefault: `disabled`.\n",
                    (bool? b) => this[PublisherConfig.DebugLogNotificationsKey] = b?.ToString() ?? "True" },
                { "lnh|lognotificationsandheartbeats:",
                    "Include heartbeats in notifications log.\nIf set also implicitly enables debug logging via `--ln`.\nDefault: `disabled`.\n",
                    (bool? b) => this[PublisherConfig.DebugLogNotificationsWithHeartbeatKey] = b?.ToString() ?? "True" },
                { "lnf|lognotificationfilter:",
                    "Only log notifications where the data set field name, subscription name, or data set name match the provided regular expression pattern.\nIf set implicitly enables debug logging via `--ln`.\nDefault: `null` (matches all).\n",
                    (string? r) => this[PublisherConfig.DebugLogNotificationsFilterKey] = r },
                { "len|logencodednotifications:",
                    "Log encoded subscription and monitored item notifications at Informational level to aid debugging.\nDefault: `disabled`.\n",
                    (bool? b) => this[PublisherConfig.DebugLogEncodedNotificationsKey] = b?.ToString() ?? "True" },
                { $"oc|otlpcollector=|{Configuration.Otlp.OtlpCollectorEndpointKey}=",
                    "Specifiy the OpenTelemetry collector grpc endpoint url to export diagnostics to.\nDefault: `disabled`.\n",
                    s => this[Configuration.Otlp.OtlpCollectorEndpointKey] = s },
                { $"oxi|otlpexportinterval=|{Configuration.Otlp.OtlpExportIntervalMillisecondsKey}=",
                    $"The interval in milliseconds when OpenTelemetry is exported to the collector endpoint.\nDefault: `{Configuration.Otlp.OtlpExportIntervalMillisecondsDefault}` ({(int)(Configuration.Otlp.OtlpExportIntervalMillisecondsDefault / 1000)} seconds).\n",
                    (uint i) => this[Configuration.Otlp.OtlpExportIntervalMillisecondsKey] = TimeSpan.FromMilliseconds(i).ToString() },
                { $"mms|maxmetricstreams=|{Configuration.Otlp.OtlpMaxMetricStreamsKey}=",
                    $"Specifiy the max number of streams to collect in the default view.\nDefault: `{Configuration.Otlp.OtlpMaxMetricDefault}`.\n",
                    (uint u) => this[Configuration.Otlp.OtlpMaxMetricStreamsKey] = u.ToString(CultureInfo.CurrentCulture) },
                { $"em|enableprometheusendpoint=|{Configuration.Otlp.EnableMetricsKey}=",
                    "Explicitly enable or disable exporting prometheus metrics directly on the standard path.\nDefault: `disabled` if Otlp collector is configured, otherwise `enabled`.\n",
                    (bool? b) => this[Configuration.Otlp.EnableMetricsKey] = b?.ToString() ?? "True" },

                // testing purposes

                { "sc|scaletestcount=",
                    "The number of monitored item clones in scale tests.\n",
                    (string i) => this[PublisherConfig.ScaleTestCountKey] = i, true },

                // Legacy: unsupported and hidden
                { "mq|monitoreditemqueuecapacity=", "Legacy - do not use.", _ => legacyOptions.Add("mq|monitoreditemqueuecapacity"), true },
                { "tc|telemetryconfigfile=", "Legacy - do not use.", _ => legacyOptions.Add("tc|telemetryconfigfile"), true },
                { "ic|iotcentral=", "Legacy - do not use.", _ => legacyOptions.Add("ic|iotcentral"), true },
                { "ns|noshutdown=", "Legacy - do not use.", _ => legacyOptions.Add("ns|noshutdown"), true },
                { "rf|runforever", "Legacy - do not use.", _ => legacyOptions.Add("rf|runforever"), true },
                { "pn|portnum=", "Legacy - do not use.", _ => legacyOptions.Add("pn|portnum"), true },
                { "pa|path=", "Legacy - do not use.", _ => legacyOptions.Add("pa|path"), true },
                { "lr|ldsreginterval=", "Legacy - do not use.", _ => legacyOptions.Add("lr|ldsreginterval"), true },
                { "ss|suppressedopcstatuscodes=", "Legacy - do not use.", _ => legacyOptions.Add("ss|suppressedopcstatuscodes"), true },
                { "csr", "Legacy - do not use.", _ => legacyOptions.Add("csr"), true },
                { "ab|applicationcertbase64=", "Legacy - do not use.",_ => legacyOptions.Add("ab|applicationcertbase64"), true },
                { "af|applicationcertfile=", "Legacy - do not use.", _ => legacyOptions.Add("af|applicationcertfile"), true },
                { "pk|privatekeyfile=", "Legacy - do not use.", _ => legacyOptions.Add("pk|privatekeyfile"), true },
                { "pb|privatekeybase64=", "Legacy - do not use.", _ => legacyOptions.Add("pb|privatekeybase64"), true },
                { "cp|certpassword=", "Legacy - do not use.", _ => legacyOptions.Add("cp|certpassword"), true },
                { "tb|addtrustedcertbase64=", "Legacy - do not use.", _ => legacyOptions.Add("tb|addtrustedcertbase64"), true },
                { "tf|addtrustedcertfile=", "Legacy - do not use.", _ => legacyOptions.Add("tf|addtrustedcertfile"), true },
                { "tt|trustedcertstoretype=", "Legacy - do not use.", _ => legacyOptions.Add("tt|trustedcertstoretype"), true },
                { "rt|rejectedcertstoretype=", "Legacy - do not use.", _ => legacyOptions.Add("rt|rejectedcertstoretype"), true },
                { "it|issuercertstoretype=", "Legacy - do not use.", _ => legacyOptions.Add("it|issuercertstoretype"), true },
                { "ib|addissuercertbase64=", "Legacy - do not use.", _ => legacyOptions.Add("ib|addissuercertbase64"), true },
                { "if|addissuercertfile=", "Legacy - do not use.", _ => legacyOptions.Add("if|addissuercertfile"), true },
                { "rb|updatecrlbase64=", "Legacy - do not use.", _ => legacyOptions.Add("rb|updatecrlbase64"), true },
                { "uc|updatecrlfile=", "Legacy - do not use.", _ => legacyOptions.Add("uc|updatecrlfile"), true },
                { "rc|removecert=", "Legacy - do not use.", _ => legacyOptions.Add("rc|removecert"), true },
                { "dt|devicecertstoretype=", "Legacy - do not use.", _ => legacyOptions.Add("dt|devicecertstoretype"), true },
                { "dp|devicecertstorepath=", "Legacy - do not use.", _ => legacyOptions.Add("dp|devicecertstorepath"), true },
                { "i|install", "Legacy - do not use.", _ => legacyOptions.Add("i|install"), true },
                { "st|opcstacktracemask=", "Legacy - do not use.", _ => legacyOptions.Add("st|opcstacktracemask"), true },
                { "sd|shopfloordomain=", "Legacy - do not use.", _ => legacyOptions.Add("sd|shopfloordomain"), true },
                { "vc|verboseconsole=", "Legacy - do not use.", _ => legacyOptions.Add("vc|verboseconsole"), true },
                { "as|autotrustservercerts=", "Legacy - do not use.", _ => legacyOptions.Add("as|autotrustservercerts"), true },
                { "l|lf|logfile=", "Legacy - do not use.", _ => legacyOptions.Add("l|lf|logfile"), true },
                { "lt|logflushtimespan=", "Legacy - do not use.", _ => legacyOptions.Add("lt|logflushtimespan"), true }
            };

            try
            {
                unsupportedOptions = options.Parse(args);
            }
            catch (Exception e)
            {
                _logger.Warning("Parse args exception {0}.", e.Message);
                _logger.ExitProcess(160);
                return;
            }

            if (unsupportedOptions.Count > 0)
            {
                foreach (var option in unsupportedOptions)
                {
                    _logger.Warning("Option {0} wrong or not supported, " +
                        "please use -h option to get all the supported options.", option);
                }
            }

            if (legacyOptions.Count > 0)
            {
                foreach (var option in legacyOptions)
                {
                    _logger.Warning("Legacy option {0} not supported, please use -h option to get all the supported options.", option);
                }
            }

            if (!showHelp)
            {
                // Test the publisher configuration for having all necessary content
                var configuration = new ConfigurationBuilder()
                    .SetBasePath(Directory.GetCurrentDirectory())
                    .AddJsonFile("appsettings.json", true)
                    .AddEnvironmentVariables()
                    .AddFromDotEnvFile()
                    .AddInMemoryCollection(this).Build();
                try
                {
                    // Throws if the messaging profile configuration is invalid
                    new PublisherConfig(configuration).ToOptions();
                }
                catch (Exception ex)
                {
                    _logger.Warning("{0}\nPlease use -h option to get all the supported options.",
                        ex.Message);
                    _logger.ExitProcess(170);
                    return;
                }

                // Validate edge configuration
                var iotEdgeOptions = new IoTEdgeClientOptions();
                new Configuration.IoTEdge(configuration).Configure(iotEdgeOptions);

                // Check that the important values are provided
                if (iotEdgeOptions.EdgeHubConnectionString == null)
                {
                    _logger.Warning(
                        "To connect to Azure IoT Hub you must run as module inside IoT Edge or " +
                        "specify a device connection string using EdgeHubConnectionString " +
                        "environment variable or command line.");
                }
            }
            else
            {
                options.WriteOptionDescriptions(Console.Out);
                var markdown = MessagingProfile.GetAllAsMarkdownTable();
#if WRITETABLE
                Console.WriteLine();
                Console.WriteLine();
                Console.WriteLine("The following messaging profiles are supported (selected with --mm and --me):");
                Console.WriteLine();
                Console.WriteLine(markdown);
#endif
                _logger.ExitProcess(0);
            }

            void SetStoreType(string s, string storeTypeKey, string optionName)
            {
                if (s.Equals(CertificateStoreType.X509Store, StringComparison.OrdinalIgnoreCase) ||
                    s.Equals(CertificateStoreType.Directory, StringComparison.OrdinalIgnoreCase))
                {
                    this[storeTypeKey] = s;
                    return;
                }
                throw new OptionException("Bad store type", optionName);
            }
        }

        private readonly CommandLineLogger _logger;
    }

    /// <summary>
    /// Log command line errors
    /// </summary>
    public class CommandLineLogger
    {
        /// <summary>
        /// Call exit with exit code
        /// </summary>
        /// <param name="exitCode"></param>
        public virtual void ExitProcess(int exitCode)
        {
            Publisher.Runtime.Exit(exitCode);
        }

        /// <summary>
        /// Write a log event with the Warning level.
        /// </summary>
        /// <param name="messageTemplate">Message template describing the event.</param>
        public virtual void Warning(string messageTemplate)
        {
            Console.WriteLine(messageTemplate);
        }

        /// <summary>
        /// Write a log event with the Warning level.
        /// </summary>
        /// <typeparam name="T0"></typeparam>
        /// <param name="messageTemplate">Message template describing the event.</param>
        /// <param name="propertyValue0">Object positionally formatted into the message template.</param>
        public virtual void Warning<T0>(string messageTemplate,
            T0 propertyValue0)
        {
            Console.WriteLine(string.Format(CultureInfo.CurrentCulture,
                messageTemplate, propertyValue0));
        }
    }
}<|MERGE_RESOLUTION|>--- conflicted
+++ resolved
@@ -324,17 +324,10 @@
                     (bool? b) => this[PublisherConfig.DefaultUseReverseConnectKey] = b?.ToString() ?? "True" },
                 { $"dct|disablecomplextypesystem:|{PublisherConfig.DisableComplexTypeSystemKey}:",
                     "Never load the complex type system for any connections that are required for subscriptions.\nThis setting not just disables meta data messages but also prevents transcoding of unknown complex types in outgoing messages.\nDefault: `false`.\n",
-<<<<<<< HEAD
                     (bool? b) => this[PublisherConfig.DisableComplexTypeSystemKey] = b?.ToString() ?? "True" },
                 { $"dtr|disabletransferonreconnect:|{PublisherConfig.DisableSubscriptionTransferKey}:",
                     "Do not attempt to transfer subscriptions when reconnecting but re-establish the subscription.\nDefault: `false`.\n",
                     (bool? b) => this[PublisherConfig.DisableSubscriptionTransferKey] = b?.ToString() ?? "True" },
-=======
-                    (bool? b) => this[OpcUaSubscriptionConfig.DisableComplexTypeSystemKey] = b?.ToString() ?? "True" },
-                { $"dtr|disabletransferonreconnect:|{OpcUaSubscriptionConfig.DisableSubscriptionTransferKey}:",
-                    "Do not attempt to transfer subscriptions when reconnecting but re-establish the subscription.\nDefault: `false`.\n",
-                    (bool? b) => this[OpcUaSubscriptionConfig.DisableSubscriptionTransferKey] = b?.ToString() ?? "True" },
->>>>>>> 4f1a5123
 
                 "",
                 "OPC UA Client configuration",
