--- conflicted
+++ resolved
@@ -4,13 +4,8 @@
     <TargetFramework>net7.0</TargetFramework>
   </PropertyGroup>
   <ItemGroup>
-<<<<<<< HEAD
-    <PackageReference Include="Furly.Azure.IoT" Version="0.1.22" />
-    <PackageReference Include="Furly.Azure.KeyVault" Version="0.1.22" />
-=======
     <PackageReference Include="Furly.Azure.IoT" Version="0.1.23" />
     <PackageReference Include="Furly.Azure.KeyVault" Version="0.1.23" />
->>>>>>> debc5d06
   </ItemGroup>
   <ItemGroup>
     <ProjectReference Include="..\..\Azure.IIoT.OpcUa.Publisher.Testing\src\Azure.IIoT.OpcUa.Publisher.Testing.Servers.csproj" />
