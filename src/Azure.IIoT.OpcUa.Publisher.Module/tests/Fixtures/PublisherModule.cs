﻿// ------------------------------------------------------------
//  Copyright (c) Microsoft Corporation.  All rights reserved.
//  Licensed under the MIT License (MIT). See License.txt in the repo root for license information.
// ------------------------------------------------------------

namespace Azure.IIoT.OpcUa.Publisher.Module.Tests.Fixtures
{
    using Azure.IIoT.OpcUa.Publisher.Module.Tests.Clients;
    using Azure.IIoT.OpcUa.Publisher.Module.Runtime;
    using Azure.IIoT.OpcUa.Publisher.Sdk;
    using Azure.IIoT.OpcUa.Publisher.Sdk.Clients;
    using Azure.IIoT.OpcUa.Publisher.Service.Clients.Adapters;
    using Azure.IIoT.OpcUa.Publisher.Testing.Runtime;
    using Autofac;
    using Autofac.Extensions.DependencyInjection;
    using Divergic.Logging.Xunit;
    using Furly.Azure;
    using Furly.Azure.IoT;
    using Furly.Azure.IoT.Edge.Services;
    using Furly.Azure.IoT.Mock;
    using Furly.Azure.IoT.Mock.Services;
    using Furly.Azure.IoT.Models;
    using Furly.Extensions.Messaging;
    using Furly.Extensions.Mqtt;
    using Furly.Extensions.Mqtt.Clients;
    using Furly.Extensions.Serializers;
    using Furly.Extensions.Utils;
    using Furly.Tunnel.Protocol;
    using Microsoft.AspNetCore.Hosting;
    using Microsoft.AspNetCore.Mvc.Testing;
    using Microsoft.Extensions.Configuration;
    using Microsoft.Extensions.DependencyInjection;
    using Microsoft.Extensions.Hosting;
    using Microsoft.Extensions.Logging;
    using Microsoft.Extensions.Options;
    using Opc.Ua;
    using System;
    using System.Collections.Generic;
    using System.IO;
    using System.Linq;
    using System.Net.Http;
    using System.Net.Http.Headers;
    using System.Text;
    using System.Threading;
    using System.Threading.Channels;
    using System.Threading.Tasks;
    using Xunit.Abstractions;

    /// <summary>
    /// Publisher telemetry
    /// </summary>
    /// <param name="DeviceId"></param>
    /// <param name="ModuleId"></param>
    /// <param name="Topic"></param>
    /// <param name="Data"></param>
    /// <param name="ContentType"></param>
    /// <param name="ContentEncoding"></param>
    /// <param name="Properties"></param>
    public sealed record class PublisherTelemetry(string DeviceId, string ModuleId,
        string Topic, ReadOnlyMemory<byte> Data, string ContentType, string ContentEncoding,
        IReadOnlyDictionary<string, string> Properties);

    /// <summary>
    /// Opc Publisher module fixture
    /// </summary>
    public sealed class PublisherModule : WebApplicationFactory<ModuleStartup>, IHttpClientFactory
    {
        /// <summary>
        /// Sdk target
        /// </summary>
        public string Target { get; }

        /// <summary>
        /// ServerPkiRootPath
        /// </summary>
        public string ServerPkiRootPath { get; }

        /// <summary>
        /// ClientPkiRootPath
        /// </summary>
        public string ClientPkiRootPath { get; }

        /// <summary>
        /// Hub container
        /// </summary>
        public IContainer ClientContainer { get; }

        /// <summary>
        /// Create fixture
        /// </summary>
        /// <param name="messageSink"></param>
        /// <param name="devices"></param>
        /// <param name="deviceId"></param>
        /// <param name="moduleId"></param>
        /// <param name="testOutputHelper"></param>
        /// <param name="arguments"></param>
        /// <param name="version"></param>
        public PublisherModule(IMessageSink messageSink, IEnumerable<DeviceTwinModel> devices = null,
            string deviceId = null, string moduleId = null, ITestOutputHelper testOutputHelper = null,
            string[] arguments = default, MqttVersion? version = null)
        {
            ClientContainer = CreateIoTHubSdkClientContainer(messageSink, testOutputHelper, devices, version);

            // Create module identitity
            deviceId ??= Utils.GetHostName();
            moduleId ??= Guid.NewGuid().ToString();
            arguments ??= Array.Empty<string>();

            var publisherModule = new DeviceTwinModel
            {
                Id = deviceId,
                ModuleId = moduleId
            };

            var service = ClientContainer.Resolve<IIoTHubTwinServices>();
            var twin = service.CreateOrUpdateAsync(publisherModule).AsTask().GetAwaiter().GetResult();
            var device = service.GetRegistrationAsync(twin.Id, twin.ModuleId).AsTask().GetAwaiter().GetResult();

            _useMqtt = version != null;
            if (_useMqtt)
            {
                // Resolve the mqtt server to make sure it is running
                _ = ClientContainer.Resolve<MqttServer>();
            }

            ServerPkiRootPath = Path.Combine(Directory.GetCurrentDirectory(), "pki",
                Guid.NewGuid().ToByteArray().ToBase16String());
            ClientPkiRootPath = Path.Combine(Directory.GetCurrentDirectory(), "pki",
                Guid.NewGuid().ToByteArray().ToBase16String());

            // Create a virtual connection betwenn publisher module and hub
            var hub = ClientContainer.Resolve<IIoTHub>();
            _connection = hub.Connect(device.Id, device.ModuleId);

            // Start module
            var edgeHubCs = ConnectionString.CreateModuleConnectionString(
                "test.test.org", device.Id, device.ModuleId, device.PrimaryKey);
            var mqttOptions = ClientContainer.Resolve<IOptions<MqttOptions>>();
            var mqttCs = $"HostName={mqttOptions.Value.HostName};Port={mqttOptions.Value.Port};" +
                $"UserName={mqttOptions.Value.UserName};Password={mqttOptions.Value.Password};" +
                $"UseTls={mqttOptions.Value.UseTls}";
            arguments = arguments.Concat(
                new[]
                {
                    $"--ec={edgeHubCs}",
                    $"--mqc={mqttCs}",
                    "--aa"
                }).ToArray();

            var configBuilder = new ConfigurationBuilder()
                .AddInMemoryCollection(new Dictionary<string, string>
                {
                    { "PkiRootPath", ClientPkiRootPath }
                })
                .AddInMemoryCollection(new CommandLine(arguments))
                ;

            _config = configBuilder.Build();
            _ = Server; // Ensure server is created

            // Register with the telemetry handler to receive telemetry events
            if (!_useMqtt)
            {
                var register = ClientContainer.Resolve<IEventRegistration<IIoTHubTelemetryHandler>>();
                _telemetry = new IoTHubTelemetryHandler();
                _handler1 = register.Register(_telemetry);
                Target = HubResource.Format(null, device.Id, device.ModuleId);
            }
            else
            {
                _consumer = new EventConsumer();
                var register = ClientContainer.Resolve<IEventSubscriber>();
                var options = Resolve<IOptions<PublisherOptions>>();

                var topicBuilder = new TopicBuilder(options);
                _handler2 = register.SubscribeAsync(topicBuilder.RootTopic + "/messages/#", _consumer)
                    .AsTask().GetAwaiter().GetResult();
                Target = topicBuilder.MethodTopic;
            }
        }

        /// <inheritdoc/>
        protected override IHostBuilder CreateHostBuilder()
        {
            return Host.CreateDefaultBuilder();
        }

        /// <inheritdoc/>
        protected override void ConfigureWebHost(IWebHostBuilder builder)
        {
            builder
                .UseContentRoot(".")
                .UseStartup<ModuleStartup>()
                .UseConfiguration(_config)
                .ConfigureServices(services => services
                    .AddMvc()
                        .AddApplicationPart(typeof(Startup).Assembly)
                        .AddControllersAsServices())
                ;
            base.ConfigureWebHost(builder);
        }

        /// <inheritdoc/>
        protected override IHost CreateHost(IHostBuilder builder)
        {
            builder
                .UseServiceProviderFactory(new AutofacServiceProviderFactory())
                .ConfigureContainer<ContainerBuilder>(ConfigureContainer)
                ;
            return base.CreateHost(builder);
        }

        /// <inheritdoc/>
        public HttpClient CreateClient(string name)
        {
            var client = CreateClient(new WebApplicationFactoryClientOptions
            {
                AllowAutoRedirect = false
            });

            // Api key
            var apiKey = _connection.Twin[Constants.TwinPropertyApiKeyKey].ConvertTo<string>();
            client.DefaultRequestHeaders.Authorization =
                new AuthenticationHeaderValue("api-key", apiKey);
            return client;
        }

        /// <summary>
        /// Resolve service from publisher module
        /// </summary>
        /// <typeparam name="T"></typeparam>
        /// <returns></returns>
        public T Resolve<T>()
        {
            return (T)Server.Services.GetService(typeof(T));
        }

        /// <summary>
        /// Read publisher telemetry
        /// </summary>
        /// <param name="ct"></param>
        /// <returns></returns>
        /// <exception cref="InvalidOperationException"></exception>
        public IAsyncEnumerable<PublisherTelemetry> ReadTelemetryAsync(CancellationToken ct)
        {
            if (_telemetry != null)
            {
                return _telemetry.Reader.ReadAllAsync(ct);
            }
            else if (_consumer != null)
            {
                return _consumer.Reader.ReadAllAsync(ct);
            }
            else
            {
                throw new InvalidOperationException("No consumer configured.");
            }
        }

        /// <inheritdoc/>
        protected override void Dispose(bool disposing)
        {
            base.Dispose(disposing);
            if (disposing)
            {
                _connection.Close();
                _handler1?.Dispose();
                if (_handler2 != null)
                {
                    _handler2.DisposeAsync().AsTask().GetAwaiter().GetResult();
                }

                if (Directory.Exists(ServerPkiRootPath))
                {
                    Try.Op(() => Directory.Delete(ServerPkiRootPath, true));
                }
                ClientContainer.Dispose();
            }
        }

        /// <inheritdoc/>
        public void ConfigureContainer(ContainerBuilder builder)
        {
            // Register publisher services
            builder.AddPublisherServices();
<<<<<<< HEAD
=======
            // Override client config
>>>>>>> debc5d06
            builder.RegisterType<TestClientConfig>()
                .AsImplementedInterfaces();

            builder.RegisterType<IoTEdgeIdentity>()
                .AsImplementedInterfaces().InstancePerLifetimeScope();
            builder.RegisterInstance(_connection.EventClient);
            builder.RegisterInstance(_connection.RpcServer);
            builder.RegisterInstance(_connection.Twin);

            // Register transport services
            if (_useMqtt)
            {
                // Dont just register if the broker is not running or
                // otherwise the connect hangs during startup.
                // TODO: Look into this.
                builder.AddMqttClient(_config);
            }
<<<<<<< HEAD
            // Override client config
=======
>>>>>>> debc5d06
            builder.RegisterInstance(_config).AsImplementedInterfaces();
        }

        /// <summary>
        /// Create client container
        /// </summary>
        /// <param name="output"></param>
        /// <param name="serializerType"></param>
        /// <returns></returns>
        public IContainer CreateClientScope(ITestOutputHelper output,
            TestSerializerType serializerType)
        {
            var builder = new ContainerBuilder();

            builder.ConfigureServices(services => services.AddLogging());
            builder.AddOptions();
            builder.RegisterInstance(LogFactory.Create(output))
                .AsImplementedInterfaces();

            // Add API
            builder.Configure<SdkOptions>(options =>
                options.Target = Server.BaseAddress.ToString());
            builder.RegisterType<NodeServicesRestClient>()
                .AsImplementedInterfaces();
            builder.RegisterType<HistoryServicesRestClient>()
                .AsImplementedInterfaces();

            switch (serializerType)
            {
                case TestSerializerType.NewtonsoftJson:
                    builder.AddNewtonsoftJsonSerializer();
                    break;
                case TestSerializerType.Json:
                    builder.AddDefaultJsonSerializer();
                    break;
                case TestSerializerType.MsgPack:
                    builder.AddMessagePackSerializer();
                    break;
            }

            // Register http client factory
            builder.RegisterInstance(this)
                .As<IHttpClientFactory>().ExternallyOwned(); // Do not dispose
            return builder.Build();
        }

        /// <summary>
        /// Create hub container
        /// </summary>
        /// <param name="messageSink"></param>
        /// <param name="testOutputHelper"></param>
        /// <param name="devices"></param>
        /// <param name="mqttVersion"></param>
        /// <returns></returns>
        private IContainer CreateIoTHubSdkClientContainer(IMessageSink messageSink = null,
            ITestOutputHelper testOutputHelper = null, IEnumerable<DeviceTwinModel> devices = null,
            MqttVersion? mqttVersion = null)
        {
            var builder = new ContainerBuilder();

            builder.AddNewtonsoftJsonSerializer();
            builder.Configure<SdkOptions>(options => options.Target = Target);
            builder.ConfigureServices(services =>
            {
                services.AddHttpClient();
                services.AddLogging(logging =>
                {
                    if (messageSink != null)
                    {
                        // logging.AddXunit(messageSink); // TODO
                    }
                    if (testOutputHelper != null)
                    {
                        logging.AddXunit(testOutputHelper);
                    }
                    else
                    {
                        logging.AddConsole();
                    }
                });
            });

            builder.Configure<IoTHubServiceOptions>(option =>
            {
                option.ConnectionString = ConnectionString.CreateServiceConnectionString(
                    "test.test.org", "iothubowner", Convert.ToBase64String(
                        Encoding.UTF8.GetBytes(Guid.NewGuid().ToString()))).ToString();
            });

            // Configure mqtt
            builder.ConfigureMqtt(options =>
            {
                options.AllowUntrustedCertificates = true;
                options.UseTls = false;
                options.Version = mqttVersion ?? MqttVersion.v5;
                options.Port = Interlocked.Increment(ref _mqttPort);
            });

            if (devices != null)
            {
                builder.Register(ctx => IoTHubMock.Create(devices, ctx.Resolve<IJsonSerializer>()))
                   .AsImplementedInterfaces().SingleInstance();
            }
            else
            {
                builder.RegisterType<IoTHubMock>()
                    .AsImplementedInterfaces().SingleInstance();
            }

            if (mqttVersion != null)
            {
                // Override the iothub rpcclient with an mqtt server implementation
                builder.AddMqttServer();
            }

            builder.RegisterType<ChunkMethodClient>()
                .AsImplementedInterfaces();
            builder.RegisterType<PublisherApiClient>()
                .AsImplementedInterfaces();
            builder.RegisterType<TwinApiClient>()
                .AsImplementedInterfaces();
            builder.RegisterType<HistoryApiClient>()
                .AsImplementedInterfaces();
            builder.RegisterType<DiscoveryApiClient>()
                .AsImplementedInterfaces();

            builder.RegisterType<PublisherApiAdapter>()
                .AsImplementedInterfaces();
            builder.RegisterType<TwinApiAdapter>()
                .AsImplementedInterfaces();
            builder.RegisterType<HistoryApiAdapter>()
                .AsImplementedInterfaces();
            builder.RegisterType<DiscoveryApiAdapter>()
                .AsImplementedInterfaces();

            return builder.Build();
        }

        /// <summary>
        /// Adapter for telemetry handler
        /// </summary>
        internal sealed class IoTHubTelemetryHandler : IIoTHubTelemetryHandler
        {
            public ChannelReader<PublisherTelemetry> Reader => _channel.Reader;

            internal IoTHubTelemetryHandler()
            {
                _channel = Channel.CreateUnbounded<PublisherTelemetry>();
            }

            public ValueTask HandleAsync(string deviceId, string moduleId, string topic,
                ReadOnlyMemory<byte> data, string contentType, string contentEncoding,
                IReadOnlyDictionary<string, string> properties, CancellationToken ct)
            {
                return _channel.Writer.WriteAsync(new PublisherTelemetry(
                    deviceId, moduleId, topic, data, contentType, contentEncoding,
                    properties), ct);
            }

            private readonly Channel<PublisherTelemetry> _channel;
        }

        /// <summary>
        /// Adapter for event consumer
        /// </summary>
        internal sealed class EventConsumer : IEventConsumer
        {
            public ChannelReader<PublisherTelemetry> Reader => _channel.Reader;

            internal EventConsumer()
            {
                _channel = Channel.CreateUnbounded<PublisherTelemetry>();
            }

            public async Task HandleAsync(string topic, ReadOnlyMemory<byte> data,
                string contentType, IReadOnlyDictionary<string, string> properties,
                IEventClient responder = null, CancellationToken ct = default)
            {
                properties.TryGetValue("ContentEncoding", out var contentEncoding);
                await _channel.Writer.WriteAsync(new PublisherTelemetry(
                    null, null, topic, data, contentType, contentEncoding,
                    properties), ct).ConfigureAwait(false);
            }

            private readonly Channel<PublisherTelemetry> _channel;
        }

        private static int _mqttPort = 48882;
        private readonly IIoTHubConnection _connection;
        private readonly IConfiguration _config;
        private readonly bool _useMqtt;
        private readonly IoTHubTelemetryHandler _telemetry;
        private readonly IDisposable _handler1;
        private readonly IAsyncDisposable _handler2;
        private readonly EventConsumer _consumer;
    }

    public class ModuleStartup : Startup
    {
        public ModuleStartup(IWebHostEnvironment env, IConfiguration configuration)
            : base(env, configuration)
        {
        }

        public override void ConfigureContainer(ContainerBuilder builder)
        {
        }
    }
}<|MERGE_RESOLUTION|>--- conflicted
+++ resolved
@@ -283,10 +283,6 @@
         {
             // Register publisher services
             builder.AddPublisherServices();
-<<<<<<< HEAD
-=======
-            // Override client config
->>>>>>> debc5d06
             builder.RegisterType<TestClientConfig>()
                 .AsImplementedInterfaces();
 
@@ -304,10 +300,7 @@
                 // TODO: Look into this.
                 builder.AddMqttClient(_config);
             }
-<<<<<<< HEAD
             // Override client config
-=======
->>>>>>> debc5d06
             builder.RegisterInstance(_config).AsImplementedInterfaces();
         }
 
