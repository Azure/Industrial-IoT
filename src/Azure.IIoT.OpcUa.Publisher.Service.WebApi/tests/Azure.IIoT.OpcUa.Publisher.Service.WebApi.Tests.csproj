﻿<Project Sdk="Microsoft.NET.Sdk">
  <PropertyGroup>
    <TargetFramework>net8.0</TargetFramework>
  </PropertyGroup>
  <ItemGroup>
    <PackageReference Include="Microsoft.AspNetCore.Authentication.OpenIdConnect" Version="8.0.5" />
    <PackageReference Include="Microsoft.AspNetCore.Authentication.JwtBearer" Version="8.0.5" />
    <PackageReference Include="Microsoft.AspNetCore.Mvc.Testing" Version="8.0.5" />
    <PackageReference Include="System.Security.Cryptography.Pkcs" Version="8.0.0" />
<<<<<<< HEAD
    <PackageReference Include="Microsoft.NET.Test.Sdk" Version="17.9.0" />
=======
    <PackageReference Include="Microsoft.NET.Test.Sdk" Version="17.10.0" />
>>>>>>> 45d88c14
    <PackageReference Include="Neovolve.Logging.Xunit" Version="6.0.0" />
    <PackageReference Include="xRetry" Version="1.9.0" />
    <PackageReference Include="xunit" Version="2.8.1" />
    <PackageReference Include="xunit.runner.visualstudio" Version="2.8.1">
      <PrivateAssets>all</PrivateAssets>
      <IncludeAssets>runtime; build; native; contentfiles; analyzers</IncludeAssets>
    </PackageReference>
    <PackageReference Include="Xunit.SkippableFact" Version="1.4.13" />
    <PackageReference Include="coverlet.msbuild" Version="6.0.2">
      <PrivateAssets>all</PrivateAssets>
      <IncludeAssets>runtime; build; native; contentfiles; analyzers; buildtransitive</IncludeAssets>
    </PackageReference>
  </ItemGroup>
  <ItemGroup>
    <Service Include="{82a7f48d-3b50-4b1e-b82e-3ada8210c358}" />
  </ItemGroup>
  <ItemGroup>
    <ProjectReference Include="..\..\Azure.IIoT.OpcUa.Publisher.Module\src\Azure.IIoT.OpcUa.Publisher.Module.csproj" />
    <ProjectReference Include="..\..\Azure.IIoT.OpcUa.Publisher.Testing\tests\Azure.IIoT.OpcUa.Publisher.Testing.csproj" />
  </ItemGroup>
  <ItemGroup>
    <ProjectReference Include="..\..\Azure.IIoT.OpcUa.Publisher.Service.Sdk\src\Azure.IIoT.OpcUa.Publisher.Service.Sdk.csproj" />
  </ItemGroup>
  <ItemGroup>
    <ProjectReference Include="..\src\Azure.IIoT.OpcUa.Publisher.Service.WebApi.csproj" />
  </ItemGroup>
</Project><|MERGE_RESOLUTION|>--- conflicted
+++ resolved
@@ -7,11 +7,7 @@
     <PackageReference Include="Microsoft.AspNetCore.Authentication.JwtBearer" Version="8.0.5" />
     <PackageReference Include="Microsoft.AspNetCore.Mvc.Testing" Version="8.0.5" />
     <PackageReference Include="System.Security.Cryptography.Pkcs" Version="8.0.0" />
-<<<<<<< HEAD
-    <PackageReference Include="Microsoft.NET.Test.Sdk" Version="17.9.0" />
-=======
     <PackageReference Include="Microsoft.NET.Test.Sdk" Version="17.10.0" />
->>>>>>> 45d88c14
     <PackageReference Include="Neovolve.Logging.Xunit" Version="6.0.0" />
     <PackageReference Include="xRetry" Version="1.9.0" />
     <PackageReference Include="xunit" Version="2.8.1" />
