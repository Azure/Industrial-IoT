﻿<Project Sdk="Microsoft.NET.Sdk.Web">
  <PropertyGroup>
    <OutputType>Exe</OutputType>
    <TargetFramework>net7.0</TargetFramework>
    <GenerateDocumentationFile>true</GenerateDocumentationFile>
    <ServerGarbageCollection>true</ServerGarbageCollection>
  </PropertyGroup>
  <PropertyGroup>
    <PublishProfile>DefaultContainer</PublishProfile>
    <ContainerImageName>iot/opc-publisher-service</ContainerImageName>
    <ContainerRuntimeIdentifier>linux-x64</ContainerRuntimeIdentifier>
    <ContainerBaseImage>mcr.microsoft.com/dotnet/aspnet:7.0-alpine-amd64</ContainerBaseImage>
  </PropertyGroup>
  <ItemGroup>
    <ContainerPort Include="9045" Type="tcp" />
  </ItemGroup>
  <ItemGroup>
    <PackageReference Include="Microsoft.AspNetCore.Authentication.OpenIdConnect" Version="7.0.4" />
    <PackageReference Include="Microsoft.AspNetCore.Authentication.JwtBearer" Version="7.0.4" />
    <PackageReference Include="Microsoft.AspNetCore.SignalR.Protocols.NewtonsoftJson" Version="7.0.4" />
    <PackageReference Include="Microsoft.AspNetCore.SignalR.Protocols.MessagePack" Version="7.0.4" />
    <PackageReference Include="Microsoft.Identity.Web" Version="2.6.1" />
    <PackageReference Include="OpenTelemetry.Extensions.Hosting" Version="1.4.0" />
    <PackageReference Include="OpenTelemetry.Instrumentation.Http" Version="1.0.0-rc9.14" />
    <PackageReference Include="OpenTelemetry.Exporter.Prometheus.AspNetCore" Version="1.4.0-rc.4" />
    <PackageReference Include="OpenTelemetry.Exporter.Console" Version="1.4.0" />
    <PackageReference Include="OpenTelemetry.Instrumentation.AspNetCore" Version="1.0.0-rc9.14" />
    <PackageReference Include="OpenTelemetry.Instrumentation.Runtime" Version="1.1.0-rc.2" />
    <PackageReference Include="Furly.Extensions.AspNetCore" Version="0.4.20" />
    <PackageReference Include="Furly.Extensions.MessagePack" Version="0.4.20" />
<<<<<<< HEAD
    <PackageReference Include="Furly.Azure.KeyVault" Version="0.1.22" />
=======
    <PackageReference Include="Furly.Azure.KeyVault" Version="0.1.23" />
>>>>>>> debc5d06
    <PackageReference Include="Nito.AsyncEx" Version="5.1.2" />
  </ItemGroup>
  <ItemGroup>
    <ProjectReference Include="..\..\Azure.IIoT.OpcUa.Publisher.Service\src\Azure.IIoT.OpcUa.Publisher.Service.csproj" />
  </ItemGroup>
  <ItemGroup>
    <Content Remove="container.json" />
    <None Include="container.json" />
  </ItemGroup>
</Project><|MERGE_RESOLUTION|>--- conflicted
+++ resolved
@@ -28,11 +28,7 @@
     <PackageReference Include="OpenTelemetry.Instrumentation.Runtime" Version="1.1.0-rc.2" />
     <PackageReference Include="Furly.Extensions.AspNetCore" Version="0.4.20" />
     <PackageReference Include="Furly.Extensions.MessagePack" Version="0.4.20" />
-<<<<<<< HEAD
-    <PackageReference Include="Furly.Azure.KeyVault" Version="0.1.22" />
-=======
     <PackageReference Include="Furly.Azure.KeyVault" Version="0.1.23" />
->>>>>>> debc5d06
     <PackageReference Include="Nito.AsyncEx" Version="5.1.2" />
   </ItemGroup>
   <ItemGroup>
