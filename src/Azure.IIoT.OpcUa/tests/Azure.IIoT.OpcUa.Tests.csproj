--- conflicted
+++ resolved
@@ -9,13 +9,8 @@
       <IncludeAssets>runtime; build; native; contentfiles; analyzers; buildtransitive</IncludeAssets>
     </PackageReference>
     <PackageReference Include="Neovolve.Logging.Xunit" Version="6.0.0" />
-<<<<<<< HEAD
-    <PackageReference Include="xunit" Version="2.8.0" />
-    <PackageReference Include="xunit.runner.visualstudio" Version="2.8.0">
-=======
     <PackageReference Include="xunit" Version="2.8.1" />
     <PackageReference Include="xunit.runner.visualstudio" Version="2.8.1">
->>>>>>> 45d88c14
       <PrivateAssets>all</PrivateAssets>
       <IncludeAssets>runtime; build; native; contentfiles; analyzers</IncludeAssets>
     </PackageReference>
