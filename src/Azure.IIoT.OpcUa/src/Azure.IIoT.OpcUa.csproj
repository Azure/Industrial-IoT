﻿<Project Sdk="Microsoft.NET.Sdk">
  <PropertyGroup>
    <TargetFramework>net8.0</TargetFramework>
    <GenerateDocumentationFile>true</GenerateDocumentationFile>
    <Description>Azure OPC Publisher shared code</Description>
    <Nullable>enable</Nullable>
  </PropertyGroup>
  <ItemGroup>
    <PackageReference Include="Microsoft.IO.RecyclableMemoryStream" Version="3.0.0" />
    <PackageReference Include="Furly.Extensions" Version="1.0.15" />
  </ItemGroup>
<<<<<<< HEAD
  <ItemGroup>
    <PackageReference Include="OPCFoundation.NetStandard.Opc.Ua.Core" Version="1.4.372.106" />
  </ItemGroup>
=======
  <Choose>
    <When Condition="'$(Configuration)'=='Release'">
      <ItemGroup>
        <PackageReference Include="OPCFoundation.NetStandard.Opc.Ua.Core" Version="1.4.372.106" />
      </ItemGroup>
    </When>
    <Otherwise>
      <ItemGroup>
        <PackageReference Include="OPCFoundation.NetStandard.Opc.Ua.Core.Debug" Version="1.4.372.106" />
      </ItemGroup>
    </Otherwise>
  </Choose>
>>>>>>> 246ff6e4
  <ItemGroup>
    <ProjectReference Include="..\..\Azure.IIoT.OpcUa.Publisher.Models\src\Azure.IIoT.OpcUa.Publisher.Models.csproj" />
  </ItemGroup>
</Project><|MERGE_RESOLUTION|>--- conflicted
+++ resolved
@@ -9,11 +9,7 @@
     <PackageReference Include="Microsoft.IO.RecyclableMemoryStream" Version="3.0.0" />
     <PackageReference Include="Furly.Extensions" Version="1.0.15" />
   </ItemGroup>
-<<<<<<< HEAD
-  <ItemGroup>
-    <PackageReference Include="OPCFoundation.NetStandard.Opc.Ua.Core" Version="1.4.372.106" />
-  </ItemGroup>
-=======
+
   <Choose>
     <When Condition="'$(Configuration)'=='Release'">
       <ItemGroup>
@@ -26,7 +22,7 @@
       </ItemGroup>
     </Otherwise>
   </Choose>
->>>>>>> 246ff6e4
+
   <ItemGroup>
     <ProjectReference Include="..\..\Azure.IIoT.OpcUa.Publisher.Models\src\Azure.IIoT.OpcUa.Publisher.Models.csproj" />
   </ItemGroup>
