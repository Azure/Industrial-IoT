--- conflicted
+++ resolved
@@ -1616,12 +1616,8 @@
                     catch (Exception ex)
                     {
                         throw new ServiceResultException(StatusCodes.BadEncodingError,
-<<<<<<< HEAD
-                            $"Bad variant: Value '{item}' of type '{item.GetType().FullName}'" +
-=======
                             $"Bad variant: Value '{value}' of type '{value.GetType().FullName}'" +
                             $" with the item '{item}' of type '{item.GetType().FullName}'" +
->>>>>>> b5abb731
                             $" is not of type '{typeof(T).GetType().FullName}'.", ex);
                     }
                 }
