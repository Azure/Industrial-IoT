--- conflicted
+++ resolved
@@ -8,10 +8,6 @@
     <Nullable>enable</Nullable>
   </PropertyGroup>
   <ItemGroup>
-<<<<<<< HEAD
-    <PackageReference Include="Furly.Extensions.Abstractions" Version="1.0.46" />
-=======
     <PackageReference Include="Furly.Extensions.Abstractions" Version="1.0.48" />
->>>>>>> 6bf4997b
   </ItemGroup>
 </Project>