--- conflicted
+++ resolved
@@ -61,13 +61,6 @@
             EmitDefaultValue = false)]
         public TimeSpan? MetaDataUpdateTime { get; set; }
 
-        /// <summary>
-<<<<<<< HEAD
-        /// Override the default TelemetryTopicTemplate if set
-        /// </summary>
-        [DataMember(Name = "TelemetryTopicTemplate", Order = 7)]
-        public string? TelemetryTopicTemplate { get; set; }
-=======
         /// Metadata queue settings the writer should use to publish
         /// metadata messages to.
         /// </summary>
@@ -83,6 +76,5 @@
         [DataMember(Name = "publishing", Order = 8,
             EmitDefaultValue = false)]
         public PublishingQueueSettingsModel? Publishing { get; set; }
->>>>>>> 2d930452
     }
 }