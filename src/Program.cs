﻿
using IoTHubCredentialTools;
using Microsoft.Azure.Devices;
using Microsoft.Azure.Devices.Client;
using Mono.Options;
using Newtonsoft.Json;
using Opc.Ua.Client;
using Publisher;
using System;
using System.Collections.Concurrent;
using System.Collections.Generic;
using System.IO;
using System.Reflection;
using System.Text;
using System.Threading.Tasks;
using System.Threading;


namespace Opc.Ua.Publisher
{
    using static Opc.Ua.CertificateStoreType;
    using static Opc.Ua.Workarounds.TraceWorkaround;
    using static System.Console;

    public class Program
    {
        public static ApplicationConfiguration m_configuration = null;
        public static List<Session> m_sessions = new List<Session>();
        public static PublishedNodesCollection m_nodesLookups = new PublishedNodesCollection();
        public static List<Uri> m_endpointUrls = new List<Uri>();
        public static string ApplicationName { get; set; }
        public static DeviceClient m_deviceClient = null;
<<<<<<< HEAD
        public static string IoTHubOwnerConnectionString { get; set; }
        public static string LogFileName { get; set; }
        public static ushort PublisherServerPort { get; set; } = 62222;
        public static string PublisherServerPath { get; set; } = "/UA/Publisher";
        public static int LdsRegistrationInterval { get; set; } = 0;
        public static int OpcOperationTimeout { get; set; } = 120000;
        public static bool TrustMyself { get; set; } = true;
        public static int OpcStackTraceMask { get; set; } = Utils.TraceMasks.Error | Utils.TraceMasks.Security | Utils.TraceMasks.StackTrace | Utils.TraceMasks.StartStop | Utils.TraceMasks.Information;
        public static string PublisherServerSecurityPolicy { get; set; } = SecurityPolicies.Basic128Rsa15;

        public static string OpcOwnCertStoreType { get; set; } = X509Store;
        private const string _opcOwnCertDirectoryStorePathDefault = "CertificateStores/own";
        private const string _opcOwnCertX509StorePathDefault = "CurrentUser\\UA_MachineDefault";
        public static string OpcOwnCertStorePath { get; set; } = _opcOwnCertX509StorePathDefault;

        public static string OpcTrustedCertStoreType { get; set; } = Directory;
        public static string OpcTrustedCertDirectoryStorePathDefault = "CertificateStores/UA Applications";
        public static string OpcTrustedCertX509StorePathDefault = "CurrentUser\\UA_MachineDefault";
        public static string OpcTrustedCertStorePath { get; set; } = null;

        public static string OpcRejectedCertStoreType { get; set; } = Directory;
        private const string _opcRejectedCertDirectoryStorePathDefault = "CertificateStores/Rejected Certificates";
        private const string _opcRejectedCertX509StorePathDefault = "CurrentUser\\UA_MachineDefault";
        public static string OpcRejectedCertStorePath { get; set; } = _opcRejectedCertDirectoryStorePathDefault;

        public static string OpcIssuerCertStoreType { get; set; } = Directory;
        private const string _opcIssuerCertDirectoryStorePathDefault = "CertificateStores/UA Certificate Authorities";
        private const string _opcIssuerCertX509StorePathDefault = "CurrentUser\\UA_MachineDefault";
        public static string OpcIssuerCertStorePath { get; set; } = _opcIssuerCertDirectoryStorePathDefault;

        public static string IotDeviceCertStoreType { get; set; } = X509Store;
        private const string _iotDeviceCertDirectoryStorePathDefault = "CertificateStores/IoTHub";
        private const string _iotDeviceCertX509StorePathDefault = "IoTHub";
        public static string IotDeviceCertStorePath { get; set; } = _iotDeviceCertX509StorePathDefault;

        public static string PublishedNodesAbsFilenameDefault = $"{System.IO.Directory.GetCurrentDirectory()}{Path.DirectorySeparatorChar}publishednodes.json";
        public static string PublishedNodesAbsFilename { get; set; }


        private static PublisherServer _publishingServer = new PublisherServer();
        public static Microsoft.Azure.Devices.Client.TransportType IotHubProtocol { get; set; } = Microsoft.Azure.Devices.Client.TransportType.Mqtt;

        private static void Usage(Mono.Options.OptionSet options)
=======
        private static ConcurrentQueue<string> m_sendQueue = new ConcurrentQueue<string>();
        private const uint m_maxSizeOfIoTHubMessageBytes = 4096;
        private const int m_defaultSendIntervalInMilliSeconds = 1000;
        private static int m_currentSizeOfIoTHubMessageBytes = 0;
        private static List<OpcUaMessage> m_messageList = new List<OpcUaMessage>();
        private static PublisherServer m_server = new PublisherServer();

        /// <summary>
        /// Trace message helper
        /// </summary>
        public static void Trace(string message, params object[] args)
>>>>>>> d7a803e5
        {

            // show usage
            WriteLine();
            WriteLine("Usage: {0}.exe applicationname [iothubconnectionstring] [options]", Assembly.GetEntryAssembly().GetName().Name);
            WriteLine();
            WriteLine("OPC Edge Publisher to subscribe to configured OPC UA servers and send telemetry to Azure IoTHub.");
            WriteLine();
            WriteLine("applicationname: the OPC UA application name to use, required");
            WriteLine("                 The application name is also used to register the publisher under this name in the");
            WriteLine("                 IoTHub device registry.");
            WriteLine();
            WriteLine("iothubconnectionstring: the IoTHub owner connectionstring, optional");
            WriteLine();
            WriteLine("There are a couple of environemnt variables which could be used to control the application:");
            WriteLine("_HUB_CS: sets the IoTHub owner connectionstring");
            WriteLine("_GW_LOGP: sets the filename of the log file to use"); 
            WriteLine("_TPC_SP: sets the path to store certificates of trusted stations");
            WriteLine("_GW_PNFP: sets the filename of the publishing configuration file");
            WriteLine();
            WriteLine("Notes:");
            WriteLine("If an environment variable is controlling the OPC UA stack configuration, they are only taken into account");
            WriteLine("if they are not set in the OPC UA configuration file.");
            WriteLine("Command line arguments overrule OPC UA configuration file settings and environement variable settings.");
            WriteLine();
            
            // output the options
            WriteLine("Options:");
            options.WriteOptionDescriptions(Console.Out);
        }

        public static void Main(string[] args)
        {
            var opcTraceInitialized = false;
            try
            {
                var shouldShowHelp = false;

                // these are the available options, not that they set the variables
                Mono.Options.OptionSet options = new Mono.Options.OptionSet {
                    // Publishing configuration options
                    { "pf|publishfile=", $"the filename to configure the nodes to publish.\nDefault: '{PublishedNodesAbsFilenameDefault}'", (string p) => PublishedNodesAbsFilename = p },

                    // IoTHub specific options
                    { "ih|iothubprotocol=", $"the protocol to use for communication with Azure IoTHub (allowed values: {string.Join(", ", Enum.GetNames(IotHubProtocol.GetType()))}).\nDefault: {Enum.GetName(IotHubProtocol.GetType(), IotHubProtocol)}",
                        (Microsoft.Azure.Devices.Client.TransportType p) => IotHubProtocol = p
                    },

                    // opc server configuration options
                    { "lf|logfile=", $"the filename of the logfile to use.\nDefault: './logs/<applicationname>.log.txt'", (string l) => LogFileName = l },
                    { "pn|portnum=", $"the server port of the publisher OPC server endpoint.\nDefault: {PublisherServerPort}", (ushort p) => PublisherServerPort = p },
                    { "pa|path=", $"the enpoint URL path part of the publisher OPC server endpoint.\nDefault: '{PublisherServerPath}'", (string a) => PublisherServerPath = a },
                    { "lr|ldsreginterval=", $"the LDS(-ME) registration interval in ms.\nDefault: {LdsRegistrationInterval}", (int i) => LdsRegistrationInterval = i },
                    { "ot|operationtimeout=", $"the operation timeout of the publisher OPC UA client in ms.\nDefault: {OpcOperationTimeout}", (int i) => OpcOperationTimeout = i },
                    { "st|opcstacktracemask=", $"the trace mask for the OPC stack. See github OPC .NET stack for definitions.\n(Information is enforced)\nDefault: 0x{OpcStackTraceMask:X}", (int i) => OpcStackTraceMask = i },

                    // trust own public cert option
                    { "tm|trustmyself=", $"the publisher certificate is put into the trusted certificate store automatically.\nDefault: {TrustMyself}", (bool b) => TrustMyself = b },

                    // own cert store options
                    { "at|appcertstoretype=", $"the own application cert store type. \n(allowed values: Directory, X509Store)\nDefault: '{OpcOwnCertStoreType}'", (string s) => {
                            if (s.Equals(X509Store, StringComparison.OrdinalIgnoreCase) || s.Equals(Directory, StringComparison.OrdinalIgnoreCase))
                            {
                                OpcOwnCertStoreType = s.Equals(X509Store, StringComparison.OrdinalIgnoreCase) ? X509Store : Directory;
                            }
                            else
                            {
                                throw new OptionException();
                            }
                        }
                    },
                    { "ap|appcertstorepath=", $"the path where the own application cert should be stored\nDefault (depends on store type):\n" +
                            $"X509Store: '{_opcOwnCertX509StorePathDefault}'\n" +
                            $"Directory: '{_opcOwnCertDirectoryStorePathDefault}'", (string s) => OpcOwnCertStorePath = s
                    },

                    // trusted cert store options
                    {
                    "tt|trustedcertstoretype=", $"the trusted cert store type. \n(allowed values: Directory, X509Store)\nDefault: {OpcTrustedCertStoreType}", (string s) => {
                            if (s.Equals(X509Store, StringComparison.OrdinalIgnoreCase) || s.Equals(Directory, StringComparison.OrdinalIgnoreCase))
                            {
                                OpcTrustedCertStoreType = s.Equals(X509Store, StringComparison.OrdinalIgnoreCase) ? X509Store : Directory;
                            }
                            else
                            {
                                throw new OptionException();
                            }
                        }
                    },
                    { "tp|trustedcertstorepath=", $"the path of the trusted cert store\nDefault (depends on store type):\n" +
                            $"X509Store: '{OpcTrustedCertX509StorePathDefault}'\n" +
                            $"Directory: '{OpcTrustedCertDirectoryStorePathDefault}'", (string s) => OpcTrustedCertStorePath = s
                    },

                    // rejected cert store options
                    { "rt|rejectedcertstoretype=", $"the rejected cert store type. \n(allowed values: Directory, X509Store)\nDefault: {OpcRejectedCertStoreType}", (string s) => {
                            if (s.Equals(X509Store, StringComparison.OrdinalIgnoreCase) || s.Equals(Directory, StringComparison.OrdinalIgnoreCase))
                            {
                                OpcRejectedCertStoreType = s.Equals(X509Store, StringComparison.OrdinalIgnoreCase) ? X509Store : Directory;
                            }
                            else
                            {
                                throw new OptionException();
                            }
                        }
                    },
                    { "rp|rejectedcertstorepath=", $"the path of the rejected cert store\nDefault (depends on store type):\n" +
                            $"X509Store: '{_opcRejectedCertX509StorePathDefault}'\n" +
                            $"Directory: '{_opcRejectedCertDirectoryStorePathDefault}'", (string s) => OpcRejectedCertStorePath = s
                    },

                    // issuer cert store options
                    {
                    "it|issuercertstoretype=", $"the trusted issuer cert store type. \n(allowed values: Directory, X509Store)\nDefault: {OpcIssuerCertStoreType}", (string s) => {
                            if (s.Equals(X509Store, StringComparison.OrdinalIgnoreCase) || s.Equals(Directory, StringComparison.OrdinalIgnoreCase))
                            {
                                OpcIssuerCertStoreType = s.Equals(X509Store, StringComparison.OrdinalIgnoreCase) ? X509Store : Directory;
                            }
                            else
                            {
                                throw new OptionException();
                            }
                        }
                    },
                    { "p|issuercertstorepath=", $"the path of the trusted issuer cert store\nDefault (depends on store type):\n" +
                            $"X509Store: '{_opcIssuerCertX509StorePathDefault}'\n" +
                            $"Directory: '{_opcIssuerCertDirectoryStorePathDefault}'", (string s) => OpcIssuerCertStorePath = s
                    },

                    // device connection string cert store options
                    { "dt|devicecertstoretype=", $"the iothub device cert store type. \n(allowed values: Directory, X509Store)\nDefault: {IotDeviceCertStoreType}", (string s) => {
                            if (s.Equals(X509Store, StringComparison.OrdinalIgnoreCase) || s.Equals(Directory, StringComparison.OrdinalIgnoreCase))
                            {
                                IotDeviceCertStoreType = s.Equals(X509Store, StringComparison.OrdinalIgnoreCase) ? X509Store : Directory;
                                IotDeviceCertStorePath = s.Equals(X509Store, StringComparison.OrdinalIgnoreCase) ? _iotDeviceCertX509StorePathDefault : _iotDeviceCertDirectoryStorePathDefault;
                            }
                            else
                            {
                                throw new OptionException();
                            }
                        }
                    },
                    { "dp|devicecertstorepath=", $"the path of the iot device cert store\nDefault Default (depends on store type):\n" +
                            $"X509Store: '{_iotDeviceCertX509StorePathDefault}'\n" +
                            $"Directory: '{_iotDeviceCertDirectoryStorePathDefault}'", (string s) => IotDeviceCertStorePath = s
                    },

                    // misc
                    { "h|help", "show this message and exit", h => shouldShowHelp = h != null },
                };

                List<string> arguments;
                try
                {
                    // parse the command line
                    arguments = options.Parse(args);
                }
                catch (OptionException e)
                {
                    // show usage
                    Usage(options);
                    return;
                }

                // Validate and parse arguments.
                if (arguments.Count > 2 || shouldShowHelp)
                {
                    Usage(options);
                    return;
                }
                else if (arguments.Count == 2)
                {
                    ApplicationName = arguments[0];
                    IoTHubOwnerConnectionString = arguments[1];
                }
                else if (arguments.Count == 1)
                {
                    ApplicationName = arguments[0];
                }
                else {
                    ApplicationName = Utils.GetHostName();
                }

                WriteLine("Publisher is starting up...");
                ModuleConfiguration moduleConfiguration = new ModuleConfiguration(ApplicationName);
                opcTraceInitialized = true;
                m_configuration = moduleConfiguration.Configuration;
                m_configuration.CertificateValidator.CertificateValidation += new CertificateValidationEventHandler(CertificateValidator_CertificateValidation);

                // start our server interface
                try
                {
                    Trace($"Starting server on endpoint {m_configuration.ServerConfiguration.BaseAddresses[0].ToString()} ...");
                    _publishingServer.Start(m_configuration);
                    Trace("Server started.");
                }
                catch (Exception ex)
                {
                    Trace($"Starting server failed with: {ex.Message}");
                    Trace("exiting...");
                    return;
                }

                // check if we also received an owner connection string
                if (string.IsNullOrEmpty(IoTHubOwnerConnectionString))
                {
                    Trace("IoT Hub owner connection string not passed as argument.");

                    // check if we have an environment variable to register ourselves with IoT Hub
                    if (!string.IsNullOrEmpty(Environment.GetEnvironmentVariable("_HUB_CS")))
                    {
                        IoTHubOwnerConnectionString = Environment.GetEnvironmentVariable("_HUB_CS");
                        Trace("IoT Hub owner connection string read from environment.");
                    }
                }

                // register ourselves with IoT Hub
                string deviceConnectionString;
                Trace($"IoTHub device cert store type is: {IotDeviceCertStoreType}");
                Trace($"IoTHub device cert path is: {IotDeviceCertStorePath}");
                if (IoTHubOwnerConnectionString != string.Empty)
                {
                    Trace($"Attemping to register ourselves with IoT Hub using owner connection string: {IoTHubOwnerConnectionString}");
                    RegistryManager manager = RegistryManager.CreateFromConnectionString(IoTHubOwnerConnectionString);

                    // remove any existing device
                    Device existingDevice = manager.GetDeviceAsync(ApplicationName).Result;
                    if (existingDevice != null)
                    {
                        Trace($"Device '{ApplicationName}' found in IoTHub registry. Remove it.");
                        manager.RemoveDeviceAsync(ApplicationName).Wait();
                    }

                    Trace($"Adding device '{ApplicationName}' to IoTHub registry.");
                    Device newDevice = manager.AddDeviceAsync(new Device(ApplicationName)).Result;
                    if (newDevice != null)
                    {
                        string hostname = IoTHubOwnerConnectionString.Substring(0, IoTHubOwnerConnectionString.IndexOf(";"));
                        deviceConnectionString = hostname + ";DeviceId=" + ApplicationName + ";SharedAccessKey=" + newDevice.Authentication.SymmetricKey.PrimaryKey;
                        Trace($"Device connection string is: {deviceConnectionString}");
                        Trace($"Adding it to device cert store.");
                        SecureIoTHubToken.Write(ApplicationName, deviceConnectionString, IotDeviceCertStoreType, IotDeviceCertStoreType);
                    }
                    else
                    {
                        Trace($"Could not register ourselves with IoT Hub using owner connection string: {IoTHubOwnerConnectionString}");
                        Trace("exiting...");
                        return;
                    }
                }
                else
                {
                    Trace("IoT Hub owner connection string not specified. Assume device connection string already in cert store.");
                }

                // try to read connection string from secure store and open IoTHub client
                Trace($"Attemping to read device connection string from cert store using subject name: {ApplicationName}");
                deviceConnectionString = SecureIoTHubToken.Read(ApplicationName, IotDeviceCertStoreType, IotDeviceCertStorePath);
                if (!string.IsNullOrEmpty(deviceConnectionString))
                {
                    Trace($"Create Publisher IoTHub client with device connection string: '{deviceConnectionString}' using '{IotHubProtocol}' for communication.");
                    m_deviceClient = DeviceClient.CreateFromConnectionString(deviceConnectionString, IotHubProtocol);
                    m_deviceClient.RetryPolicy = RetryPolicyType.Exponential_Backoff_With_Jitter;
                    m_deviceClient.OpenAsync().Wait();
                }
                else
                {
                    Trace("Device connection string not found in secure store. Could not connect to IoTHub.");
                    Trace("exiting...");
                    return;
                }

                // get a list of persisted endpoint URLs and create a session for each.
                try
                {
                    if (string.IsNullOrEmpty(PublishedNodesAbsFilename))
                    {
                        // check if we have an env variable specifying the published nodes path, otherwise use the default
                        PublishedNodesAbsFilename = PublishedNodesAbsFilenameDefault;
                        if (!string.IsNullOrEmpty(Environment.GetEnvironmentVariable("_GW_PNFP")))
                        {
                            Trace("Publishing node configuration file path read from environment.");
                            PublishedNodesAbsFilename = Environment.GetEnvironmentVariable("_GW_PNFP");
                        }
                    }
                    Trace($"Attemping to load nodes file from: {PublishedNodesAbsFilename}");
                    m_nodesLookups = JsonConvert.DeserializeObject<PublishedNodesCollection>(File.ReadAllText(PublishedNodesAbsFilename));
                    Trace($"Loaded {m_nodesLookups.Count.ToString()} nodes.");
                }
                catch (Exception ex)
                {
                    Trace($"Nodes file loading failed with: {ex.Message}");
                    Trace("exiting...");
                    return;
                }

                foreach (NodeLookup nodeLookup in m_nodesLookups)
                {
                    if (!m_endpointUrls.Contains(nodeLookup.EndPointURL))
                    {
                        m_endpointUrls.Add(nodeLookup.EndPointURL);
                    }
                }

                // connect to the other servers
                Trace("Attemping to connect to servers...");
                try
                {
                    List<Task> connectionAttempts = new List<Task>();
                    foreach (Uri endpointUrl in m_endpointUrls)
                    {
                        Trace($"Connecting to server: {endpointUrl}");
                        connectionAttempts.Add(EndpointConnect(endpointUrl));
                    }

                    // Wait for all sessions to be connected
                    Task.WaitAll(connectionAttempts.ToArray());
                }
                catch (Exception ex)
                {
                    Trace($"Exception: {ex.ToString()}\r\n{ ex.InnerException?.ToString()}");
                }

                // subscribe to preconfigured nodes
                Trace("Attemping to subscribe to published nodes...");
                if (m_nodesLookups != null)
                {
                    foreach (NodeLookup nodeLookup in m_nodesLookups)
                    {
                        try
                        {
                            CreateMonitoredItem(nodeLookup);
                        }
                        catch (Exception ex)
                        {
                            Trace($"Unexpected error publishing node: {ex.Message}\r\nIgnoring node: {nodeLookup.EndPointURL.AbsoluteUri}, {nodeLookup.NodeID.ToString()}");
                        }
                    }
                }


                Task dequeueAndSendTask = null;
                var tokenSource = new CancellationTokenSource();
                var token = tokenSource.Token;

                Trace("Creating task to send OPC UA messages in batches to IoT Hub...");
                try
                {
                    dequeueAndSendTask = Task.Run(() => DeQueueMessagesAsync(token),token);
                }
                catch (Exception ex)
                {
                    Trace("Exception: " + ex.ToString());
                }

                Trace("Publisher is running. Press enter to quit.");
                Console.ReadLine();

                foreach (Session session in m_sessions)
                {
                    session.Close();
                }

                //Send cancellation token and wait for last IoT Hub message to be sent.
                try
                {
                    tokenSource.Cancel();
                    dequeueAndSendTask.Wait();
                }
                catch (Exception ex)
                {
                    Trace("Exception: " + ex.ToString());
                }

                if (m_deviceClient != null)
                {
                    m_deviceClient.CloseAsync().Wait();
                }

            }
            catch (Exception e)
            {
                if (opcTraceInitialized)
                {
                    Trace(e, "Unhandled exception in Publisher. Exiting... ");
                }
                else
                {
                    WriteLine($"{DateTime.Now.ToString()}: Unhandled exception in Publisher:");
                    WriteLine($"{DateTime.Now.ToString()}: {e.Message.ToString()}");
                    WriteLine($"{DateTime.Now.ToString()}: exiting...");
                }
            }
        }

        /// <summary>
        /// Connects to a single OPC UA Server's endpoint
        /// </summary>
        public static async Task EndpointConnect(Uri endpointUrl)
        {
            EndpointDescription selectedEndpoint = CoreClientUtils.SelectEndpoint(endpointUrl.AbsoluteUri, true);
            ConfiguredEndpoint configuredEndpoint = new ConfiguredEndpoint(selectedEndpoint.Server, EndpointConfiguration.Create(m_configuration));
            configuredEndpoint.Update(selectedEndpoint);

            Session newSession = await Session.Create(
                m_configuration,
                configuredEndpoint,
                true,
                false,
                m_configuration.ApplicationName,
                60000,
                new UserIdentity(new AnonymousIdentityToken()),
                null);

            if (newSession != null)
            {
                Trace($"Created session with updated endpoint '{selectedEndpoint.EndpointUrl}' from server!");
                newSession.KeepAlive += new KeepAliveEventHandler((sender, e) => StandardClient_KeepAlive(sender, e, newSession));
                m_sessions.Add(newSession);
            }
        }

        /// <summary>
        /// Creates a subscription to a monitored item on an OPC UA server
        /// </summary>
        public static void CreateMonitoredItem(NodeLookup nodeLookup)
        {
            // find the right session using our lookup
            Session matchingSession = null;
            foreach (Session session in m_sessions)
            {
                char[] trimChars = { '/', ' ' };
                if (session.Endpoint.EndpointUrl.TrimEnd(trimChars).Equals(nodeLookup.EndPointURL.ToString().TrimEnd(trimChars), StringComparison.OrdinalIgnoreCase))
                {
                    matchingSession = session;
                    break;
                }
            }

            if (matchingSession != null)
            {
                Subscription subscription = matchingSession.DefaultSubscription;
                if (matchingSession.AddSubscription(subscription))
                {
                    subscription.Create();
                }

                // get the DisplayName for the node.
                Node node = matchingSession.ReadNode(nodeLookup.NodeID);
                string nodeDisplayName = node.DisplayName.Text;
                if (String.IsNullOrEmpty(nodeDisplayName))
                {
                    nodeDisplayName = nodeLookup.NodeID.Identifier.ToString();
                }

                // add the new monitored item.
                MonitoredItem monitoredItem = new MonitoredItem(subscription.DefaultItem)
                {
                    StartNodeId = nodeLookup.NodeID,
                    AttributeId = Attributes.Value,
                    DisplayName = nodeDisplayName,
                    MonitoringMode = MonitoringMode.Reporting,
                    SamplingInterval = 1000,
                    QueueSize = 0,
                    DiscardOldest = true
                };
                monitoredItem.Notification += new MonitoredItemNotificationEventHandler(MonitoredItem_Notification);
                subscription.AddItem(monitoredItem);
                subscription.ApplyChanges();
            }
            else
            {
                Trace($"ERROR: Could not find endpoint URL '{nodeLookup.EndPointURL.ToString()}' in active server sessions, NodeID '{nodeLookup.NodeID.Identifier.ToString()}' NOT published!");
                Trace($"To fix this, please update '{PublishedNodesAbsFilename}' with the updated endpoint URL!");
            }
        }

        /// <summary>
        /// The notification that the data for a monitored item has changed on an OPC UA server
        /// </summary>
        public static void MonitoredItem_Notification(MonitoredItem monitoredItem, MonitoredItemNotificationEventArgs e)
        {
            try
            {
                if (e.NotificationValue == null || monitoredItem.Subscription.Session == null)
                {
                    return;
                }

                MonitoredItemNotification notification = e.NotificationValue as MonitoredItemNotification;
                if (notification == null)
                {
                    return;
                }

                DataValue value = notification.Value as DataValue;
                if (value == null)
                {
                    return;
                }

                JsonEncoder encoder = new JsonEncoder(monitoredItem.Subscription.Session.MessageContext, false);
                string applicationURI = monitoredItem.Subscription.Session.Endpoint.Server.ApplicationUri;
                encoder.WriteString("ApplicationUri", applicationURI);
                encoder.WriteString("DisplayName", monitoredItem.DisplayName);

                // write NodeId as ns=x;i=y
                NodeId nodeId = monitoredItem.ResolvedNodeId;
                encoder.WriteString("NodeId", new NodeId(nodeId.Identifier, nodeId.NamespaceIndex).ToString());

                // suppress output of server timestamp in json by setting it to minvalue
                value.ServerTimestamp = DateTime.MinValue;
                encoder.WriteDataValue("Value", value);

                string json = encoder.CloseAndReturnText();

                // add message to fifo send queue
                m_sendQueue.Enqueue(json);

            }
            catch (Exception exception)
            {
                Trace("Error processing monitored item notification: " + exception.ToString());
            }
        }

        /// <summary>
        /// Dequeue messages
        /// </summary>
        private static async Task DeQueueMessagesAsync(CancellationToken ct)
        {
            try
            {
                //Send every x seconds, regardless if IoT Hub message is full. 
                Timer sendTimer = new Timer(async state => await SendToIoTHubAsync(), null, 0, m_defaultSendIntervalInMilliSeconds);

                while (true)
                {
                    if (ct.IsCancellationRequested)
                    {
                        Trace("Cancellation requested. Sending remaining messages.");
                        sendTimer.Dispose();
                        await SendToIoTHubAsync();
                        break;
                    }


                    if (m_sendQueue.Count > 0)
                    {
                        bool isPeekSuccessful = false;
                        bool isDequeueSuccessful = false;
                        string messageInJson = string.Empty;
                        int nextMessageSizeBytes = 0;

                        //Perform a TryPeek to determine size of next message 
                        //and whether it will fit. If so, dequeue message and add it to the list. 
                        //If it cannot fit, send current message to IoT Hub, reset it, and repeat.

                        isPeekSuccessful = m_sendQueue.TryPeek(out messageInJson);

                        //Get size of next message in the queue
                        if (isPeekSuccessful)
                        {
                            nextMessageSizeBytes = System.Text.Encoding.UTF8.GetByteCount(messageInJson);
                        }

                        //Determine if it will fit into remaining space of the IoT Hub message. 
                        //If so, dequeue it
                        if (m_currentSizeOfIoTHubMessageBytes + nextMessageSizeBytes < m_maxSizeOfIoTHubMessageBytes)
                        {
                            isDequeueSuccessful = m_sendQueue.TryDequeue(out messageInJson);

                            //Add dequeued message to list
                            if (isDequeueSuccessful)
                            {
                                OpcUaMessage msgPayload = JsonConvert.DeserializeObject<OpcUaMessage>(messageInJson);

                                m_messageList.Add(msgPayload);

                                m_currentSizeOfIoTHubMessageBytes = m_currentSizeOfIoTHubMessageBytes + nextMessageSizeBytes;

                            }
                        }
                        else
                        {
                            //Message is full. Send it to IoT Hub
                            await SendToIoTHubAsync();

                        }
                    }
                }
            }
            catch (Exception exception)
            {
                Console.WriteLine("Error dequeuing message: " + exception.ToString());
            }

        }

        /// <summary>
        /// Send dequeued messages to IoT Hub
        /// </summary>
        private static async Task SendToIoTHubAsync()
        {
            if (m_messageList.Count > 0)
            {
                string msgListInJson = JsonConvert.SerializeObject(m_messageList);

                var encodedMessage = new Microsoft.Azure.Devices.Client.Message(Encoding.UTF8.GetBytes(msgListInJson));

                // publish
<<<<<<< HEAD
                eventMessage.Properties.Add("content-type", "application/opcua+uajson");
                eventMessage.Properties.Add("deviceName", ApplicationName);
=======
                encodedMessage.Properties.Add("content-type", "application/opcua+uajson");
                encodedMessage.Properties.Add("deviceName", m_applicationName);
>>>>>>> d7a803e5

                try
                {
                    if (m_deviceClient != null)
                    {
                        await m_deviceClient.SendEventAsync(encodedMessage);
                    }
                }
                catch (Exception ex)
                {
                    Trace("Failed to publish message, dropping...");
                    Trace(ex.ToString());
                }

                //Reset IoT Hub message size
                m_currentSizeOfIoTHubMessageBytes = 0;
                m_messageList.Clear();
            }
<<<<<<< HEAD
            catch (Exception exception)
            {
                Trace($"Error processing monitored item notification: {exception.ToString()}");
            }
=======
        }

        private class OpcUaMessage
        {
            public string ApplicationUri { get; set; }
            public string DisplayName { get; set; }
            public string NodeId { get; set; }
            public OpcUaValue Value { get; set; }
        }

        private class OpcUaValue
        {
            public string Value { get; set; }
            public string SourceTimestamp { get; set; }
>>>>>>> d7a803e5
        }

        /// <summary>
        /// Handler for the standard "keep alive" event sent by all OPC UA servers
        /// </summary>
        private static void StandardClient_KeepAlive(Session sender, KeepAliveEventArgs e, Session session)
        {
            if (e != null && session != null)
            {
                if (!ServiceResult.IsGood(e.Status))
                {
                    Trace($"Status: {e.Status}/t/tOutstanding requests: {session.OutstandingRequestCount}/t/tDefunct requests: {session.DefunctRequestCount}");
                }
            }
        }

        /// <summary>
        /// Standard certificate validation callback
        /// </summary>
        private static void CertificateValidator_CertificateValidation(CertificateValidator validator, CertificateValidationEventArgs e)
        {
            if (e.Error.StatusCode == StatusCodes.BadCertificateUntrusted)
            {
                Trace($"Certificate '{e.Certificate.Subject}' not trusted. If you want to trust this certificate, please copy it from the/r/n" +
                        $"'{m_configuration.SecurityConfiguration.RejectedCertificateStore.StorePath}/certs' to the " +
                        $"'{m_configuration.SecurityConfiguration.TrustedPeerCertificates.StorePath}/certs' folder./r/n" +
                        "A restart of the gateway is NOT required.");
            }
        }

    }
}<|MERGE_RESOLUTION|>--- conflicted
+++ resolved
@@ -30,7 +30,7 @@
         public static List<Uri> m_endpointUrls = new List<Uri>();
         public static string ApplicationName { get; set; }
         public static DeviceClient m_deviceClient = null;
-<<<<<<< HEAD
+
         public static string IoTHubOwnerConnectionString { get; set; }
         public static string LogFileName { get; set; }
         public static ushort PublisherServerPort { get; set; } = 62222;
@@ -74,7 +74,6 @@
         public static Microsoft.Azure.Devices.Client.TransportType IotHubProtocol { get; set; } = Microsoft.Azure.Devices.Client.TransportType.Mqtt;
 
         private static void Usage(Mono.Options.OptionSet options)
-=======
         private static ConcurrentQueue<string> m_sendQueue = new ConcurrentQueue<string>();
         private const uint m_maxSizeOfIoTHubMessageBytes = 4096;
         private const int m_defaultSendIntervalInMilliSeconds = 1000;
@@ -86,7 +85,6 @@
         /// Trace message helper
         /// </summary>
         public static void Trace(string message, params object[] args)
->>>>>>> d7a803e5
         {
 
             // show usage
@@ -698,13 +696,8 @@
                 var encodedMessage = new Microsoft.Azure.Devices.Client.Message(Encoding.UTF8.GetBytes(msgListInJson));
 
                 // publish
-<<<<<<< HEAD
-                eventMessage.Properties.Add("content-type", "application/opcua+uajson");
-                eventMessage.Properties.Add("deviceName", ApplicationName);
-=======
                 encodedMessage.Properties.Add("content-type", "application/opcua+uajson");
                 encodedMessage.Properties.Add("deviceName", m_applicationName);
->>>>>>> d7a803e5
 
                 try
                 {
@@ -723,12 +716,6 @@
                 m_currentSizeOfIoTHubMessageBytes = 0;
                 m_messageList.Clear();
             }
-<<<<<<< HEAD
-            catch (Exception exception)
-            {
-                Trace($"Error processing monitored item notification: {exception.ToString()}");
-            }
-=======
         }
 
         private class OpcUaMessage
@@ -743,7 +730,6 @@
         {
             public string Value { get; set; }
             public string SourceTimestamp { get; set; }
->>>>>>> d7a803e5
         }
 
         /// <summary>
