﻿
using Opc.Ua.Client;
using System;
using System.Collections.Generic;
using System.Linq;

namespace OpcPublisher
{
    using Opc.Ua;
    using System.Threading;
    using System.Threading.Tasks;
    using static OpcPublisher.OpcMonitoredItem;
    using static OpcPublisher.Workarounds.TraceWorkaround;
    using static OpcStackConfiguration;
    using static Program;
    using static PublisherNodeConfiguration;

    /// <summary>
    /// Class to manage the OPC monitored items, which are the nodes we need to publish.
    /// </summary>
    public class OpcMonitoredItem
    {
        public enum OpcMonitoredItemState
        {
            Unmonitored = 0,
            UnmonitoredNamespaceUpdateRequested,
            Monitored,
            RemovalRequested,
        }

        public enum OpcMonitoredItemConfigurationType
        {
            NodeId = 0,
            ExpandedNodeId
        }

        public string DisplayName;
        public OpcMonitoredItemState State;
        public uint AttributeId;
        public MonitoringMode MonitoringMode;
        public int RequestedSamplingInterval;
        public int SamplingInterval;
        public uint QueueSize;
        public bool DiscardOldest;
        public MonitoredItemNotificationEventHandler Notification;
        public Uri EndpointUri;
        public MonitoredItem OpcUaClientMonitoredItem;
        public NodeId ConfigNodeId;
        public ExpandedNodeId ConfigExpandedNodeId;
        public OpcMonitoredItemConfigurationType ConfigType;

        /// <summary>
        /// Ctor using NodeId (ns syntax for namespace).
        /// </summary>
        public OpcMonitoredItem(NodeId nodeId, Uri sessionEndpointUri, bool requestNamespaceUpdate = false)
        {
            ConfigNodeId = nodeId;
            ConfigExpandedNodeId = null;
            ConfigType = OpcMonitoredItemConfigurationType.NodeId;
            Init(sessionEndpointUri);
            if (requestNamespaceUpdate)
            {
                State = OpcMonitoredItemState.UnmonitoredNamespaceUpdateRequested;
            }
        }

        /// <summary>
        /// Ctor using ExpandedNodeId (nsu syntax for namespace).
        /// </summary>
        public OpcMonitoredItem(ExpandedNodeId expandedNodeId, Uri sessionEndpointUri, bool requestNamespaceUpdate = false)
        {
            ConfigNodeId = null;
            ConfigExpandedNodeId = expandedNodeId;
            ConfigType = OpcMonitoredItemConfigurationType.ExpandedNodeId;
            Init(sessionEndpointUri);
            if (requestNamespaceUpdate)
            {
                State = OpcMonitoredItemState.UnmonitoredNamespaceUpdateRequested;
            }
        }

        /// <summary>
        /// Checks if the monitored item does monitor the node described by the given objects.
        /// </summary>
        public bool IsMonitoringThisNode(NodeId nodeId, ExpandedNodeId expandedNodeId, NamespaceTable namespaceTable)
        {
            if (State == OpcMonitoredItemState.RemovalRequested)
            {
                return false;
            }
            if (ConfigType == OpcMonitoredItemConfigurationType.NodeId)
            {
                if (nodeId != null)
                {
                    if (ConfigNodeId == nodeId)
                    {
                        return true;
                    }
                }
                if (expandedNodeId != null)
                {
                    string namespaceUri = namespaceTable.ToArray().ElementAtOrDefault(ConfigNodeId.NamespaceIndex);
                    if (expandedNodeId.NamespaceUri != null && expandedNodeId.NamespaceUri.Equals(namespaceUri, StringComparison.OrdinalIgnoreCase))
                    {
                        if (expandedNodeId.Identifier.ToString().Equals(ConfigNodeId.Identifier.ToString(), StringComparison.OrdinalIgnoreCase))
                        {
                            return true;
                        }
                    }
                }
            }
            if (ConfigType == OpcMonitoredItemConfigurationType.ExpandedNodeId)
            {
                if (nodeId != null)
                {
                    int namespaceIndex = namespaceTable.GetIndex(ConfigExpandedNodeId?.NamespaceUri);
                    if (nodeId.NamespaceIndex == namespaceIndex)
                    {
                        if (nodeId.Identifier.ToString().Equals(ConfigExpandedNodeId.Identifier.ToString(), StringComparison.OrdinalIgnoreCase))
                        {
                            return true;
                        }
                    }
                }
                if (expandedNodeId != null)
                {
                    if (ConfigExpandedNodeId.NamespaceUri != null && 
                        ConfigExpandedNodeId.NamespaceUri.Equals(expandedNodeId.NamespaceUri, StringComparison.OrdinalIgnoreCase) &&
                        ConfigExpandedNodeId.Identifier.ToString().Equals(expandedNodeId.Identifier.ToString(), StringComparison.OrdinalIgnoreCase))
                    {
                        return true;
                    }
                }
            }
            return false;
        }

        /// <summary>
        /// The notification that the data for a monitored item has changed on an OPC UA server.
        /// </summary>
        public void MonitoredItem_Notification(MonitoredItem monitoredItem, MonitoredItemNotificationEventArgs args)
        {
            try
            {
                if (args == null || args.NotificationValue == null || monitoredItem == null || monitoredItem.Subscription == null || monitoredItem.Subscription.Session == null)
                {
                    return;
                }

                MonitoredItemNotification notification = args.NotificationValue as MonitoredItemNotification;
                if (notification == null)
                {
                    return;
                }

                DataValue value = notification.Value as DataValue;
                if (value == null)
                {
                    return;
                }

                JsonEncoder encoder = new JsonEncoder(monitoredItem.Subscription.Session.MessageContext, false);
                
                string applicationURI = monitoredItem.Subscription.Session.Endpoint.Server.ApplicationUri;
                encoder.WriteString("ApplicationUri", (applicationURI + (string.IsNullOrEmpty(OpcSession.ShopfloorDomain) ? "" : $":{OpcSession.ShopfloorDomain}")));
                encoder.WriteString("DisplayName", monitoredItem.DisplayName);

                // use the node Id as configured, to also have the namespace URI in case of a ExpandedNodeId.
                encoder.WriteString("NodeId", ConfigType == OpcMonitoredItemConfigurationType.NodeId ? ConfigNodeId.ToString() : ConfigExpandedNodeId.ToString());

                // suppress output of server timestamp in json by setting it to minvalue
                value.ServerTimestamp = DateTime.MinValue;
                encoder.WriteDataValue("Value", value);

                string json = encoder.CloseAndReturnText();

                // add message to fifo send queue
                Trace(Utils.TraceMasks.OperationDetail, $"Enqueue a new message from subscription {monitoredItem.Subscription.Id} (publishing interval: {monitoredItem.Subscription.PublishingInterval}, sampling interval: {monitoredItem.SamplingInterval}):");
                Trace(Utils.TraceMasks.OperationDetail,  "   ApplicationUri: " + (applicationURI + (string.IsNullOrEmpty(OpcSession.ShopfloorDomain) ? "" : $":{OpcSession.ShopfloorDomain}")));
                Trace(Utils.TraceMasks.OperationDetail, $"   DisplayName: {monitoredItem.DisplayName}");
                Trace(Utils.TraceMasks.OperationDetail, $"   Value: {value}");
                IotHubCommunication.Enqueue(json);
            }
            catch (Exception e)
            {
                Trace(e, "Error processing monitored item notification");
            }
        }

        /// <summary>
        /// Init instance variables.
        /// </summary>
        private void Init(Uri sessionEndpointUri)
        {
            State = OpcMonitoredItemState.Unmonitored;
            DisplayName = string.Empty;
            AttributeId = Attributes.Value;
            MonitoringMode = MonitoringMode.Reporting;
            RequestedSamplingInterval = OpcSamplingInterval;
            QueueSize = 0;
            DiscardOldest = true;
            Notification = new MonitoredItemNotificationEventHandler(MonitoredItem_Notification);
            EndpointUri = sessionEndpointUri;
        }
    }

    /// <summary>
    /// Class to manage OPC subscriptions. We create a subscription for each different publishing interval
    /// on an Endpoint.
    /// </summary>
    public class OpcSubscription
    {
        public List<OpcMonitoredItem> OpcMonitoredItems;
        public int RequestedPublishingInterval;
        public double PublishingInterval;
        public Subscription OpcUaClientSubscription;

        public OpcSubscription(int? publishingInterval)
        {
            RequestedPublishingInterval = publishingInterval ?? OpcPublishingInterval;
            PublishingInterval = RequestedPublishingInterval;
            OpcMonitoredItems = new List<OpcMonitoredItem>();
        }
    }

    /// <summary>
    /// Class to manage OPC sessions.
    /// </summary>
    public class OpcSession
    {
        public enum SessionState
        {
            Disconnected = 0,
            Connecting,
            Connected,
        }

        public Uri EndpointUri;
        public Session OpcUaClientSession;
        public SessionState State;
        public List<OpcSubscription> OpcSubscriptions;
        public uint UnsuccessfulConnectionCount;
        public uint MissedKeepAlives;
        public int PublishingInterval;
        public KeepAliveEventHandler StandardKeepAliveEventHandlerAsync;

        public uint SessionTimeout { get; }

        public static bool FetchOpcNodeDisplayName
        {
            get => _fetchOpcNodeDisplayName;
            set => _fetchOpcNodeDisplayName = value;
        }

        public static string ShopfloorDomain
        {
            get => _shopfloorDomain;
            set => _shopfloorDomain = value;
        }

        public int GetNumberOfOpcSubscriptions()
        {
            int result = 0;
            try
            {
                _opcSessionSemaphore.WaitAsync();
                result = OpcSubscriptions.Count();
            }
            finally
            {
                _opcSessionSemaphore.Release();
            }
            return result;
        }

        public int GetNumberOfOpcMonitoredItems()
        {
            int result = 0;
            try
            {
                _opcSessionSemaphore.WaitAsync();
                var subscriptions = OpcSessions.SelectMany(s => s.OpcSubscriptions);
                foreach (var subscription in subscriptions)
                {
                    result += subscription.OpcMonitoredItems.Count(i => i.State == OpcMonitoredItemState.Monitored);
                }
            }
            finally
            {
                _opcSessionSemaphore.Release();
            }
            return result;
        }
<<<<<<< HEAD

        public Uri EndpointUri;
        public Session OpcUaClientSession;
        public SessionState State;
        public List<OpcSubscription> OpcSubscriptions;
        public uint SessionTimeout { get; }
        public uint UnsuccessfulConnectionCount;
        public uint MissedKeepAlives;
        public int PublishingInterval;
        private SemaphoreSlim _opcSessionSemaphore;
        private NamespaceTable _namespaceTable;
        private double _minSupportedSamplingInterval;
        public KeepAliveEventHandler StandardKeepAliveEventHandlerAsync;
=======
>>>>>>> adcee160

        /// <summary>
        /// Ctor for the session.
        /// </summary>
        public OpcSession(Uri endpointUri, uint sessionTimeout)
        {
            State = SessionState.Disconnected;
            EndpointUri = endpointUri;
            SessionTimeout = sessionTimeout * 1000;
            OpcSubscriptions = new List<OpcSubscription>();
            UnsuccessfulConnectionCount = 0;
            MissedKeepAlives = 0;
            PublishingInterval = OpcPublishingInterval;
            _opcSessionSemaphore = new SemaphoreSlim(1);
            _namespaceTable = new NamespaceTable();
        }

        /// <summary>
        /// This task is executed regularily and ensures:
        /// - disconnected sessions are reconnected.
        /// - monitored nodes are no longer monitored if requested to do so.
        /// - monitoring for a node starts if it is required.
        /// - unused subscriptions (without any nodes to monitor) are removed.
        /// - sessions with out subscriptions are removed.
        /// </summary>
        public async Task ConnectAndMonitorAsync(CancellationToken ct)
        {
            bool updateConfigFileRequired = false;
            try
            {
                await ConnectSession(ct);

                updateConfigFileRequired = await MonitorNodes(ct);

                updateConfigFileRequired |= await StopMonitoringNodes(ct);

                await RemoveUnusedSubscriptions(ct);

                await RemoveUnusedSessions(ct);

                // update the config file if required
                if (updateConfigFileRequired)
                {
                    await UpdateNodeConfigurationFile();
                }
            }
            catch (Exception e)
            {
                Trace(e, $"Error in ConnectAndMonitorAsync. (message: {e.Message})");
            }
        }

        /// <summary>
        /// Connects the session if it is disconnected.
        /// </summary>
        public async Task ConnectSession(CancellationToken ct)
        {
            try
            {
                await _opcSessionSemaphore.WaitAsync();

                // if the session is already connected or shutdown in progress, return
                if (State == SessionState.Connected || ct.IsCancellationRequested)
                {
                    return;
                }

                Trace($"Connect and monitor session and nodes on endpoint '{EndpointUri.AbsoluteUri}'.");
                State = SessionState.Connecting;
                try
                {
                    // release the session to not block for high network timeouts.
                    _opcSessionSemaphore.Release();

                    // start connecting
                    EndpointDescription selectedEndpoint = CoreClientUtils.SelectEndpoint(EndpointUri.AbsoluteUri, true);
                    ConfiguredEndpoint configuredEndpoint = new ConfiguredEndpoint(null, selectedEndpoint, EndpointConfiguration.Create(PublisherOpcApplicationConfiguration));
                    uint timeout = SessionTimeout * ((UnsuccessfulConnectionCount >= OpcSessionCreationBackoffMax) ? OpcSessionCreationBackoffMax : UnsuccessfulConnectionCount + 1);
                    Trace($"Create session for endpoint URI '{EndpointUri.AbsoluteUri}' with timeout of {timeout} ms.");
                    OpcUaClientSession = await Session.Create(
                            PublisherOpcApplicationConfiguration,
                            configuredEndpoint,
                            true,
                            false,
                            PublisherOpcApplicationConfiguration.ApplicationName,
                            timeout,
                            new UserIdentity(new AnonymousIdentityToken()),
                            null);

                    if (OpcUaClientSession != null)
                    {
                        Trace($"Session successfully created with Id {OpcUaClientSession.SessionId}.");
                        if (!selectedEndpoint.EndpointUrl.Equals(configuredEndpoint.EndpointUrl.AbsoluteUri, StringComparison.OrdinalIgnoreCase))
                        {
                            Trace($"the Server has updated the EndpointUrl to '{selectedEndpoint.EndpointUrl}'");
                        }

                        // init object state and install keep alive
                        UnsuccessfulConnectionCount = 0;
                        OpcUaClientSession.KeepAliveInterval = OpcKeepAliveIntervalInSec * 1000;
                        StandardKeepAliveEventHandlerAsync = async (session, keepAliveEventArgs) => await StandardClient_KeepAlive(session, keepAliveEventArgs);
                        OpcUaClientSession.KeepAlive += StandardKeepAliveEventHandlerAsync;

                        // fetch the namespace array and cache it. it will not change as long the session exists.
                        DataValue namespaceArrayNodeValue = OpcUaClientSession.ReadValue(VariableIds.Server_NamespaceArray);
                        _namespaceTable.Update(namespaceArrayNodeValue.GetValue<string[]>(null));

                        // show the available namespaces
                        Trace($"The session to endpoint '{selectedEndpoint.EndpointUrl}' has {_namespaceTable.Count} entries in its namespace array:");
                        int i = 0;
                        foreach (var ns in _namespaceTable.ToArray())
                        {
                            Trace($"Namespace index {i++}: {ns}");
                        }

                        // fetch the minimum supported item sampling interval from the server.
                        DataValue minSupportedSamplingInterval = OpcUaClientSession.ReadValue(VariableIds.Server_ServerCapabilities_MinSupportedSampleRate);
                        _minSupportedSamplingInterval = minSupportedSamplingInterval.GetValue(0);
                        Trace($"The server on endpoint '{selectedEndpoint.EndpointUrl}' supports a minimal sampling interval of {_minSupportedSamplingInterval} ms.");
                    }
                }
                catch (Exception e)
                {
                    Trace(e, $"Session creation to endpoint '{EndpointUri.AbsoluteUri}' failed {++UnsuccessfulConnectionCount} time(s). Please verify if server is up and Publisher configuration is correct.");
                    State = SessionState.Disconnected;
                    OpcUaClientSession = null;
                    return;
                }
                finally
                {
                    await _opcSessionSemaphore.WaitAsync();
                    if (OpcUaClientSession != null)
                    {
                        State = SessionState.Connected;
                    }
                    else
                    {
                        State = SessionState.Disconnected;
                    }
                }
            }
            catch (Exception e)
            {
                Trace(e, $"Error in ConnectSessions. (message: {e.Message})");
            }
            finally
            {
                _opcSessionSemaphore.Release();
            }
        }

        /// <summary>
        /// Monitoring for a node starts if it is required.
        /// </summary>
        public async Task<bool> MonitorNodes(CancellationToken ct)
        {
            bool requestConfigFileUpdate = false;
            try
            {
                await _opcSessionSemaphore.WaitAsync();

                // if the session is not connected or shutdown in progress, return
                if (State != SessionState.Connected || ct.IsCancellationRequested)
                {
                    return requestConfigFileUpdate;
                }

                // ensure all nodes in all subscriptions of this session are monitored.
                foreach (var opcSubscription in OpcSubscriptions)
                {
                    // create the subscription, if it is not yet there.
                    if (opcSubscription.OpcUaClientSubscription == null)
                    {
                        int revisedPublishingInterval;
                        opcSubscription.OpcUaClientSubscription = CreateSubscription(opcSubscription.RequestedPublishingInterval, out revisedPublishingInterval);
                        opcSubscription.PublishingInterval = revisedPublishingInterval;
                        Trace($"Create subscription on endpoint '{EndpointUri.AbsoluteUri}' requested OPC publishing interval is {opcSubscription.RequestedPublishingInterval} ms. (revised: {revisedPublishingInterval} ms)");
                    }

                    // process all unmonitored items.
                    var unmonitoredItems = opcSubscription.OpcMonitoredItems.Where(i => (i.State == OpcMonitoredItemState.Unmonitored || i.State == OpcMonitoredItemState.UnmonitoredNamespaceUpdateRequested));

                    int additionalMonitoredItemsCount = 0;
                    int monitoredItemsCount = 0;
                    bool haveUnmonitoredItems = false;
                    if (unmonitoredItems.Count() != 0)
                    {
                        haveUnmonitoredItems = true;
                        monitoredItemsCount = opcSubscription.OpcMonitoredItems.Count(i => (i.State == OpcMonitoredItemState.Monitored));
                        Trace($"Start monitoring items on endpoint '{EndpointUri.AbsoluteUri}'. Currently monitoring {monitoredItemsCount} items.");
                    }
                    foreach (var item in unmonitoredItems)
                    {
                        // if the session is disconnected or a shutdown is in progress, we stop trying and wait for the next cycle
                        if (State == SessionState.Disconnected || ct.IsCancellationRequested)
                        {
                            break;
                        }

                        NodeId currentNodeId = null;
                        try
                        {
                            // update the namespace of the node if requested. there are two cases where this is requested:
                            // 1) publishing requests via the OPC server method are raised using a NodeId format. for those
                            //    the NodeId format is converted into an ExpandedNodeId format
                            // 2) ExpandedNodeId configuration file entries do not have at parsing time a session to get
                            //    the namespace index. this is set now.
                            if (item.State == OpcMonitoredItemState.UnmonitoredNamespaceUpdateRequested)
                            {
                                if (item.ConfigType == OpcMonitoredItemConfigurationType.ExpandedNodeId)
                                {
                                    int namespaceIndex = GetNamespaceIndex(item.ConfigExpandedNodeId?.NamespaceUri);
                                    if (namespaceIndex < 0)
                                    {
                                        Trace($"The namespace URI of node '{item.ConfigExpandedNodeId.ToString()}' could be not mapped to a namespace index.");
                                    }
                                    else
                                    {
                                        item.ConfigExpandedNodeId = new ExpandedNodeId(item.ConfigExpandedNodeId.Identifier, (ushort)namespaceIndex, item.ConfigExpandedNodeId?.NamespaceUri, 0);
                                    }
                                }
                                if (item.ConfigType == OpcMonitoredItemConfigurationType.NodeId)
                                {
                                    string namespaceUri = GetNamespaceUri(item.ConfigNodeId.NamespaceIndex);
                                    if (string.IsNullOrEmpty(namespaceUri))
                                    {
                                        Trace($"The namespace index of node '{item.ConfigNodeId.ToString()}' is invalid and the node format could not be updated.");
                                    }
                                    else
                                    {
                                        item.ConfigExpandedNodeId = new ExpandedNodeId(item.ConfigNodeId.Identifier, item.ConfigNodeId.NamespaceIndex, namespaceUri, 0);
                                        item.ConfigType = OpcMonitoredItemConfigurationType.ExpandedNodeId;
                                    }
                                }
                                item.State = OpcMonitoredItemState.Unmonitored;
                            }

                            // lookup namespace index if ExpandedNodeId format has been used and build NodeId identifier.
                            if (item.ConfigType == OpcMonitoredItemConfigurationType.ExpandedNodeId)
                            {
                                int namespaceIndex = GetNamespaceIndex(item.ConfigExpandedNodeId?.NamespaceUri);
                                if (namespaceIndex < 0)
                                {
                                    Trace($"Syntax or namespace URI of ExpandedNodeId '{item.ConfigExpandedNodeId.ToString()}' is invalid and will be ignored.");
                                    continue;
                                }
                                currentNodeId = new NodeId(item.ConfigExpandedNodeId.Identifier, (ushort)namespaceIndex);
                            }
                            else
                            {
                                currentNodeId = item.ConfigNodeId;
                            }

                            // if configured, get the DisplayName for the node, otherwise use the nodeId
                            Node node;
                            if (FetchOpcNodeDisplayName == true)
                            {
                                node = OpcUaClientSession.ReadNode(currentNodeId);
                                item.DisplayName = node.DisplayName.Text ?? currentNodeId.ToString();
                            }
                            else
                            {
                                item.DisplayName = currentNodeId.ToString();
                            }

                            // add the new monitored item.
                            MonitoredItem monitoredItem = new MonitoredItem()
                            {
                                StartNodeId = currentNodeId,
                                AttributeId = item.AttributeId,
                                DisplayName = item.DisplayName,
                                MonitoringMode = item.MonitoringMode,
                                SamplingInterval = item.RequestedSamplingInterval,
                                QueueSize = item.QueueSize,
                                DiscardOldest = item.DiscardOldest
                            };
                            monitoredItem.Notification += item.Notification;
                            opcSubscription.OpcUaClientSubscription.AddItem(monitoredItem);
                            opcSubscription.OpcUaClientSubscription.SetPublishingMode(true);
                            opcSubscription.OpcUaClientSubscription.ApplyChanges();
                            item.OpcUaClientMonitoredItem = monitoredItem;
                            item.State = OpcMonitoredItemState.Monitored;
                            item.EndpointUri = EndpointUri;
                            Trace($"Created monitored item for node '{currentNodeId.ToString()}' in subscription with id '{opcSubscription.OpcUaClientSubscription.Id}' on endpoint '{EndpointUri.AbsoluteUri}'");
                            if (item.RequestedSamplingInterval != monitoredItem.SamplingInterval)
                            {
                                Trace($"Sampling interval: requested: {item.RequestedSamplingInterval}; revised: {monitoredItem.SamplingInterval}");
                                item.SamplingInterval = monitoredItem.SamplingInterval;
                            }
                            if (additionalMonitoredItemsCount++ % 50 == 0)
                            {
                                Trace($"Now monitoring {monitoredItemsCount + additionalMonitoredItemsCount} items in subscription with id '{opcSubscription.OpcUaClientSubscription.Id}'");
                            }
                        }
                        catch (Exception e) when (e.GetType() == typeof(ServiceResultException))
                        {
                            ServiceResultException sre = (ServiceResultException)e;
                            switch ((uint)sre.Result.StatusCode)
                            {
                                case StatusCodes.BadSessionIdInvalid:
                                    {
                                        Trace($"Session with Id {OpcUaClientSession.SessionId} is no longer available on endpoint '{EndpointUri}'. Cleaning up.");
                                        // clean up the session
                                        InternalDisconnectAsync();
                                        break;
                                    }
                                case StatusCodes.BadNodeIdInvalid:
                                case StatusCodes.BadNodeIdUnknown:
                                    {
                                        Trace($"Failed to monitor node '{currentNodeId.Identifier}' on endpoint '{EndpointUri}'.");
                                        Trace($"OPC UA ServiceResultException is '{sre.Result}'. Please check your publisher configuration for this node.");
                                        break;
                                    }
                                default:
                                    {
                                        Trace($"Unhandled OPC UA ServiceResultException '{sre.Result}' when monitoring node '{currentNodeId.Identifier}' on endpoint '{EndpointUri}'. Continue.");
                                        break;
                                    }
                            }
                        }
                        catch (Exception e)
                        {
                            Trace(e, $"Failed to monitor node '{currentNodeId.Identifier}' on endpoint '{EndpointUri}'");
                        }
                    }
                    if (haveUnmonitoredItems == true)
                    {
                        monitoredItemsCount = opcSubscription.OpcMonitoredItems.Count(i => (i.State == OpcMonitoredItemState.Monitored));
                        Trace($"Done processing unmonitored items on endpoint '{EndpointUri.AbsoluteUri}'. Now monitoring {monitoredItemsCount} items in subscription with id '{opcSubscription.OpcUaClientSubscription.Id}'.");
                    }
                }
                // request a config file update, if everything is successfully monitored
                requestConfigFileUpdate = true;
            }
            catch (Exception e)
            {
                Trace(e, $"Error in MonitorNodes. (message: {e.Message})");
            }
            finally
            {
                _opcSessionSemaphore.Release();
            }
            return requestConfigFileUpdate;
        }

        /// <summary>
        /// Checks if there are monitored nodes tagged to stop monitoring.
        /// </summary>
        public async Task<bool> StopMonitoringNodes(CancellationToken ct)
        {
            bool requestConfigFileUpdate = false;
            try
            {
                await _opcSessionSemaphore.WaitAsync();

                // if session is not connected or shutdown is in progress, return
                if (State != SessionState.Connected || ct.IsCancellationRequested)
                {
                    return requestConfigFileUpdate;
                }

                foreach (var opcSubscription in OpcSubscriptions)
                {
                    // remove items tagged to stop in the stack
                    var itemsToRemove = opcSubscription.OpcMonitoredItems.Where(i => i.State == OpcMonitoredItemState.RemovalRequested);
                    if (itemsToRemove.Any())
                    {
                        Trace($"Remove nodes in subscription with id {opcSubscription.OpcUaClientSubscription.Id} on endpoint '{EndpointUri.AbsoluteUri}'");
                        try
                        {
                            opcSubscription.OpcUaClientSubscription.RemoveItems(itemsToRemove.Select(i => i.OpcUaClientMonitoredItem));
                            Trace($"There are now {opcSubscription.OpcUaClientSubscription.MonitoredItemCount} monitored items in this subscription.");
                        }
                        catch
                        {
                            // nodes may be tagged for stop before they are monitored, just continue
                        }
                        // remove them in our data structure
                        opcSubscription.OpcMonitoredItems.RemoveAll(i => i.State == OpcMonitoredItemState.RemovalRequested);
                        Trace($"There are now {opcSubscription.OpcMonitoredItems.Count} items managed by publisher for this subscription.");
                        requestConfigFileUpdate = true;
                    }
                }
            }
            finally
            {
                _opcSessionSemaphore.Release();
            }
            return requestConfigFileUpdate;
        }

        /// <summary>
        /// Checks if there are subscriptions without any monitored items and remove them.
        /// </summary>
        public async Task RemoveUnusedSubscriptions(CancellationToken ct)
        {
            try
            {
                await _opcSessionSemaphore.WaitAsync();

                // if session is not connected or shutdown is in progress, return
                if (State != SessionState.Connected || ct.IsCancellationRequested)
                {
                    return;
                }

                // remove the subscriptions in the stack
                var subscriptionsToRemove = OpcSubscriptions.Where(i => i.OpcMonitoredItems.Count == 0);
                if (subscriptionsToRemove.Any())
                {
                    Trace($"Remove unused subscriptions on endpoint '{EndpointUri}'.");
                    OpcUaClientSession.RemoveSubscriptions(subscriptionsToRemove.Select(s => s.OpcUaClientSubscription));
                    Trace($"There are now {OpcUaClientSession.SubscriptionCount} subscriptions in this sessopm.");
                }
                // remove them in our data structures
                OpcSubscriptions.RemoveAll(s => s.OpcMonitoredItems.Count == 0);
            }
            finally
            {
                _opcSessionSemaphore.Release();
            }

        }

        /// <summary>
        /// Checks if there are session without any subscriptions and remove them.
        /// </summary>
        public async Task RemoveUnusedSessions(CancellationToken ct)
        {
            try
            {
                await OpcSessionsListSemaphore.WaitAsync();

                // if session is not connected or shutdown is in progress, return
                if (State != SessionState.Connected || ct.IsCancellationRequested)
                {
                    return;
                }

                // remove sssions in the stack
                var sessionsToRemove = OpcSessions.Where(s => s.OpcSubscriptions.Count == 0);
                foreach (var sessionToRemove in sessionsToRemove)
                {
                    Trace($"Remove unused session on endpoint '{EndpointUri}'.");
                    await sessionToRemove.ShutdownAsync();
                }
                // remove then in our data structures
                OpcSessions.RemoveAll(s => s.OpcSubscriptions.Count == 0);
            }
            finally
            {
                OpcSessionsListSemaphore.Release();
            }
        }

        /// <summary>
        /// Disconnects a session and removes all subscriptions on it and marks all nodes on those subscriptions
        /// as unmonitored.
        /// </summary>
        public async Task DisconnectAsync()
        {
            await _opcSessionSemaphore.WaitAsync();

            InternalDisconnectAsync();

            _opcSessionSemaphore.Release();
        }

        /// <summary>
        /// Returns the namespace URI for a namespace index.
        /// </summary>
        public string GetNamespaceUri(int namespaceIndex)
        {
            try
            {
                _opcSessionSemaphore.WaitAsync();

                return _namespaceTable.ToArray().ElementAtOrDefault(namespaceIndex);
            }
            finally
            {
                _opcSessionSemaphore.Release();
            }
        }

        /// <summary>
        /// Returns the namespace index for a namespace URI.
        /// </summary>
        public int GetNamespaceIndex(string namespaceUri)
        {
            try
            {
                _opcSessionSemaphore.WaitAsync();

                return _namespaceTable.GetIndex(namespaceUri);
            }
            finally
            {
                _opcSessionSemaphore.Release();
            }
        }


        /// <summary>
        /// Internal disconnect method. Caller must have taken the _opcSessionSemaphore.
        /// </summary>
        private void InternalDisconnectAsync()
        {
            try
            {
                foreach (var opcSubscription in OpcSubscriptions)
                {
                    try
                    {
                        OpcUaClientSession.RemoveSubscription(opcSubscription.OpcUaClientSubscription);
                    }
                    catch
                    {
                        // the session might be already invalidated. ignore.
                    }
                    try
                    {
                        opcSubscription.OpcUaClientSubscription.Delete(true);
                    }
                    catch
                    {
                        // the subscription might be already invalidated. ignore.
                    }
                    opcSubscription.OpcUaClientSubscription = null;

                    // mark all monitored items as unmonitored
                    foreach (var opcMonitoredItem in opcSubscription.OpcMonitoredItems)
                    {
                        // tag all monitored items as unmonitored
                        if (opcMonitoredItem.State == OpcMonitoredItemState.Monitored)
                        {
                            opcMonitoredItem.State = OpcMonitoredItemState.Unmonitored;
                        }
                    }
                }
                try
                {
                    OpcUaClientSession.Close();
                }
                catch
                {
                    // the session might be already invalidated. ignore.
                }
                OpcUaClientSession = null;
            }
            catch (Exception e)
            {
                Trace(e, $"Error in InternalDisconnectAsync. (message: {e.Message})");
            }
            State = SessionState.Disconnected;
            MissedKeepAlives = 0;
        }

        /// <summary>
        /// Adds a node to be monitored. If there is no subscription with the requested publishing interval,
        /// one is created.
        /// </summary>
        public async Task AddNodeForMonitoring(NodeId nodeId, ExpandedNodeId expandedNodeId, int opcPublishingInterval, int opcSamplingInterval, CancellationToken ct)
        {
            try
            {
                await _opcSessionSemaphore.WaitAsync();

                if (ct.IsCancellationRequested)
                {
                    return;
                }

                // check if there is already a subscription with the same publishing interval, which could be used to monitor the node
                OpcSubscription opcSubscription = OpcSubscriptions.FirstOrDefault(s => s.RequestedPublishingInterval == opcPublishingInterval);
                
                // if there was none found, create one
                if (opcSubscription == null)
                {
                    opcSubscription = new OpcSubscription(opcPublishingInterval);
                    OpcSubscriptions.Add(opcSubscription);
                    Trace($"AddNodeForMonitoring: No matching subscription with publishing interval of {opcPublishingInterval} found'. Requested to create a new one.");
                }

                // if it is already published, we do nothing, else we create a new monitored item
                if (!IsNodePublishedInSession(nodeId, expandedNodeId))
                {
                    OpcMonitoredItem opcMonitoredItem = null;
                    // add a new item to monitor
                    if (expandedNodeId == null)
                    {
                        opcMonitoredItem = new OpcMonitoredItem(nodeId, EndpointUri, true);
                    }
                    else
                    {
                        opcMonitoredItem = new OpcMonitoredItem(expandedNodeId, EndpointUri);
                    }
                    opcMonitoredItem.RequestedSamplingInterval = opcSamplingInterval;
                    opcSubscription.OpcMonitoredItems.Add(opcMonitoredItem);
                    Trace($"AddNodeForMonitoring: Added item with nodeId '{(expandedNodeId == null ? nodeId.ToString() : expandedNodeId.ToString())}' for monitoring.");

                    // update the publishing data
                    // Start publishing.
                    Task.Run(async () => await ConnectAndMonitorAsync(ct));
                }
            }
            catch (Exception e)
            {
                Trace(e, $"AddNodeForMonitoring: Exception while trying to add node '{nodeId.ToString()}' for monitoring. (message: '{e.Message}'");
            }
            finally
            {
                _opcSessionSemaphore.Release();
            }
        }

        /// <summary>
        /// Tags a monitored node to stop monitoring and remove it.
        /// </summary>
        public async Task RequestMonitorItemRemoval(NodeId nodeId, ExpandedNodeId expandedNodeId, CancellationToken ct)
        {
            try
            {
                await _opcSessionSemaphore.WaitAsync();

                if (ct.IsCancellationRequested)
                {
                    return;
                }

                // tag all monitored items with nodeId to stop monitoring.
                // if the node to tag is specified as NodeId, it will also tag nodes configured
                // in ExpandedNodeId format.
                foreach (var opcSubscription in OpcSubscriptions)
                {
                    var opcMonitoredItems = opcSubscription.OpcMonitoredItems.Where(m => { return m.IsMonitoringThisNode(nodeId, expandedNodeId, _namespaceTable); });
                    foreach (var opcMonitoredItem in opcMonitoredItems)
                    {
                        // tag it for removal.
                        opcMonitoredItem.State = OpcMonitoredItemState.RemovalRequested;
                        Trace("RequestMonitorItemRemoval: Node " +
                            $"'{(expandedNodeId == null ? nodeId.ToString() : expandedNodeId.ToString())}' tagged to stop monitoring.");
                    }
                }

                // Stop publishing.
                Task.Run(async () => await ConnectAndMonitorAsync(ct));
            }
            catch (Exception e)
            {
                Trace(e, $"RequestMonitorItemRemoval: Exception while trying to tag node '{nodeId.ToString()}' to stop monitoring. (message: '{e.Message}'");
            }
            finally
            {
                _opcSessionSemaphore.Release();
            }
        }

        /// <summary>
        /// Checks if the node specified by either the given NodeId or ExpandedNodeId on the given endpoint is published in the session.
        /// </summary>
        private bool IsNodePublishedInSession(NodeId nodeId, ExpandedNodeId expandedNodeId)
        {
            try
            {
                _opcSessionSemaphore.WaitAsync();

                foreach (var opcSubscription in OpcSubscriptions)
                {
                    if (opcSubscription.OpcMonitoredItems.Any(m => { return m.IsMonitoringThisNode(nodeId, expandedNodeId, _namespaceTable); }))
                    {
                        return true;
                    }
                }
            }
            catch (Exception e)
            {
                Trace(e, "Check if node is published failed.");
            }
            finally
            {
                _opcSessionSemaphore.Release();
            }
            return false;
        }

        /// <summary>
        /// Checks if the node specified by either the given NodeId or ExpandedNodeId on the given endpoint is published.
        /// </summary>
        public static bool IsNodePublished(NodeId nodeId, ExpandedNodeId expandedNodeId, Uri endpointUri)
        {
            try
            {
                OpcSessionsListSemaphore.WaitAsync();

                // itereate through all sessions, subscriptions and monitored items and create config file entries
                foreach (var opcSession in OpcSessions)
                {
                    if (opcSession.EndpointUri.AbsoluteUri.Equals(endpointUri.AbsoluteUri, StringComparison.OrdinalIgnoreCase))
                    {
                        if (opcSession.IsNodePublishedInSession(nodeId, expandedNodeId))
                        {
                            return true;
                        }
                    }
                }
            }
            catch (Exception e)
            {
                Trace(e, "Check if node is published failed.");
            }
            finally
            {
                OpcSessionsListSemaphore.Release();
            }
            return false;
        }

    /// <summary>
    /// Shutdown the current session if it is connected.
    /// </summary>
    public async Task ShutdownAsync()
        {
            try
            {
                await _opcSessionSemaphore.WaitAsync();

                // if the session is connected, close it.
                if (State == SessionState.Connected)
                {
                    try
                    {
                        foreach (var opcSubscription in OpcSubscriptions)
                        {
                            Trace($"Removing {opcSubscription.OpcUaClientSubscription.MonitoredItemCount} monitored items from subscription with id '{opcSubscription.OpcUaClientSubscription.Id}'.");
                            opcSubscription.OpcUaClientSubscription.RemoveItems(opcSubscription.OpcUaClientSubscription.MonitoredItems);
                        }
                        Trace($"Removing {OpcUaClientSession.SubscriptionCount} subscriptions from session.");
                        while (OpcSubscriptions.Count > 0)
                        {
                            OpcSubscription opcSubscription = OpcSubscriptions.ElementAt(0);
                            OpcSubscriptions.RemoveAt(0);
                            Subscription opcUaClientSubscription = opcSubscription.OpcUaClientSubscription;
                            opcUaClientSubscription.Delete(true);
                        }
                        Trace($"Closing session to endpoint URI '{EndpointUri.AbsoluteUri}' closed successfully.");
                        OpcUaClientSession.Close();
                        State = SessionState.Disconnected;
                        Trace($"Session to endpoint URI '{EndpointUri.AbsoluteUri}' closed successfully.");
                    }
                    catch (Exception e)
                    {
                        Trace(e, $"Error while closing session to endpoint '{EndpointUri.AbsoluteUri}'.");
                        State = SessionState.Disconnected;
                        return;
                    }
                }
            }
            finally
            {
                _opcSessionSemaphore.Release();
                _opcSessionSemaphore.Dispose();
                _opcSessionSemaphore = null;
            }
        }

        /// <summary>
        /// Create a subscription in the session.
        /// </summary>
        private Subscription CreateSubscription(int requestedPublishingInterval, out int revisedPublishingInterval)
        {
            Subscription subscription = new Subscription()
            {
                PublishingInterval = requestedPublishingInterval,
            };
            // need to happen before the create to set the Session property.
            OpcUaClientSession.AddSubscription(subscription);
            subscription.Create();
            Trace($"Created subscription with id {subscription.Id} on endpoint '{EndpointUri.AbsoluteUri}'");
            if (requestedPublishingInterval != subscription.PublishingInterval)
            {
                Trace($"Publishing interval: requested: {requestedPublishingInterval}; revised: {subscription.PublishingInterval}");
            }
            revisedPublishingInterval = subscription.PublishingInterval;
            return subscription;
        }

        /// <summary>
        /// Handler for the standard "keep alive" event sent by all OPC UA servers
        /// </summary>
        private async Task StandardClient_KeepAlive(Session session, KeepAliveEventArgs e)
        {
            // Ignore if we are shutting down.
            if (ShutdownTokenSource.IsCancellationRequested == true)
            {
                return;
            }

            if (e != null && session != null && session.ConfiguredEndpoint != null && OpcUaClientSession != null)
            {
                try
                {
                    if (!ServiceResult.IsGood(e.Status))
                    {
                        Trace($"Session endpoint: {session.ConfiguredEndpoint.EndpointUrl} has Status: {e.Status}");
                        Trace($"Outstanding requests: {session.OutstandingRequestCount}, Defunct requests: {session.DefunctRequestCount}");
                        Trace($"Good publish requests: {session.GoodPublishRequestCount}, KeepAlive interval: {session.KeepAliveInterval}");
                        Trace($"SessionId: {session.SessionId}");

                        if (State == SessionState.Connected)
                        {
                            MissedKeepAlives++;
                            Trace($"Missed KeepAlives: {MissedKeepAlives}");
                            if (MissedKeepAlives >= OpcKeepAliveDisconnectThreshold)
                            {
                                Trace($"Hit configured missed keep alive threshold of {OpcKeepAliveDisconnectThreshold}. Disconnecting the session to endpoint {session.ConfiguredEndpoint.EndpointUrl}.");
                                session.KeepAlive -= StandardKeepAliveEventHandlerAsync;
                                Task.Run(async () => await DisconnectAsync());
                            }
                        }
                    }
                    else
                    {
                        if (MissedKeepAlives != 0)
                        {
                            // Reset missed keep alive count
                            Trace($"Session endpoint: {session.ConfiguredEndpoint.EndpointUrl} got a keep alive after {MissedKeepAlives} {(MissedKeepAlives == 1 ? "was" : "were")} missed.");
                            MissedKeepAlives = 0;
                        }
                    }
                }
                catch (Exception ex)
                {
                    Trace(ex, $"Error in keep alive handling for endpoint '{session.ConfiguredEndpoint.EndpointUrl}'. (message: '{ex.Message}'");
                }
            }
            else
            {
                Trace("Keep alive arguments seems to be wrong.");
            }
        }

        private static string _shopfloorDomain;
        private static bool _fetchOpcNodeDisplayName = false;
        private SemaphoreSlim _opcSessionSemaphore;
        private NamespaceTable _namespaceTable;
        private double _minSupportedSamplingInterval;
    }
}<|MERGE_RESOLUTION|>--- conflicted
+++ resolved
@@ -291,22 +291,6 @@
             }
             return result;
         }
-<<<<<<< HEAD
-
-        public Uri EndpointUri;
-        public Session OpcUaClientSession;
-        public SessionState State;
-        public List<OpcSubscription> OpcSubscriptions;
-        public uint SessionTimeout { get; }
-        public uint UnsuccessfulConnectionCount;
-        public uint MissedKeepAlives;
-        public int PublishingInterval;
-        private SemaphoreSlim _opcSessionSemaphore;
-        private NamespaceTable _namespaceTable;
-        private double _minSupportedSamplingInterval;
-        public KeepAliveEventHandler StandardKeepAliveEventHandlerAsync;
-=======
->>>>>>> adcee160
 
         /// <summary>
         /// Ctor for the session.
